--- conflicted
+++ resolved
@@ -38,15 +38,9 @@
 	public String getName(long value);
 
 	/**
-<<<<<<< HEAD
-	 * Get all the names for the given value.
-	 * @param value value of the enum entry.
-	 * @return null if no names with the given value were found.
-=======
 	 * Returns all names that map to the given value.
 	 * @param value value for the enum entries.
 	 * @return all names; null if there is not name for the given value.
->>>>>>> cfaa8b90
 	 */
 	public String[] getNames(long value);
 

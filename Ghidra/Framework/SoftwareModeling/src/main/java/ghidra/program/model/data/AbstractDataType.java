--- conflicted
+++ resolved
@@ -36,11 +36,8 @@
 	protected String name;
 	protected CategoryPath categoryPath;
 	protected final DataTypeManager dataMgr;
-<<<<<<< HEAD
 	private DataOrganization dataOrganization;
 	protected AddressModel addressModel;
-=======
->>>>>>> 7891d261
 
 	protected AbstractDataType(CategoryPath path, String name, DataTypeManager dataTypeManager) {
 		if (path == null) {

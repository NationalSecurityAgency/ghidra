/* ###
 * IP: GHIDRA
 *
 * Licensed under the Apache License, Version 2.0 (the "License");
 * you may not use this file except in compliance with the License.
 * You may obtain a copy of the License at
 *
 *      http://www.apache.org/licenses/LICENSE-2.0
 *
 * Unless required by applicable law or agreed to in writing, software
 * distributed under the License is distributed on an "AS IS" BASIS,
 * WITHOUT WARRANTIES OR CONDITIONS OF ANY KIND, either express or implied.
 * See the License for the specific language governing permissions and
 * limitations under the License.
 */
package ghidra.program.model.lang;

import static ghidra.program.model.pcode.AttributeId.*;
import static ghidra.program.model.pcode.ElementId.*;

import java.io.IOException;
import java.util.ArrayList;

import ghidra.program.database.SpecExtension;
import ghidra.program.model.address.*;
import ghidra.program.model.data.*;
import ghidra.program.model.listing.*;
import ghidra.program.model.pcode.*;
import ghidra.util.SystemUtilities;
import ghidra.util.xml.SpecXmlUtils;
import ghidra.xml.*;

/**
 * A function calling convention model.
 * Formal specification of how a compiler passes
 * arguments between functions.
 */
public class PrototypeModel {
	public static final int UNKNOWN_EXTRAPOP = 0x8000;

	protected String name; // Name of model
	protected boolean isExtension;		// True if this model is a Program specific extension
	private int extrapop; // change in stackpointer
	// across function calls
	private int stackshift; // change in stackpointer
	// due to call mechanism
	private ParamList inputParams; // (possible) parameter locations
	private ParamList outputParams;
	private Varnode[] unaffected;	// Memory ranges unaffected by calls
	private Varnode[] killedbycall;	// Memory ranges definitely affected by calls
	private Varnode[] returnaddress;	// Memory used to store the return address
	private Varnode[] likelytrash;	// Memory likely to be meaningless on input
	private Varnode[] internalstorage;	// Registers holding internal compiler constants
	private PrototypeModel compatModel;	// The model this is an alias of
	private AddressSet localRange;	// Range on the stack considered for local storage
	private AddressSet paramRange;	// Range on the stack considered for parameter storage
	private InputListType inputListType = InputListType.STANDARD;
	private boolean hasThis;		// Convention has a this (auto-parameter)
	private boolean isConstruct;		// Convention is used for object construction
	private boolean isRightToLeft;	// Parameter stacking convention
	private boolean hasUponEntry;	// Does this have an uponentry injection
	private boolean hasUponReturn;	// Does this have an uponreturn injection

	/**
	 * Create a named alias of another PrototypeModel.
	 * All elements of the original model are copied except:
	 *   1) The name
	 *   2) The generic calling convention (which is based on name)
	 *   3) The hasThis property (which allows __thiscall to alias something else)
	 *   4) The "fact of" the model being an alias
	 * @param name is the name of the alias
	 * @param model is the other PrototypeModel
	 */
	public PrototypeModel(String name, PrototypeModel model) {
		this.name = name;
		isExtension = false;
		extrapop = model.extrapop;
		stackshift = model.stackshift;
		inputListType = model.inputListType;
		inputParams = model.inputParams;
		outputParams = model.outputParams;
		unaffected = model.unaffected;
		killedbycall = model.killedbycall;
		returnaddress = model.returnaddress;
		likelytrash = model.likelytrash;
		internalstorage = model.internalstorage;
		compatModel = model;
		localRange = new AddressSet(model.localRange);
		paramRange = new AddressSet(model.paramRange);
		hasThis = model.hasThis || name.startsWith(CompilerSpec.CALLING_CONVENTION_thiscall);
		isConstruct = model.isConstruct;
		isRightToLeft = model.isRightToLeft;
		hasUponEntry = model.hasUponEntry;
		hasUponReturn = model.hasUponReturn;
	}

	public PrototypeModel() {
		name = null;
		isExtension = false;
		extrapop = PrototypeModel.UNKNOWN_EXTRAPOP;
		stackshift = -1;
		inputParams = null;
		outputParams = null;
		unaffected = null;
		killedbycall = null;
		returnaddress = null;
		likelytrash = null;
		internalstorage = null;
		compatModel = null;
		localRange = null;
		paramRange = null;
		hasThis = false;
		isConstruct = false;
		isRightToLeft = true;	// the default
		hasUponEntry = false;
		hasUponReturn = false;
	}

	/**
	 * @return list of registers unaffected by called functions
	 */
	public Varnode[] getUnaffectedList() {
		if (unaffected == null) {
			unaffected = new Varnode[0];
		}
		return unaffected;
	}

	/**
	 * @return list of registers definitely affected by called functions
	 */
	public Varnode[] getKilledByCallList() {
		if (killedbycall == null) {
			killedbycall = new Varnode[0];
		}
		return killedbycall;
	}

	/**
	 * @return list of registers whose input value is likely meaningless
	 */
	public Varnode[] getLikelyTrash() {
		if (likelytrash == null) {
			likelytrash = new Varnode[0];
		}
		return likelytrash;
	}

	/**
	 * @return list of registers used to store internal compiler constants
	 */
	public Varnode[] getInternalStorage() {
		if (internalstorage == null) {
			internalstorage = new Varnode[0];
		}
		return internalstorage;
	}

	/**
	 * @return list of registers/memory used to store the return address
	 */
	public Varnode[] getReturnAddress() {
		return returnaddress;
	}

	/**
	 * If this returns true, it indicates this model is an artificial merge of other models.
	 * A merged model can be used as part of the analysis process when attempting to distinguish
	 * between different possible models for an unknown function.
	 * @return true if this model is an artificial merge of other models
	 */
	public boolean isMerged() {
		return false;
	}

	/**
	 * @return true if this model is a Program specific extension to the CompilerSpec
	 */
	public boolean isProgramExtension() {
		return isExtension;
	}

	/**
	 * @return the formal name of the model
	 */
	public String getName() {
		return name;
	}

	/**
	 * Returns the number of extra bytes popped from the stack when a function that uses
	 * this model returns to its caller. This is usually just the number of bytes used to
	 * store the return value, but some conventions may do additional clean up of stack parameters.
	 * A special value of UNKNOWN_EXTRAPOP indicates that the number of bytes is unknown.
	 * @return the number of extra bytes popped
	 */
	public int getExtrapop() {
		return extrapop;
	}

	/**
	 * @return the number of bytes on the stack used, by this model, to store the return value
	 */
	public int getStackshift() {
		return stackshift;
	}

	/**
	 * @return true if this model has an implied "this" parameter for referencing class data
	 */
	public boolean hasThisPointer() {
		return hasThis;
	}

	/**
	 * @return true if this model is used specifically for class constructors
	 */
	public boolean isConstructor() {
		return isConstruct;
	}

	/**
	 * @return true if this model uses right-to-left parameter stacking
	 */
	public boolean isRightToLeft() {
		return isRightToLeft;
	}
	/**
	 * @return the allocation strategy for this model
	 */
	public InputListType getInputListType() {
		return inputListType;
	}

	/**
	 * Return true if this model has specific p-code injections associated with it
	 * (either an "uponentry" or "uponreturn" payload),
	 * which are used to decompile functions with this model.
	 * @return true if this model uses p-code injections
	 */
	public boolean hasInjection() {
		return hasUponEntry || hasUponReturn;
	}

	/**
	 * Get the preferred return location given the specified dataType.
	 * If the return value is passed back through a hidden input pointer,
	 * i.e. {@link AutoParameterType#RETURN_STORAGE_PTR}, this routine will not pass back
	 * the storage location of the pointer, but will typically pass
	 * back the location of the normal return register which holds a copy of the pointer.
	 * <br>
	 * Note: storage will not be assigned to the {@link DataType#DEFAULT default undefined} datatype
	 * or zero-length datatype.
	 * 
	 * @param dataType first parameter dataType or null for an undefined type.
	 * @param program is the Program
	 * @return return location or {@link VariableStorage#UNASSIGNED_STORAGE} if
	 * unable to determine suitable location
	 */
	public VariableStorage getReturnLocation(DataType dataType, Program program) {
		DataType clone = dataType.clone(program.getDataTypeManager());
		PrototypePieces proto = new PrototypePieces(this, clone);
		ArrayList<ParameterPieces> res = new ArrayList<>();
		outputParams.assignMap(proto, program.getDataTypeManager(), res, false);
		if (res.size() > 0) {
			return res.get(0).getVariableStorage(program);
		}
		return null;
	}

	/**
	 * Used to return the size of a pointer for this model prototype.
	 * @param space is the default AddressSpace
	 * @return size of pointer
	 */
	public int getPointerSize(AddressSpace space) {
		int pointerSize = (space == null) ? -1 : space.getPointerSize();
		if (name.endsWith("16near")) {
			pointerSize = 2;
		}
		else if (name.endsWith("16far")) {
			pointerSize = 4;
		}
		return pointerSize;
	}

	/**
	 * Get the preferred parameter location for a new parameter which will appended
	 * to the end of an existing set of params.  If existing parameters use custom
	 * storage, this method should not be used.
	 * <br>
	 * Note: storage will not be assigned to the {@link DataType#DEFAULT default undefined} datatype,
	 * zero-length datatype, or any subsequent parameter following such a parameter.
	 * <br>
	 * Warning: The use of this method with a null {@code params} argument, or incorrect
	 * datatypes, is highly discouraged since it will produce inaccurate results.
	 * It is recommended that a complete function signature be used in
	 * conjunction with the {@link #getStorageLocations(Program, DataType[], boolean)}
	 * method.  Parameter storage allocation may be affected by the return datatype
	 * specified (e.g., hidden return storage parameter).
	 *  
	 * @param params existing set parameters to which the next parameter will
	 * be appended (may be null). Element-0 corresponds to the return datatype. 
	 * @param dataType dataType associated with next parameter location or null
	 * for a default undefined type.  If null the speculative first parameter storage
	 * is returned. 
	 * @param program is the Program
	 * @return next parameter location or {@link VariableStorage#UNASSIGNED_STORAGE} if
	 * unable to determine suitable location
	 */
	public VariableStorage getNextArgLocation(Parameter[] params, DataType dataType,
			Program program) {
		return getArgLocation(params != null ? params.length : 0, params, dataType, program);
	}

	/**
	 * Get the preferred parameter location for a specified index,
	 * which will be added/inserted within the set of existing function params.
	 * If existing parameters use custom storage, this method should not be used.
	 * <br>
	 * Note: storage will not be assigned to the {@link DataType#DEFAULT default undefined} datatype,
	 * zero-length datatype, or any subsequent parameter following such a parameter.
	 * <br>
	 * Warning: The use of this method with a null {@code params} argument, or incorrect
	 * datatypes, is highly discouraged since it will produce inaccurate results.
	 * It is recommended that a complete function signature be used in
	 * conjunction with the {@link #getStorageLocations(Program, DataType[], boolean)}
	 * method.  Parameter storage allocation may be affected by the return datatype
	 * specified (e.g., hidden return storage parameter).
	 *  
	 * @param argIndex is the index (0: return storage, 1..n: parameter storage)
	 * @param params existing set parameters to which the parameter specified by
	 * argIndex will be added/inserted be appended. Element-0 corresponds to the return
	 * datatype. Parameter elements prior to the argIndex are required for an accurate 
	 * storage determination to be made.  Any preceeding parameters not specified will be assumed 
	 * as a 1-byte integer type which could cause an erroneous storage result to be returned.  
	 * A null params list will cause all preceeding params to be assumed in a similar fashion.
	 * @param dataType dataType associated with next parameter location or null
	 * for a default undefined type.
	 * @param program is the Program
	 * @return parameter location or {@link VariableStorage#UNASSIGNED_STORAGE} if
	 * unable to determine suitable location
	 */
	public VariableStorage getArgLocation(int argIndex, Parameter[] params, DataType dataType,
			Program program) {

		if (dataType != null) {
			dataType = dataType.clone(program.getDataTypeManager());
			// Identify next arg index based upon number of storage varnodes
			// already assigned to parameters - this may not work well if
			// customized storage has been used
		}

		DataType arr[] = new DataType[argIndex + 2];
		arr[0] = VoidDataType.dataType;				// Assume the return type is void
		for (int i = 0; i < argIndex; ++i) {
			if (params != null && i < params.length) {
				arr[i + 1] = params[i].getDataType();			// Copy in current types if we have them
			}
			else {
				arr[i + 1] = Undefined1DataType.dataType;		// Otherwise assume 1-byte (integer) type
			}
		}
		arr[argIndex + 1] = dataType;

		VariableStorage res[] = getStorageLocations(program, arr, false);
		return res[res.length - 1];
	}

	/**
	 * Calculate input and output storage locations given a function prototype
	 * 
	 * The data-types of the function prototype are passed in. Based on this model, a
	 * location is selected for each (input and output) parameter and passed back to the
	 * caller.  The passed back storage locations are ordered with the output storage
	 * as the first entry, followed by the input storage locations.  The model has the option
	 * of inserting a hidden return value pointer in the input storage locations.
	 * 
	 * If the model cannot assign storage, the ParameterPieces will have a null Address.
	 * @param proto is the function prototype parameter data-types
	 * @param dtManager is the manager used to create indirect data-types
	 * @param res will hold the storage addresses for each parameter
	 * @param addAutoParams is true if auto parameters (like the this pointer) should be processed
	 */
	public void assignParameterStorage(PrototypePieces proto, DataTypeManager dtManager,
			ArrayList<ParameterPieces> res, boolean addAutoParams) {
		
		outputParams.assignMap(proto, dtManager, res, addAutoParams);
		
		// Deal with left-to-right (PASCAL convention) parameter ordering
		if (!isRightToLeft) {
			// swap around the datatypes to map variable storage high-to-low
			for (int i = 0; i < proto.intypes.size() / 2; i++) {
				DataType tmp = proto.intypes.get(proto.intypes.size()-1 - i);
				proto.intypes.set(proto.intypes.size()-1 - i, proto.intypes.get(i));
				proto.intypes.set(i, tmp);
			}
		}
		
		inputParams.assignMap(proto, dtManager, res, addAutoParams);

		// Deal with left-to-right (PASCAL convention) parameter ordering
		if (!isRightToLeft) {
			int inputOffset = (res.size() - proto.intypes.size());
			for (int i = 0; i < proto.intypes.size() / 2; i++) {
				// swap back the input datatypes
				DataType tmpDt = proto.intypes.get(proto.intypes.size()-1 - i);
				proto.intypes.set(proto.intypes.size()-1 - i, proto.intypes.get(i));
				proto.intypes.set(i, tmpDt);
				// swap back the resulting input only storage to be ordered correctly
				ParameterPieces tmpPiece = res.get(res.size()-1 - i);
				res.set(res.size()-1 - i, res.get(inputOffset+i));
				res.set(inputOffset+i, tmpPiece);
			}
		}

		if (hasThis && addAutoParams && res.size() > 1) {
			int thisIndex = 1;
			if (res.get(1).hiddenReturnPtr && res.size() > 2) {
				if (inputParams.isThisBeforeRetPointer()) {
					// pointer has been bumped by auto-return-storage
					res.get(1).swapMarkup(res.get(2));	// must swap storage and position for slots 1 and 2
				}
				else {
					thisIndex = 2;
				}
			}
			res.get(thisIndex).isThisPointer = true;
		}
	}

	/**
	 * Compute the variable storage for a given array of return/parameter datatypes.  The first array element
	 * is the return datatype, which is followed by any input parameter datatypes in order.
	 * If addAutoParams is true, pointer datatypes will automatically be inserted for "this" or "hidden return"
	 * input parameters, if needed.  In this case, the dataTypes array should not include explicit entries for
	 * these parameters.  If addAutoParams is false, the dataTypes array is assumed to already contain explicit
	 * entries for any of these parameters.
	 * <br>
	 * Note: storage will not be assigned to the {@link DataType#DEFAULT default undefined} datatype
	 * or zero-length datatypes or any subsequent parameter following such a parameter.
	 * 
	 * @param program is the Program
	 * @param dataTypes return/parameter datatypes (first element is always the return datatype,
	 * i.e., minimum array length is 1)
	 * @param addAutoParams true if auto-parameter storage locations can be generated
	 * @return dynamic storage locations orders by ordinal where first element corresponds to
	 * return storage. The returned array may also include additional auto-parameter storage
	 * locations.
	 */
	public VariableStorage[] getStorageLocations(Program program, DataType[] dataTypes,
			boolean addAutoParams) {

		int pointerSize = getPointerSize(program.getAddressFactory().getDefaultAddressSpace());

		DataType injectedThis = null;
		if (addAutoParams && hasThis) {
			// explicit support for auto 'this' parameter
			// must inject pointer arg to obtain storage assignment
			injectedThis = new PointerDataType(null, pointerSize, program.getDataTypeManager());
		}
		PrototypePieces proto = new PrototypePieces(this, dataTypes, injectedThis);

		ArrayList<ParameterPieces> res = new ArrayList<>();
		assignParameterStorage(proto, program.getDataTypeManager(), res, addAutoParams);
		VariableStorage[] finalres = new VariableStorage[res.size()];

		for (int i = 0; i < finalres.length; ++i) {
			finalres[i] = res.get(i).getVariableStorage(program);
		}

		return finalres;
	}

	/**
	 * If this is an alias of another model, return that model.  Otherwise null is returned.
	 * @return the parent model or null
	 */
	public PrototypeModel getAliasParent() {
		return compatModel;
	}

	/**
	 * If a PrototypeModel fails to parse (from XML) a substitute model may be provided, in which
	 * case this method returns true.  In all other cases this method returns false;
	 * @return true if this object is a substitute for a model that didn't parse
	 */
	public boolean isErrorPlaceholder() {
		return false;
	}

	private void buildParamList(String strategy) throws XmlParseException {
		if (strategy == null || strategy.equals("standard")) {
			inputParams = new ParamListStandard();
			outputParams = new ParamListStandardOut();
			inputListType = InputListType.STANDARD;
		}
		else if (strategy.equals("register")) {
			inputParams = new ParamListStandard();
			outputParams = new ParamListRegisterOut();
			inputListType = InputListType.REGISTER;
		}
		else {
			throw new XmlParseException("Unknown assign strategy: " + strategy);
		}
	}

	/**
	 * Encode this object to an output stream
	 * @param encoder is the stream encoder
	 * @param injectLibrary is a library containing any inject payloads associated with the model
	 * @throws IOException for errors writing to the underlying stream
	 */
	public void encode(Encoder encoder, PcodeInjectLibrary injectLibrary) throws IOException {
		if (compatModel != null) {
			encoder.openElement(ELEM_MODELALIAS);
			encoder.writeString(ATTRIB_NAME, name);
			encoder.writeString(ATTRIB_PARENT, compatModel.name);
			encoder.closeElement(ELEM_MODELALIAS);
			return;
		}
		encoder.openElement(ELEM_PROTOTYPE);
		encoder.writeString(ATTRIB_NAME, name);
		if (extrapop != PrototypeModel.UNKNOWN_EXTRAPOP) {
			encoder.writeSignedInteger(ATTRIB_EXTRAPOP, extrapop);
		}
		else {
			encoder.writeString(ATTRIB_EXTRAPOP, "unknown");
		}
		encoder.writeSignedInteger(ATTRIB_STACKSHIFT, stackshift);
		if (hasThis) {
			encoder.writeBool(ATTRIB_HASTHIS, true);
		}
		if (isConstruct) {
			encoder.writeBool(ATTRIB_CONSTRUCTOR, true);
		}
		if (isRightToLeft) {
			encoder.writeBool(ATTRIB_ISRIGHTTOLEFT, true);
		}
		if (inputListType != InputListType.STANDARD) {
			encoder.writeString(ATTRIB_STRATEGY, "register");
		}
		inputParams.encode(encoder, true);
		outputParams.encode(encoder, false);
		if (hasUponEntry || hasUponReturn) {
			InjectPayload payload =
				injectLibrary.getPayload(InjectPayload.CALLMECHANISM_TYPE, getInjectName());
			payload.encode(encoder);
		}
		if (unaffected != null) {
			encoder.openElement(ELEM_UNAFFECTED);
			encodeVarnodes(encoder, unaffected);
			encoder.closeElement(ELEM_UNAFFECTED);
		}
		if (killedbycall != null) {
			encoder.openElement(ELEM_KILLEDBYCALL);
			encodeVarnodes(encoder, killedbycall);
			encoder.closeElement(ELEM_KILLEDBYCALL);
		}
		if (likelytrash != null) {
			encoder.openElement(ELEM_LIKELYTRASH);
			encodeVarnodes(encoder, likelytrash);
			encoder.closeElement(ELEM_LIKELYTRASH);
		}
		if (internalstorage != null) {
			encoder.openElement(ELEM_INTERNAL_STORAGE);
			encodeVarnodes(encoder, internalstorage);
			encoder.closeElement(ELEM_INTERNAL_STORAGE);
		}
		if (returnaddress != null) {
			encoder.openElement(ELEM_RETURNADDRESS);
			encodeVarnodes(encoder, returnaddress);
			encoder.closeElement(ELEM_RETURNADDRESS);
		}
		if (localRange != null && !localRange.isEmpty()) {
			encoder.openElement(ELEM_LOCALRANGE);
			encodeAddressSet(encoder, localRange);
			encoder.closeElement(ELEM_LOCALRANGE);
		}
		if (paramRange != null && !paramRange.isEmpty()) {
			encoder.openElement(ELEM_PARAMRANGE);
			encodeAddressSet(encoder, paramRange);
			encoder.closeElement(ELEM_PARAMRANGE);
		}
		encoder.closeElement(ELEM_PROTOTYPE);
	}

	private void encodeVarnodes(Encoder encoder, Varnode[] varnodes) throws IOException {
		for (Varnode vn : varnodes) {
			encoder.openElement(ELEM_VARNODE);
			AddressXML.encodeAttributes(encoder, vn.getAddress(), vn.getSize());
			encoder.closeElement(ELEM_VARNODE);
		}
	}

	private Varnode[] readVarnodes(XmlPullParser parser, CompilerSpec cspec)
			throws XmlParseException {
		parser.start();
		ArrayList<Varnode> varnodeList = new ArrayList<>();
		while (parser.peek().isStart()) {
			XmlElement el = parser.start();
			AddressXML ourAddress = AddressXML.restoreXml(el, cspec);
			if (ourAddress.getJoinRecord() != null) {
				throw new XmlParseException(
					"No \"join\" in <unaffected>, <killedbycall>, or <likelytrash>");
			}
			varnodeList.add(ourAddress.getVarnode());
			parser.end(el);
		}
		parser.end();
		Varnode[] res = new Varnode[varnodeList.size()];
		varnodeList.toArray(res);
		return res;
	}

	private void encodeAddressSet(Encoder encoder, AddressSet addressSet) throws IOException {
		AddressRangeIterator iter = addressSet.getAddressRanges();
		while (iter.hasNext()) {
			AddressRange addrRange = iter.next();
			AddressSpace space = addrRange.getAddressSpace();
			long first = addrRange.getMinAddress().getOffset();
			long last = addrRange.getMaxAddress().getOffset();
			if (space.hasSignedOffset()) {
				long mask;
				if (space.getSize() < 64) {
					mask = 1;
					mask <<= space.getSize();
				}
				else {
					mask = 0;
				}
				mask -= 1;
				if (first < 0 && last >= 0) {	// Range crosses 0
					first &= mask;
					// Split out the piece coming before 0
					encoder.openElement(ELEM_RANGE);
					encoder.writeSpace(ATTRIB_SPACE, space);
					encoder.writeUnsignedInteger(ATTRIB_FIRST, first);
					encoder.writeUnsignedInteger(ATTRIB_LAST, mask);
					encoder.closeElement(ELEM_RANGE);
					// Reset first,last to be the piece coming after 0
					first = 0;
				}
				first &= mask;
				last &= mask;
			}
			encoder.openElement(ELEM_RANGE);
			encoder.writeSpace(ATTRIB_SPACE, space);
			encoder.writeUnsignedInteger(ATTRIB_FIRST, first);
			encoder.writeUnsignedInteger(ATTRIB_LAST, last);
			encoder.closeElement(ELEM_RANGE);
		}
	}

	private AddressSet readAddressSet(XmlPullParser parser, CompilerSpec cspec)
			throws XmlParseException {
		AddressSet addressSet = new AddressSet();
		parser.start();
		while (parser.peek().isStart()) {
			XmlElement el = parser.start();
			AddressXML range = AddressXML.restoreRangeXml(el, cspec);
			parser.end(el);
			Address firstAddr = range.getFirstAddress();
			Address lastAddr = range.getLastAddress();
			addressSet.add(firstAddr, lastAddr);
		}
		parser.end();
		return addressSet;
	}

	protected String getInjectName() {
		if (hasUponEntry) {
			return name + "@@inject_uponentry";
		}
		return name + "@@inject_uponreturn";
	}

	/**
	 * Restore the model from an XML stream.
	 * @param parser is the XML parser (initialized to the start of the stream)
	 * @param cspec is the parent compiler specification owning the model
	 * @throws XmlParseException is there are problems parsing the XML
	 */
	public void restoreXml(XmlPullParser parser, CompilerSpec cspec) throws XmlParseException {
		inputParams = null;
		outputParams = null;
		XmlElement protoElement = parser.start();
		name = protoElement.getAttribute(ATTRIB_NAME.name());
		if (!SpecExtension.isValidFormalName(name)) {
			throw new XmlParseException("Prototype name uses illegal characters");
		}
		extrapop = PrototypeModel.UNKNOWN_EXTRAPOP;
		String extpopStr = protoElement.getAttribute(ATTRIB_EXTRAPOP.name());
		if (!extpopStr.equals("unknown")) {
			extrapop = SpecXmlUtils.decodeInt(extpopStr);
		}
		stackshift = SpecXmlUtils.decodeInt(protoElement.getAttribute(ATTRIB_STACKSHIFT.name()));
		hasThis = false;
		isConstruct = false;
<<<<<<< HEAD
		isRightToLeft = true;
		String thisString = protoElement.getAttribute("hasthis");
=======
		String thisString = protoElement.getAttribute(ATTRIB_HASTHIS.name());
>>>>>>> cdfcc712
		if (thisString != null) {
			hasThis = SpecXmlUtils.decodeBoolean(thisString);
		}
		else {
			hasThis = name.equals(CompilerSpec.CALLING_CONVENTION_thiscall);
		}
		String constructString = protoElement.getAttribute(ATTRIB_CONSTRUCTOR.name());
		if (constructString != null) {
			isConstruct = SpecXmlUtils.decodeBoolean(constructString);
		}
		String isrighttoleftString = protoElement.getAttribute("isrighttoleft");
		if (isrighttoleftString != null) {
			isRightToLeft = SpecXmlUtils.decodeBoolean(isrighttoleftString);
		}

		buildParamList(protoElement.getAttribute(ATTRIB_STRATEGY.name()));
		while (parser.peek().isStart()) {
			XmlElement subel = parser.peek();
			String elName = subel.getName();
			if (elName.equals(ELEM_INPUT.name())) {
				inputParams.restoreXml(parser, cspec);
			}
			else if (elName.equals(ELEM_OUTPUT.name())) {
				outputParams.restoreXml(parser, cspec);
			}
			else if (elName.equals(ELEM_PCODE.name())) {
				XmlElement el = parser.peek();
				String source = "Compiler spec=" + cspec.getCompilerSpecID().getIdAsString();
				if (el.getAttribute(ATTRIB_INJECT.name()).equals("uponentry")) {
					hasUponEntry = true;
				}
				else {
					hasUponReturn = true;
				}
				cspec.getPcodeInjectLibrary()
						.restoreXmlInject(source, getInjectName(), InjectPayload.CALLMECHANISM_TYPE,
							parser);
			}
			else if (elName.equals(ELEM_UNAFFECTED.name())) {
				unaffected = readVarnodes(parser, cspec);
			}
			else if (elName.equals(ELEM_KILLEDBYCALL.name())) {
				killedbycall = readVarnodes(parser, cspec);
			}
			else if (elName.equals(ELEM_RETURNADDRESS.name())) {
				returnaddress = readVarnodes(parser, cspec);
			}
			else if (elName.equals(ELEM_LIKELYTRASH.name())) {
				likelytrash = readVarnodes(parser, cspec);
			}
			else if (elName.equals(ELEM_INTERNAL_STORAGE.name())) {
				internalstorage = readVarnodes(parser, cspec);
			}
			else if (elName.equals(ELEM_LOCALRANGE.name())) {
				localRange = readAddressSet(parser, cspec);
			}
			else if (elName.equals(ELEM_PARAMRANGE.name())) {
				paramRange = readAddressSet(parser, cspec);
			}
			else {
				subel = parser.start();
				parser.discardSubTree(subel);
			}
		}
		parser.end(protoElement);
	}

	/**
	 * Determine if the given address range is possible input parameter storage for this model.
	 * If it is, "true" is returned, and additional information about the parameter's
	 * position is passed back in the provided record.
	 * @param loc is the starting address of the range
	 * @param size is the size of the range in bytes
	 * @param res is the pass-back record
	 * @return true if the range is a possible parameter
	 */
	public boolean possibleInputParamWithSlot(Address loc, int size, ParamList.WithSlotRec res) {
		return inputParams.possibleParamWithSlot(loc, size, res);
	}

	/**
	 * Determine if the given address range is possible return value storage for this model.
	 * If it is, "true" is returned, and additional information about the storage
	 * position is passed back in the provided record.
	 * @param loc is the starting address of the range
	 * @param size is the size of the range in bytes
	 * @param res is the pass-back record
	 * @return true if the range is possible return value storage
	 */
	public boolean possibleOutputParamWithSlot(Address loc, int size, ParamList.WithSlotRec res) {
		return outputParams.possibleParamWithSlot(loc, size, res);
	}

	/**
	 * Assuming the model allows open ended storage of parameters on the stack,
	 * return the byte alignment required for individual stack parameters.
	 * @return the stack alignment in bytes
	 */
	public int getStackParameterAlignment() {
		return inputParams.getStackParameterAlignment();
	}

	/**
	 * Return the byte offset where the first input parameter on the stack is allocated.
	 * The value is relative to the incoming stack pointer of the called function.
	 * For normal stacks, this is the offset of the first byte in the first parameter.
	 * For reverse stacks, this is the offset immediately after the last byte of the parameter.
	 * @return the byte offset of the first param
	 */
	public Long getStackParameterOffset() {
		return inputParams.getStackParameterOffset();
	}

	/**
	 * Get a list of all input storage locations consisting of a single register
	 * @param prog is the current Program
	 * @return a VariableStorage ojbect for each register
	 */
	public VariableStorage[] getPotentialInputRegisterStorage(Program prog) {
		return inputParams.getPotentialRegisterStorage(prog);
	}

	/**
	 * Determine if this PrototypeModel is equivalent to another instance
	 * @param obj is the other instance
	 * @return true if they are equivalent
	 */
	public boolean isEquivalent(PrototypeModel obj) {
		if (getClass() != obj.getClass()) {
			return false;
		}
		if (!name.equals(obj.name)) {
			return false;
		}
		if (extrapop != obj.extrapop || stackshift != obj.stackshift) {
			return false;
		}
		if (isRightToLeft != obj.isRightToLeft) {
			return false;
		}
		if (hasThis != obj.hasThis || isConstruct != obj.isConstruct) {
			return false;
		}
		if (hasUponEntry != obj.hasUponEntry || hasUponReturn != obj.hasUponReturn) {
			return false;
		}
		if (inputListType != obj.inputListType) {
			return false;
		}
		if (!inputParams.isEquivalent(obj.inputParams)) {
			return false;
		}
		if (!outputParams.isEquivalent(obj.outputParams)) {
			return false;
		}
		if (!SystemUtilities.isArrayEqual(unaffected, obj.unaffected)) {
			return false;
		}
		if (!SystemUtilities.isArrayEqual(killedbycall, obj.killedbycall)) {
			return false;
		}
		if (!SystemUtilities.isArrayEqual(likelytrash, obj.likelytrash)) {
			return false;
		}
		if (!SystemUtilities.isArrayEqual(internalstorage, obj.internalstorage)) {
			return false;
		}
		String compatName = (compatModel != null) ? compatModel.getName() : "";
		String compatNameOp2 = (obj.compatModel != null) ? obj.compatModel.getName() : "";
		if (!compatName.equals(compatNameOp2)) {
			return false;
		}
		if (!SystemUtilities.isEqual(localRange, obj.localRange)) {
			return false;
		}
		if (!SystemUtilities.isEqual(paramRange, obj.paramRange)) {
			return false;
		}
		if (!SystemUtilities.isArrayEqual(returnaddress, obj.returnaddress)) {
			return false;
		}
		return true;
	}

	@Override
	public String toString() {
		return getName();
	}

	/**
	 * Set the return address
	 * @param returnaddress return address
	 */
	protected void setReturnAddress(Varnode[] returnaddress) {
		this.returnaddress = returnaddress;
	}
}<|MERGE_RESOLUTION|>--- conflicted
+++ resolved
@@ -697,23 +697,19 @@
 		stackshift = SpecXmlUtils.decodeInt(protoElement.getAttribute(ATTRIB_STACKSHIFT.name()));
 		hasThis = false;
 		isConstruct = false;
-<<<<<<< HEAD
 		isRightToLeft = true;
-		String thisString = protoElement.getAttribute("hasthis");
-=======
 		String thisString = protoElement.getAttribute(ATTRIB_HASTHIS.name());
->>>>>>> cdfcc712
 		if (thisString != null) {
 			hasThis = SpecXmlUtils.decodeBoolean(thisString);
 		}
 		else {
-			hasThis = name.equals(CompilerSpec.CALLING_CONVENTION_thiscall);
+			hasThis = name.startsWith(CompilerSpec.CALLING_CONVENTION_thiscall);
 		}
 		String constructString = protoElement.getAttribute(ATTRIB_CONSTRUCTOR.name());
 		if (constructString != null) {
 			isConstruct = SpecXmlUtils.decodeBoolean(constructString);
 		}
-		String isrighttoleftString = protoElement.getAttribute("isrighttoleft");
+		String isrighttoleftString = protoElement.getAttribute(ATTRIB_ISRIGHTTOLEFT.name());
 		if (isrighttoleftString != null) {
 			isRightToLeft = SpecXmlUtils.decodeBoolean(isrighttoleftString);
 		}

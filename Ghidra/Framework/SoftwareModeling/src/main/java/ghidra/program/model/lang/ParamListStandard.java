--- conflicted
+++ resolved
@@ -175,16 +175,10 @@
 			status[i] = 0;
 		}
 
-<<<<<<< HEAD
 		boolean hiddenParam = (addAutoParams && res.size() == 2);
 		
 		if (hiddenParam && proto.model.isRightToLeft()) {	// Check for hidden parameters defined by the output list
-			ParameterPieces last = res.get(1);
-			StorageClass store;
-=======
-		if (addAutoParams && res.size() == 2) {	// Check for hidden parameters defined by the output list
 			ParameterPieces last = res.get(res.size() - 1);
->>>>>>> 4aaf18f4
 			if (last.hiddenReturnPtr) {
 				// Need to pull from registers marked as hiddenret 
 				assignAddressFallback(StorageClass.HIDDENRET, last.type, false, status, last);
@@ -212,14 +206,14 @@
 		}
 		if (hiddenParam && !proto.model.isRightToLeft()) {	// Check for hidden parameters defined by the output list
 			ParameterPieces last = res.get(1);
-			StorageClass store;
 			if (last.hiddenReturnPtr) {
-				store = StorageClass.HIDDENRET;
+				// Need to pull from registers marked as hiddenret 
+				assignAddressFallback(StorageClass.HIDDENRET, last.type, false, status, last);
 			}
 			else {
-				store = ParamEntry.getBasicTypeClass(last.type);
-			}
-			assignAddressFallback(store, last.type, false, status, last);
+				// Assign as a regular first input pointer parameter
+				assignAddress(last.type, proto, 0, dtManager, status, last);
+			}
 			last.hiddenReturnPtr = true;
 		}
 	}

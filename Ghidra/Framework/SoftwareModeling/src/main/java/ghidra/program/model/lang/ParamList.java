/* ###
 * IP: GHIDRA
 *
 * Licensed under the Apache License, Version 2.0 (the "License");
 * you may not use this file except in compliance with the License.
 * You may obtain a copy of the License at
 * 
 *      http://www.apache.org/licenses/LICENSE-2.0
 * 
 * Unless required by applicable law or agreed to in writing, software
 * distributed under the License is distributed on an "AS IS" BASIS,
 * WITHOUT WARRANTIES OR CONDITIONS OF ANY KIND, either express or implied.
 * See the License for the specific language governing permissions and
 * limitations under the License.
 */
package ghidra.program.model.lang;

import java.io.IOException;
import java.util.ArrayList;

import ghidra.program.model.address.Address;
import ghidra.program.model.address.AddressSpace;
import ghidra.program.model.data.DataTypeManager;
import ghidra.program.model.listing.Program;
import ghidra.program.model.listing.VariableStorage;
import ghidra.program.model.pcode.Encoder;
import ghidra.xml.XmlParseException;
import ghidra.xml.XmlPullParser;

/**
 * A group of ParamEntry that form a complete set for passing parameters (in one direction)
 *
 */
public interface ParamList {
	public static class WithSlotRec {	// Object for passing back slot and slotsize
		int slot;
		int slotsize;
	}

	/**
	 * Given a list of datatypes, calculate the storage locations used for passing those data-types
	 * @param proto is the list of datatypes
	 * @param dtManage is the data-type manager
	 * @param res is the vector for holding the storage locations and other parameter properties
	 * @param addAutoParams if true add/process auto-parameters
	 * @param size is the new pointers size
	 * @param isRightToLeft adds the hidden-auto-param to the correct end of the returned list
	 */
<<<<<<< HEAD
	public void assignMap(Program prog, DataType[] proto, ArrayList<VariableStorage> res,
			boolean addAutoParams, int size, boolean isRightToLeft);
=======
	public void assignMap(PrototypePieces proto, DataTypeManager dtManage,
			ArrayList<ParameterPieces> res, boolean addAutoParams);
>>>>>>> c225fac1

	public void encode(Encoder encoder, boolean isInput) throws IOException;

	public void restoreXml(XmlPullParser parser, CompilerSpec cspec) throws XmlParseException;

	/**
	 * Get a list of all parameter storage locations consisting of a single register
	 * @param prog is the controlling program
	 * @return an array of VariableStorage
	 */
	public VariableStorage[] getPotentialRegisterStorage(Program prog);

	/**
	 * Return the amount of alignment used for parameters passed on the stack, or -1 if there are no stack params
	 * @return the alignment
	 */
	public int getStackParameterAlignment();

	/**
	 * Find the boundary offset that separates parameters on the stack from other local variables
	 * This is usually the address of the first stack parameter, but if the stack grows positive, this is
	 * the first address AFTER the parameters on the stack
	 * @return the boundary offset
	 */
	public Long getStackParameterOffset();

	/**
	 * Determine if a particular address range is a possible parameter, and if so what slot(s) it occupies
	 * @param loc  is the starting address of the range
	 * @param size is the size of the range in bytes
	 * @param res  holds the resulting slot and slotsize
	 * @return  true if the range is a possible parameter
	 */
	public boolean possibleParamWithSlot(Address loc, int size, WithSlotRec res);

	/**
	 * Get the address space associated with any stack based parameters in this list.
	 * 
	 * @return the stack address space, if this models parameters passed on the stack, null otherwise
	 */
	public AddressSpace getSpacebase();

	/**
	 * Return true if the this pointer occurs before an indirect return pointer
	 * 
	 * The automatic parameters: this parameter and the hidden return value pointer both
	 * tend to be allocated from the initial general purpose registers reserved for parameter passing.
	 * This method returns true if the this parameter is allocated first.
	 * @return false if the hidden return value pointer is allocated first
	 */
	public boolean isThisBeforeRetPointer();

	/**
	 * Determine if this ParmList is equivalent to another instance
	 * @param obj is the other instance
	 * @return true if they are equivalent
	 */
	public boolean isEquivalent(ParamList obj);
}<|MERGE_RESOLUTION|>--- conflicted
+++ resolved
@@ -43,16 +43,9 @@
 	 * @param dtManage is the data-type manager
 	 * @param res is the vector for holding the storage locations and other parameter properties
 	 * @param addAutoParams if true add/process auto-parameters
-	 * @param size is the new pointers size
-	 * @param isRightToLeft adds the hidden-auto-param to the correct end of the returned list
 	 */
-<<<<<<< HEAD
-	public void assignMap(Program prog, DataType[] proto, ArrayList<VariableStorage> res,
-			boolean addAutoParams, int size, boolean isRightToLeft);
-=======
 	public void assignMap(PrototypePieces proto, DataTypeManager dtManage,
 			ArrayList<ParameterPieces> res, boolean addAutoParams);
->>>>>>> c225fac1
 
 	public void encode(Encoder encoder, boolean isInput) throws IOException;
 

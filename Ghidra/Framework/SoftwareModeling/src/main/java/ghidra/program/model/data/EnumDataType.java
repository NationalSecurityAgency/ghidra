/* ###
 * IP: GHIDRA
 *
 * Licensed under the Apache License, Version 2.0 (the "License");
 * you may not use this file except in compliance with the License.
 * You may obtain a copy of the License at
 * 
 *      http://www.apache.org/licenses/LICENSE-2.0
 * 
 * Unless required by applicable law or agreed to in writing, software
 * distributed under the License is distributed on an "AS IS" BASIS,
 * WITHOUT WARRANTIES OR CONDITIONS OF ANY KIND, either express or implied.
 * See the License for the specific language governing permissions and
 * limitations under the License.
 */
package ghidra.program.model.data;

import java.math.BigInteger;
import java.util.*;

import org.apache.commons.lang3.StringUtils;

import ghidra.docking.settings.Settings;
import ghidra.docking.settings.SettingsDefinition;
import ghidra.program.database.data.DataTypeUtilities;
import ghidra.program.model.mem.MemBuffer;
import ghidra.program.model.mem.MemoryAccessException;
import ghidra.program.model.scalar.Scalar;
import ghidra.util.UniversalID;

public class EnumDataType extends GenericDataType implements Enum {

	private static final SettingsDefinition[] ENUM_SETTINGS_DEFINITIONS =
		new SettingsDefinition[] { MutabilitySettingsDefinition.DEF };

	private Map<String, Long> nameMap; // name to value
	private TreeMap<Long, List<String>> valueMap; // value to names
	private Map<String, String> commentMap; // name to comment
	private int length;
	private String description;
	private List<BitGroup> bitGroups;

	public EnumDataType(String name, int length) {
		this(CategoryPath.ROOT, name, length, null);
	}

	public EnumDataType(CategoryPath path, String name, int length) {
		this(path, name, length, null);
	}

	public EnumDataType(CategoryPath path, String name, int length, DataTypeManager dtm) {
		super(path, name, dtm);
		if (length < 1 || length > 8) {
			throw new IllegalArgumentException("unsupported enum length: " + length);
		}
		nameMap = new HashMap<>();
		valueMap = new TreeMap<>();
		commentMap = new HashMap<>();
		this.length = length;
	}

	public EnumDataType(CategoryPath path, String name, int length, UniversalID universalID,
			SourceArchive sourceArchive, long lastChangeTime, long lastChangeTimeInSourceArchive,
			DataTypeManager dtm) {
		super(path, name, universalID, sourceArchive, lastChangeTime, lastChangeTimeInSourceArchive,
			dtm);
		if (length < 1 || length > 8) {
			throw new IllegalArgumentException("unsupported enum length: " + length);
		}
		nameMap = new HashMap<>();
		valueMap = new TreeMap<>();
		commentMap = new HashMap<>();
		this.length = length;
	}

	@Override
	public SettingsDefinition[] getSettingsDefinitions() {
		return ENUM_SETTINGS_DEFINITIONS;
	}

	@Override
	public long getValue(String valueName) throws NoSuchElementException {
		Long value = nameMap.get(valueName);
		if (value == null) {
			throw new NoSuchElementException("No value for " + valueName);
		}
		return value;
	}

	@Override
	public String getName(long value) {
		List<String> list = valueMap.get(value);
		if (list == null || list.isEmpty()) {
			return null;
		}
		return list.get(0);
	}

	@Override
	public String[] getNames(long value) {
		List<String> list = valueMap.get(value);
		if (list == null || list.isEmpty()) {
			return null;
		}
<<<<<<< HEAD
		return list.toArray(new String[list.size()]);
=======
		return list.toArray(new String[0]);
>>>>>>> cfaa8b90
	}

	@Override
	public String getComment(String valueName) {
		String comment = commentMap.get(valueName);
		if (comment == null) {
			comment = "";
		}
		return comment;

	}

	@Override
	public long[] getValues() {
		long[] values = valueMap.keySet().stream().mapToLong(Long::longValue).toArray();
		return values;
	}

	@Override
	public String[] getNames() {
		// names are first sorted by int value, then sub-sorted by name value
		List<String> names = new ArrayList<>();
		Collection<List<String>> values = valueMap.values();
		for (List<String> list : values) {
			Collections.sort(list);
			names.addAll(list);
		}
		return names.toArray(new String[0]);
	}

	@Override
	public int getCount() {
		return nameMap.size();
	}

	@Override
	public void add(String valueName, long value) {
		add(valueName, value, null);
	}

	@Override
	public void add(String valueName, long value, String comment) {
		bitGroups = null;
		checkValue(value);
		if (nameMap.containsKey(valueName)) {
			throw new IllegalArgumentException(valueName + " already exists in this enum");
		}

		nameMap.put(valueName, value);
		List<String> list = valueMap.computeIfAbsent(value, v -> new ArrayList<>());
		list.add(valueName);

		if (!StringUtils.isBlank(comment)) {
			commentMap.put(valueName, comment);
		}

	}

	private void checkValue(long value) {
		if (length == 8) {
			return; // all long values permitted
		}
		// compute maximum enum value as a positive value: (2^length)-1
		long max = (1L << (getLength() * 8)) - 1;
		if (value > max) {
			throw new IllegalArgumentException(
				getName() + " enum value 0x" + Long.toHexString(value) +
					" is outside the range of 0x0 to 0x" + Long.toHexString(max));

		}
	}

	private boolean isTooBig(int testLength, long value) {
		if (length == 8) {
			return false; // all long values permitted
		}
		// compute maximum enum value as a positive value: (2^length)-1
		long max = (1L << (testLength * 8)) - 1;
		return value > max;
	}

	@Override
	public void remove(String valueName) {
		bitGroups = null;
		Long value = nameMap.get(valueName);
		if (value == null) {
			return;
		}

		nameMap.remove(valueName);
		List<String> list = valueMap.get(value);
		Iterator<String> iter = list.iterator();
		while (iter.hasNext()) {
			if (valueName.equals(iter.next())) {
				iter.remove();
				break;
			}
		}
		if (list.isEmpty()) {
			valueMap.remove(value);
		}

		commentMap.remove(valueName);
	}

	@Override
	public DataType copy(DataTypeManager dtm) {
		EnumDataType enumDataType =
			new EnumDataType(getCategoryPath(), getName(), getLength(), dtm);
		enumDataType.setDescription(getDescription());
		enumDataType.replaceWith(this);
		return enumDataType;
	}

	@Override
	public DataType clone(DataTypeManager dtm) {
		if (getDataTypeManager() == dtm) {
			return this;
		}
		EnumDataType enumDataType =
			new EnumDataType(getCategoryPath(), getName(), getLength(), getUniversalID(),
				getSourceArchive(), getLastChangeTime(), getLastChangeTimeInSourceArchive(), dtm);
		enumDataType.setDescription(description);
		enumDataType.replaceWith(this);
		return enumDataType;
	}

	@Override
	public String getMnemonic(Settings settings) {
		return name;
	}

	@Override
	public int getLength() {
		return length;
	}

	public void setLength(int length) {
		String[] names = getNames();
		for (String valueName : names) {
			long value = getValue(valueName);
			if (isTooBig(length, value)) {
				throw new IllegalArgumentException("Setting the length of this Enum to a size " +
					"that cannot contain the current value for \"" + valueName + "\" of " +
					Long.toHexString(value));
			}
		}
		this.length = length;
	}

	@Override
	public String getDescription() {
		return description == null ? "" : description;
	}

	@Override
	public void setDescription(String description) {
		this.description = description;
	}

	@Override
	public Object getValue(MemBuffer buf, Settings settings, int valueLength) {

		try {
			long value = 0;
			switch (valueLength) {
				case 1:
					value = buf.getByte(0);
					break;
				case 2:
					value = buf.getShort(0);
					break;
				case 4:
					value = buf.getInt(0);
					break;
				case 8:
					value = buf.getLong(0);
					break;
			}
			return new Scalar(valueLength * 8, value);
		}
		catch (MemoryAccessException e) {
			return null;
		}
	}

	@Override
	public Class<?> getValueClass(Settings settings) {
		return Scalar.class;
	}

	@Override
	public String getRepresentation(MemBuffer buf, Settings settings, int valueLength) {
		try {
			long value = 0;
			switch (this.length) {
				case 1:
					value = buf.getByte(0) & 0xffL;
					break;
				case 2:
					value = buf.getShort(0) & 0xffffL;
					break;
				case 4:
					value = buf.getInt(0) & 0xffffffffL;
					break;
				case 8:
					value = buf.getLong(0);
					break;
			}
			return getRepresentation(value);
		}
		catch (MemoryAccessException e) {
			return "??";
		}
	}

	@Override
	public String getRepresentation(BigInteger bigInt, Settings settings, int bitLength) {
		return getRepresentation(bigInt.longValue());
	}

	private String getRepresentation(long value) {
		String valueName = getName(value);
		if (valueName == null) {
			valueName = getCompoundValue(value);
		}
		return valueName;
	}

	private String getCompoundValue(long value) {
		if (value == 0) {
			return "0";
		}
		List<BitGroup> list = getBitGroups();
		StringBuilder buf = new StringBuilder();
		for (BitGroup bitGroup : list) {
			long subValue = bitGroup.getMask() & value;
			if (subValue != 0) {
				String part = getName(subValue);
				if (part == null) {
					part = getStringForNoMatchingValue(subValue);
				}
				if (buf.length() != 0) {
					buf.append(" | ");
				}
				buf.append(part);
			}
		}
		return buf.toString();
	}

	private List<BitGroup> getBitGroups() {
		if (bitGroups == null) {
			bitGroups = EnumValuePartitioner.partition(getValues(), getLength());
		}
		return bitGroups;
	}

	private String getStringForNoMatchingValue(long value) {
		String valueName;
		String valueStr;
		if (value < 0 || value >= 32) {
			valueStr = "0x" + Long.toHexString(value);
		}
		else {
			valueStr = Long.toString(value);
		}
		valueName = "" + valueStr;
		return valueName;
	}

	@Override
	public boolean isEquivalent(DataType dt) {
		if (dt == this) {
			return true;
		}
		if (dt == null || !(dt instanceof Enum)) {
			return false;
		}

		Enum enumm = (Enum) dt;
		if (!DataTypeUtilities.equalsIgnoreConflict(name, enumm.getName()) ||
			length != enumm.getLength() || getCount() != enumm.getCount()) {
			return false;
		}

		if (!isEachValueEquivalent(enumm)) {
			return false;
		}
		return true;
	}

	private boolean isEachValueEquivalent(Enum enumm) {
		String[] names = getNames();
		String[] otherNames = enumm.getNames();
		try {
			for (int i = 0; i < names.length; i++) {
				if (!names[i].equals(otherNames[i])) {
					return false;
				}

				long value = getValue(names[i]);
				long otherValue = enumm.getValue(names[i]);
				if (value != otherValue) {
					return false;
				}

				String comment = getComment(names[i]);
				String otherComment = enumm.getComment(names[i]);
				if (!comment.equals(otherComment)) {
					return false;
				}
			}
			return true;
		}
		catch (NoSuchElementException e) {
			return false; // named element not found
		}
	}

	@Override
	public void replaceWith(DataType dataType) {
		bitGroups = null;
		if (!(dataType instanceof Enum)) {
			throw new IllegalArgumentException();
		}
		Enum enumm = (Enum) dataType;
		nameMap = new HashMap<>();
		valueMap = new TreeMap<>();
		commentMap = new HashMap<>();
		setLength(enumm.getLength());
		String[] names = enumm.getNames();
		for (String valueName : names) {
			add(valueName, enumm.getValue(valueName), enumm.getComment(valueName));
		}
	}

	@Override
	public String getDefaultLabelPrefix() {
		return name;
	}
}<|MERGE_RESOLUTION|>--- conflicted
+++ resolved
@@ -102,11 +102,7 @@
 		if (list == null || list.isEmpty()) {
 			return null;
 		}
-<<<<<<< HEAD
-		return list.toArray(new String[list.size()]);
-=======
 		return list.toArray(new String[0]);
->>>>>>> cfaa8b90
 	}
 
 	@Override
@@ -116,7 +112,6 @@
 			comment = "";
 		}
 		return comment;
-
 	}
 
 	@Override

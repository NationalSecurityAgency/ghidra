--- conflicted
+++ resolved
@@ -170,15 +170,9 @@
 			initializeIfNeeded();
 			List<String> list = valueMap.get(value);
 			if (list == null || list.isEmpty()) {
-<<<<<<< HEAD
-				return null;
-			}
-			return list.toArray(new String[list.size()]);
-=======
 				return new String[0];
 			}
 			return list.toArray(new String[0]);
->>>>>>> cfaa8b90
 		}
 		finally {
 			lock.release();

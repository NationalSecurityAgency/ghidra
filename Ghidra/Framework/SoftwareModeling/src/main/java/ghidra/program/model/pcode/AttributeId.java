--- conflicted
+++ resolved
@@ -244,15 +244,12 @@
 	public static final AttributeId ATTRIB_STORAGE = new AttributeId("storage", 149);
 	public static final AttributeId ATTRIB_STACKSPILL = new AttributeId("stackspill", 150);
 
-<<<<<<< HEAD
-	public static final AttributeId ATTRIB_ISRIGHTTOLEFT = new AttributeId("isrighttoleft", 151);
-
-	public static final AttributeId ATTRIB_UNKNOWN = new AttributeId("XMLunknown", 152);
-=======
 	// modelrules
 	public static final AttributeId ATTRIB_SIZES = new AttributeId("sizes", 151);
 	public static final AttributeId ATTRIB_BACKFILL = new AttributeId("backfill", 152);
 
-	public static final AttributeId ATTRIB_UNKNOWN = new AttributeId("XMLunknown", 153);
->>>>>>> cdfcc712
+	// function parameter stacking direction
+	public static final AttributeId ATTRIB_ISRIGHTTOLEFT = new AttributeId("isrighttoleft", 153);
+
+	public static final AttributeId ATTRIB_UNKNOWN = new AttributeId("XMLunknown", 154);
 }
--- conflicted
+++ resolved
@@ -248,16 +248,12 @@
 	public static final AttributeId ATTRIB_SIZES = new AttributeId("sizes", 151);
 	public static final AttributeId ATTRIB_BACKFILL = new AttributeId("backfill", 152);
 
-<<<<<<< HEAD
-	// function parameter stacking direction
-	public static final AttributeId ATTRIB_ISRIGHTTOLEFT = new AttributeId("isrighttoleft", 153);
-
-	public static final AttributeId ATTRIB_UNKNOWN = new AttributeId("XMLunknown", 154);
-=======
 	public static final AttributeId ATTRIB_MAX_PRIMITIVES = new AttributeId("maxprimitives", 153);
 	public static final AttributeId ATTRIB_REVERSESIGNIF = new AttributeId("reversesignif", 154);
 	public static final AttributeId ATTRIB_MATCHSIZE = new AttributeId("matchsize", 155);
 
-	public static final AttributeId ATTRIB_UNKNOWN = new AttributeId("XMLunknown", 156);
->>>>>>> 4aaf18f4
+	// function parameter stacking direction
+	public static final AttributeId ATTRIB_ISRIGHTTOLEFT = new AttributeId("isrighttoleft", 156);
+
+	public static final AttributeId ATTRIB_UNKNOWN = new AttributeId("XMLunknown", 157);
 }
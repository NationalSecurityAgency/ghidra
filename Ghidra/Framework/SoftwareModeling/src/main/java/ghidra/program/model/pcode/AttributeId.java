--- conflicted
+++ resolved
@@ -254,13 +254,8 @@
 	public static final AttributeId ATTRIB_AFTER_STORAGE = new AttributeId("afterstorage", 157);
 	public static final AttributeId ATTRIB_FILL_ALTERNATE = new AttributeId("fillalternate", 158);
 
-	public static final AttributeId ATTRIB_UNKNOWN = new AttributeId("XMLunknown", 159);
-
-<<<<<<< HEAD
 	// function parameter stacking direction
-	public static final AttributeId ATTRIB_ISRIGHTTOLEFT = new AttributeId("isrighttoleft", 156);
-
-	public static final AttributeId ATTRIB_UNKNOWN = new AttributeId("XMLunknown", 157);
-=======
->>>>>>> 7a4100d5
+	public static final AttributeId ATTRIB_ISRIGHTTOLEFT = new AttributeId("isrighttoleft", 159);
+
+	public static final AttributeId ATTRIB_UNKNOWN = new AttributeId("XMLunknown", 160);
 }
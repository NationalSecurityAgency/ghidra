--- conflicted
+++ resolved
@@ -22,16 +22,11 @@
 eclipse.project.name = 'Framework Docking'
 
 dependencies {
-<<<<<<< HEAD
-	compile project(':Generic')
-	compile 'net.java.dev.timingframework:timingframework:1.0'
+	api project(':Generic')
+	api 'net.java.dev.timingframework:timingframework:1.0'
 
 	// better GUI
-	compile 'com.formdev:flatlaf:1.1.2'
-=======
-	api project(':Generic')
-	api 'net.java.dev.timingframework:timingframework:1.0'
->>>>>>> 15d22e81
+	api 'com.formdev:flatlaf:1.1.2'
 	
 	// Only include this debug version of the jh library if necessary.
 	//api name:'jh2.with.debug'

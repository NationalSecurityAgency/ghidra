--- conflicted
+++ resolved
@@ -3700,12 +3700,8 @@
 	 * @see #getRepeatableComment(Address)
 	 */
 	public String getRepeatableCommentAsRendered(Address address) {
-<<<<<<< HEAD
-		String comment = currentProgram.getListing().getComment(CodeUnit.REPEATABLE_COMMENT, address);
-=======
 		String comment =
 			currentProgram.getListing().getComment(CodeUnit.REPEATABLE_COMMENT, address);
->>>>>>> 6266b18e
 		PluginTool tool = state.getTool();
 		if (tool != null) {
 			comment = CommentUtils.getDisplayString(comment, currentProgram);

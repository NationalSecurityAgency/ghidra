/* ###
 * IP: GHIDRA
 *
 * Licensed under the Apache License, Version 2.0 (the "License");
 * you may not use this file except in compliance with the License.
 * You may obtain a copy of the License at
 * 
 *      http://www.apache.org/licenses/LICENSE-2.0
 * 
 * Unless required by applicable law or agreed to in writing, software
 * distributed under the License is distributed on an "AS IS" BASIS,
 * WITHOUT WARRANTIES OR CONDITIONS OF ANY KIND, either express or implied.
 * See the License for the specific language governing permissions and
 * limitations under the License.
 */
package ghidra.app.plugin.core.codebrowser;

import java.awt.Color;
import java.awt.event.MouseAdapter;
import java.awt.event.MouseEvent;
import java.math.BigInteger;
import java.util.*;
import java.util.concurrent.atomic.AtomicBoolean;

import javax.swing.ImageIcon;
import javax.swing.JComponent;
import javax.swing.event.ChangeEvent;
import javax.swing.event.ChangeListener;

import org.jdom.Element;

import docking.ActionContext;
import docking.action.DockingAction;
import docking.action.MenuData;
import docking.tool.ToolConstants;
import docking.widgets.fieldpanel.*;
import docking.widgets.fieldpanel.field.Field;
import docking.widgets.fieldpanel.support.*;
import ghidra.GhidraOptions;
import ghidra.app.CorePluginPackage;
import ghidra.app.events.*;
import ghidra.app.nav.Navigatable;
import ghidra.app.plugin.PluginCategoryNames;
import ghidra.app.plugin.core.codebrowser.actions.*;
import ghidra.app.plugin.core.codebrowser.hover.ListingHoverService;
import ghidra.app.plugin.core.table.TableComponentProvider;
import ghidra.app.services.*;
import ghidra.app.util.*;
import ghidra.app.util.query.TableService;
import ghidra.app.util.viewer.field.ListingField;
import ghidra.app.util.viewer.field.ListingTextField;
import ghidra.app.util.viewer.format.*;
import ghidra.app.util.viewer.listingpanel.*;
import ghidra.app.util.viewer.options.ListingDisplayOptionsEditor;
import ghidra.app.util.viewer.options.OptionsGui;
import ghidra.app.util.viewer.util.AddressIndexMap;
import ghidra.framework.model.*;
import ghidra.framework.options.*;
import ghidra.framework.plugintool.*;
import ghidra.framework.plugintool.util.PluginStatus;
import ghidra.program.model.address.*;
import ghidra.program.model.listing.*;
import ghidra.program.util.ProgramLocation;
import ghidra.program.util.ProgramSelection;
import ghidra.util.*;
import ghidra.util.datastruct.Accumulator;
import ghidra.util.exception.CancelledException;
import ghidra.util.table.*;
import ghidra.util.task.TaskMonitor;
import resources.ResourceManager;

//@formatter:off
@PluginInfo(
	status = PluginStatus.RELEASED,
	packageName = CorePluginPackage.NAME,
	category = PluginCategoryNames.CODE_VIEWER,
	shortDescription = "Code Viewer",
	description = "This plugin provides the main program listing display window. " +
			"It also includes the header component which allows the various " +
			"program fields to be arranged as desired.  In addition, this plugin " +
			"provides the \"CodeViewerService\" which allows other plugins to extend " +
			"the basic functionality to include such features as flow arrows, " +
			"margin markers and difference " +
			"tracking.  The listing component created by this plugin generates " +
			"ProgramLocation events and ProgramSelection events as the user moves " +
			"the cursor and makes selections respectively.",
	servicesRequired = { ProgramManager.class, GoToService.class, ClipboardService.class /*, TableService.class */ },
	servicesProvided = { CodeViewerService.class, CodeFormatService.class, FieldMouseHandlerService.class },
	eventsConsumed = { ProgramSelectionPluginEvent.class, ProgramActivatedPluginEvent.class,
		ProgramClosedPluginEvent.class, ProgramLocationPluginEvent.class,
		ViewChangedPluginEvent.class, ProgramHighlightPluginEvent.class },
	eventsProduced = { ProgramLocationPluginEvent.class, ProgramSelectionPluginEvent.class }

)
//@formatter:on
public class CodeBrowserPlugin extends Plugin
		implements CodeViewerService, CodeFormatService, OptionsChangeListener, FormatModelListener,
		DomainObjectListener, CodeBrowserPluginInterface { //

	private static final Color CURSOR_LINE_COLOR = GhidraOptions.DEFAULT_CURSOR_LINE_COLOR;
	private static final String CURSOR_COLOR = "Cursor.Cursor Color - Focused";
	private static final String UNFOCUSED_CURSOR_COLOR = "Cursor.Cursor Color - Unfocused";
	private static final String BLINK_CURSOR = "Cursor.Blink Cursor";
	private static final String MOUSE_WHEEL_HORIZONTAL_SCROLLING = "Mouse.Horizontal Scrolling";

	// - Icon -
	private ImageIcon CURSOR_LOC_ICON =
		ResourceManager.loadImage("images/cursor_arrow_flipped.gif");
	private CodeViewerProvider connectedProvider;
	private List<CodeViewerProvider> disconnectedProviders = new ArrayList<>();
	private FormatManager formatMgr;
	private ViewManagerService viewManager;
	private MarkerService markerService;
	private AddressSetView currentView;
	private Program currentProgram;
	private boolean selectionChanging;
	private MarkerSet currentSelectionMarkers;
	private MarkerSet currentHighlightMarkers;
	private MarkerSet currentCursorMarkers;
	private ChangeListener markerChangeListener;
	private FocusingMouseListener focusingMouseListener = new FocusingMouseListener();

	private DockingAction tableFromSelectionAction;
	private Color cursorHighlightColor;
	private boolean isHighlightCursorLine;
	private ProgramDropProvider dndProvider;

	public CodeBrowserPlugin(PluginTool tool) {
		super(tool);
		tool.registerOptionsNameChange(GhidraOptions.OLD_CATEGORY_BROWSER_FIELDS,
			GhidraOptions.CATEGORY_BROWSER_FIELDS);
		tool.registerOptionsNameChange(GhidraOptions.OLD_CATEGORY_BROWSER_DISPLAY,
			GhidraOptions.CATEGORY_BROWSER_DISPLAY);
		tool.registerOptionsNameChange(GhidraOptions.OLD_CATEGORY_BROWSER_POPUPS,
			GhidraOptions.CATEGORY_BROWSER_POPUPS);
		ToolOptions displayOptions = tool.getOptions(GhidraOptions.CATEGORY_BROWSER_DISPLAY);
		ToolOptions fieldOptions = tool.getOptions(GhidraOptions.CATEGORY_BROWSER_FIELDS);
		displayOptions.registerOptionsEditor(new ListingDisplayOptionsEditor(this, displayOptions));
		displayOptions.setOptionsHelpLocation(
			new HelpLocation(getName(), GhidraOptions.CATEGORY_BROWSER_DISPLAY));
		fieldOptions.setOptionsHelpLocation(
			new HelpLocation(getName(), GhidraOptions.CATEGORY_BROWSER_DISPLAY));

		formatMgr = new FormatManager(displayOptions, fieldOptions);
		formatMgr.addFormatModelListener(this);
		formatMgr.setServiceProvider(tool);
		connectedProvider = new CodeViewerProvider(this, formatMgr, true);
		tool.showComponentProvider(connectedProvider, true);
		initOptions(fieldOptions);
		initDisplayOptions(displayOptions);
		initMiscellaneousOptions();
		initActions();
		displayOptions.addOptionsChangeListener(this);
		fieldOptions.addOptionsChangeListener(this);
		tool.setDefaultComponent(connectedProvider);
		markerChangeListener = new MarkerChangeListener(connectedProvider);
		registerServiceProvided(FieldMouseHandlerService.class,
			connectedProvider.getFieldNavigator());
		createActions();
	}

	private void createActions() {
		DockingAction selectAllAction = new SelectAllAction(getName());
		selectAllAction.getMenuBarData().setMenuSubGroup("a");
		tool.addAction(selectAllAction);

		DockingAction selectNoneAction = new ClearSelectionAction(getName());
		selectNoneAction.getMenuBarData().setMenuSubGroup("a");
		tool.addAction(selectNoneAction);

		DockingAction selectComplementAction = new SelectComplementAction(getName());
		selectComplementAction.getMenuBarData().setMenuSubGroup("b");
		tool.addAction(selectComplementAction);
	}

	void viewChanged(AddressSetView addrSet) {
		ProgramLocation currLoc = getCurrentLocation();
		currentView = addrSet;
		if (addrSet != null && !addrSet.isEmpty()) {
			connectedProvider.setView(addrSet);
			if (currLoc != null && addrSet.contains(currLoc.getAddress())) {
				goTo(currLoc, true);
			}
		}
		else {
			connectedProvider.setView(new AddressSet());
		}
		updateBackgroundColorModel();

		setHighlight(connectedProvider.getHighlight());
		setSelection(connectedProvider.getSelection());
	}

	@Override
	protected void init() {
		markerService = tool.getService(MarkerService.class);
		if (markerService != null) {
			markerService.addChangeListener(markerChangeListener);
		}
		updateBackgroundColorModel();

		if (viewManager == null) {
			viewManager = tool.getService(ViewManagerService.class);
		}

		ClipboardService clipboardService = tool.getService(ClipboardService.class);
		if (clipboardService != null) {
			connectedProvider.setClipboardService(clipboardService);
			for (CodeViewerProvider provider : disconnectedProviders) {
				provider.setClipboardService(clipboardService);
			}
		}
	}

	private void updateBackgroundColorModel() {
		ListingPanel listingPanel = connectedProvider.getListingPanel();
		if (markerService != null) {
			AddressIndexMap indexMap = connectedProvider.getListingPanel().getAddressIndexMap();
			listingPanel.setBackgroundColorModel(
				new MarkerServiceBackgroundColorModel(markerService, indexMap));
		}
		else {
			listingPanel.setBackgroundColorModel(null);
		}

		// TODO: update all providers, not just the connected provider
	}

	@Override
	public CodeViewerProvider createNewDisconnectedProvider() {
		CodeViewerProvider newProvider =
			new CodeViewerProvider(this, formatMgr.createClone(), false);
		newProvider.setClipboardService(tool.getService(ClipboardService.class));
		disconnectedProviders.add(newProvider);
		if (dndProvider != null) {
			newProvider.addProgramDropProvider(dndProvider);
		}
		tool.showComponentProvider(newProvider, true);
		ListingHoverService[] hoverServices = tool.getServices(ListingHoverService.class);
		for (ListingHoverService hoverService : hoverServices) {
			newProvider.getListingPanel().addHoverService(hoverService);
		}
		return newProvider;
	}

	@Override
	public void readDataState(SaveState saveState) {
		ProgramManager programManagerService = tool.getService(ProgramManager.class);

		if (connectedProvider != null) {
			connectedProvider.readDataState(saveState);
		}
		int numDisconnected = saveState.getInt("Num Disconnected", 0);
		for (int i = 0; i < numDisconnected; i++) {
			Element xmlElement = saveState.getXmlElement("Provider" + i);
			SaveState providerSaveState = new SaveState(xmlElement);
			String programPath = providerSaveState.getString("Program Path", "");
			DomainFile file = tool.getProject().getProjectData().getFile(programPath);
			if (file == null) {
				continue;
			}
			Program program = programManagerService.openProgram(file);
			if (program != null) {
				CodeViewerProvider provider = createNewDisconnectedProvider();
				provider.doSetProgram(program);
				provider.readDataState(providerSaveState);
			}
		}

		FieldSelection highlight = new FieldSelection();
		highlight.load(saveState);
		if (!highlight.isEmpty()) {
			setHighlight(highlight);
		}
	}

	private void setHighlight(FieldSelection highlight) {
		MarkerSet highlightMarkers = getHighlightMarkers(currentProgram);

		if (highlight != null && !highlight.isEmpty()) {
			ListingPanel listingPanel = connectedProvider.getListingPanel();
			ProgramSelection programHighlight = listingPanel.getProgramSelection(highlight);
			connectedProvider.setHighlight(programHighlight);

			firePluginEvent(
				new ProgramHighlightPluginEvent(this.getName(), programHighlight, currentProgram));

			if (highlightMarkers != null) {
				highlightMarkers.clearAll();
				highlightMarkers.add(programHighlight);
			}
		}
		else {
			connectedProvider.setHighlight(new ProgramSelection());
			if (highlightMarkers != null) {
				highlightMarkers.clearAll();
			}
		}
	}

	@Override
	public void writeDataState(SaveState saveState) {
		if (connectedProvider != null) {
			connectedProvider.writeDataState(saveState);
		}
		saveState.putInt("Num Disconnected", disconnectedProviders.size());
		int i = 0;
		for (CodeViewerProvider provider : disconnectedProviders) {
			SaveState providerSaveState = new SaveState();
			DomainFile df = provider.getProgram().getDomainFile();
			if (df.getParent() == null) {
				continue; // not contained within project
			}
			String programPathname = df.getPathname();
			providerSaveState.putString("Program Path", programPathname);
			provider.writeDataState(providerSaveState);
			String elementName = "Provider" + i;
			saveState.putXmlElement(elementName, providerSaveState.saveToXml());
			i++;
		}
		FieldSelection highlight =
			connectedProvider.getListingPanel().getFieldPanel().getHighlight();
		highlight.save(saveState);
	}

	@Override
	public Object getTransientState() {
		Object[] state = new Object[5];
		FieldPanel fieldPanel = connectedProvider.getListingPanel().getFieldPanel();
		state[0] = fieldPanel.getViewerPosition();
		state[1] = connectedProvider.getLocation();
		state[2] = connectedProvider.getHighlight();
		state[3] = connectedProvider.getSelection();
		state[4] = currentView;
		return state;
	}

	@Override
	public void restoreTransientState(final Object objectState) {
		Object[] state = (Object[]) objectState;
		ViewerPosition vp = (ViewerPosition) state[0];
		ProgramLocation location = (ProgramLocation) state[1];
		ProgramSelection highlight = (ProgramSelection) state[2];
		ProgramSelection selection = (ProgramSelection) state[3];

		viewChanged((AddressSetView) state[4]);

		if (location != null) {
			connectedProvider.setLocation(location);
		}
		setHighlight(highlight);
		if (selection != null) {
			connectedProvider.setSelection(selection);
		}
		if (vp != null) {
			FieldPanel fieldPanel = connectedProvider.getListingPanel().getFieldPanel();
			fieldPanel.setViewerPosition(vp.getIndex(), vp.getXOffset(), vp.getYOffset());
		}

	}

	/**
	 * Interface method called to process a plugin event.
	 */
	@Override
	public void processEvent(PluginEvent event) {
		if (event instanceof ProgramClosedPluginEvent) {
			Program program = ((ProgramClosedPluginEvent) event).getProgram();
			programClosed(program);
			return;
		}
		if (event instanceof ProgramActivatedPluginEvent) {
			if (currentProgram != null) {
				currentProgram.removeListener(this);
			}
			ProgramActivatedPluginEvent evt = (ProgramActivatedPluginEvent) event;
			clearMarkers(currentProgram); // do this just before changing the program

			currentProgram = evt.getActiveProgram();
			if (currentProgram != null) {
				currentProgram.addListener(this);
				currentView = currentProgram.getMemory();
			}
			else {
				currentView = new AddressSet();
			}
			connectedProvider.doSetProgram(currentProgram);

			updateHighlightProvider();
			updateBackgroundColorModel();
			setHighlight(new FieldSelection());
			AddressFactory currentAddressFactory =
				(currentProgram != null) ? currentProgram.getAddressFactory() : null;
			setSelection(new ProgramSelection(currentAddressFactory));
		}
		else if (event instanceof ProgramLocationPluginEvent) {
			ProgramLocationPluginEvent evt = (ProgramLocationPluginEvent) event;
			ProgramLocation location = evt.getLocation();
			if (!connectedProvider.setLocation(location)) {
				if (viewManager != null) {
					connectedProvider.setView(viewManager.addToView(location));
					ListingPanel lp = connectedProvider.getListingPanel();
					lp.goTo(location, true);
				}
			}
		}
		else if (event instanceof ProgramSelectionPluginEvent) {
			ProgramSelectionPluginEvent evt = (ProgramSelectionPluginEvent) event;
			setSelection(evt.getSelection());
		}
		else if (event instanceof ProgramHighlightPluginEvent) {
			ProgramHighlightPluginEvent evt = (ProgramHighlightPluginEvent) event;
			if (evt.getProgram() == currentProgram) {
				setHighlight(evt.getHighlight());
			}
		}
		else if (event instanceof ViewChangedPluginEvent) {
			AddressSet view = ((ViewChangedPluginEvent) event).getView();
			viewChanged(view);
		}
	}

	private void programClosed(Program closedProgram) {
		Iterator<CodeViewerProvider> iterator = disconnectedProviders.iterator();
		while (iterator.hasNext()) {
			CodeViewerProvider provider = iterator.next();
			if (provider.getProgram() == closedProgram) {
				iterator.remove();
				removeProvider(provider);
			}
		}
	}

	void removeProvider(CodeViewerProvider provider) {
		tool.removeComponentProvider(provider);
		provider.dispose();
	}

	@Override
	public void serviceAdded(Class<?> interfaceClass, Object service) {
		if (interfaceClass == TableService.class) {
			tool.addAction(tableFromSelectionAction);
		}
		if (interfaceClass == ViewManagerService.class && viewManager == null) {
			viewManager = (ViewManagerService) service;
			viewChanged(viewManager.getCurrentView());
		}
		if (interfaceClass == MarkerService.class && markerService == null) {
			markerService = tool.getService(MarkerService.class);
			markerService.addChangeListener(markerChangeListener);
			updateBackgroundColorModel();
			if (viewManager != null) {
				viewChanged(viewManager.getCurrentView());
			}
		}
		if (interfaceClass == ListingHoverService.class) {
			ListingHoverService hoverService = (ListingHoverService) service;
			connectedProvider.getListingPanel().addHoverService(hoverService);
			for (CodeViewerProvider provider : disconnectedProviders) {
				provider.getListingPanel().addHoverService(hoverService);
			}
			ListingPanel otherPanel = connectedProvider.getOtherPanel();
			if (otherPanel != null) {
				otherPanel.addHoverService(hoverService);
			}
		}
	}

	@Override
	public void serviceRemoved(Class<?> interfaceClass, Object service) {
		if (interfaceClass == TableService.class) {
			if (tool != null) {
				tool.removeAction(tableFromSelectionAction);
			}
		}
		if ((service == viewManager) && (currentProgram != null)) {
			viewManager = null;
			viewChanged(currentProgram.getMemory());
		}
		if (service == markerService) {
			markerService.removeChangeListener(markerChangeListener);
			clearMarkers(currentProgram);
			markerService = null;
			updateBackgroundColorModel();
		}
		if (interfaceClass == ListingHoverService.class) {
			ListingHoverService hoverService = (ListingHoverService) service;
			connectedProvider.getListingPanel().removeHoverService(hoverService);
			for (CodeViewerProvider provider : disconnectedProviders) {
				provider.getListingPanel().removeHoverService(hoverService);
			}
			ListingPanel otherPanel = connectedProvider.getOtherPanel();
			if (otherPanel != null) {
				otherPanel.removeHoverService(hoverService);
			}
		}
	}

	@Override
	public void addOverviewProvider(OverviewProvider overviewProvider) {
		JComponent component = overviewProvider.getComponent();

		// just in case we get repeated calls
		component.removeMouseListener(focusingMouseListener);
		component.addMouseListener(focusingMouseListener);
		connectedProvider.getListingPanel().addOverviewProvider(overviewProvider);
	}

	@Override
	public void addMarginProvider(MarginProvider marginProvider) {
		JComponent component = marginProvider.getComponent();

		// just in case we get repeated calls
		component.removeMouseListener(focusingMouseListener);
		component.addMouseListener(focusingMouseListener);
		connectedProvider.getListingPanel().addMarginProvider(marginProvider);
	}

	@Override
	public void removeOverviewProvider(OverviewProvider overviewProvider) {
		JComponent component = overviewProvider.getComponent();
		component.removeMouseListener(focusingMouseListener);
		connectedProvider.getListingPanel().removeOverviewProvider(overviewProvider);
	}

	@Override
	public void removeMarginProvider(MarginProvider marginProvider) {
		JComponent component = marginProvider.getComponent();
		component.removeMouseListener(focusingMouseListener);
		connectedProvider.getListingPanel().removeMarginProvider(marginProvider);
	}

	@Override
	public void addLocalAction(DockingAction action) {
		tool.addLocalAction(connectedProvider, action);
	}

	@Override
	public void removeLocalAction(DockingAction action) {
		if (tool != null) {
			tool.removeLocalAction(connectedProvider, action);
		}
	}

	@Override
	public void addProgramDropProvider(ProgramDropProvider dnd) {
		this.dndProvider = dnd;
		connectedProvider.addProgramDropProvider(dnd);
		for (CodeViewerProvider provider : disconnectedProviders) {
			provider.addProgramDropProvider(dnd);
		}
	}

	@Override
	public void addButtonPressedListener(ButtonPressedListener listener) {
		connectedProvider.getListingPanel().addButtonPressedListener(listener);
	}

	@Override
	public void removeButtonPressedListener(ButtonPressedListener listener) {
		connectedProvider.getListingPanel().removeButtonPressedListener(listener);
	}

	@Override
	public void removeHighlightProvider(HighlightProvider highlightProvider,
			Program highlightProgram) {
		connectedProvider.removeHighlightProvider(highlightProvider, highlightProgram);
	}

	@Override
	public void setHighlightProvider(HighlightProvider highlightProvider,
			Program highlightProgram) {
		connectedProvider.setHighlightProvider(highlightProvider, highlightProgram);
	}

	private void updateHighlightProvider() {
		connectedProvider.updateHighlightProvider();
	}

	@Override
	public void setListingPanel(ListingPanel lp) {
		connectedProvider.setPanel(lp);
		viewChanged(currentView);
	}

	@Override
	public void setCoordinatedListingPanelListener(CoordinatedListingPanelListener listener) {
		connectedProvider.setCoordinatedListingPanelListener(listener);
	}

	@Override
	public void setNorthComponent(JComponent comp) {
		connectedProvider.setNorthComponent(comp);

	}

	@Override
	public void removeListingPanel(ListingPanel lp) {
		if (isDisposed()) {
			return;
		}
		if (connectedProvider.getOtherPanel() == lp) {
			connectedProvider.clearPanel();
			viewChanged(currentView);
		}
	}

	@Override
	protected void dispose() {
		if (currentProgram != null) {
			currentProgram.removeListener(this);
		}
		clearMarkers(currentProgram);
		formatMgr.dispose();
		removeProvider(connectedProvider);
		for (CodeViewerProvider provider : disconnectedProviders) {
			removeProvider(provider);
		}
	}

	@Override
	public void optionsChanged(ToolOptions options, String optionName, Object oldValue,
			Object newValue) {

		ListingPanel listingPanel = connectedProvider.getListingPanel();
		if (options.getName().equals(GhidraOptions.CATEGORY_BROWSER_DISPLAY)) {
			if (optionName.equals(OptionsGui.BACKGROUND.getColorOptionName())) {
				Color c = (Color) newValue;
				listingPanel.setTextBackgroundColor(c);
			}
		}
		else if (options.getName().equals(GhidraOptions.CATEGORY_BROWSER_FIELDS)) {

			FieldPanel fieldPanel = listingPanel.getFieldPanel();
			if (optionName.equals(GhidraOptions.OPTION_SELECTION_COLOR)) {
				Color color = ((Color) newValue);
				fieldPanel.setSelectionColor(color);
				MarkerSet selectionMarkers = getSelectionMarkers(currentProgram);
				if (selectionMarkers != null) {
					selectionMarkers.setMarkerColor(color);
				}
				ListingPanel otherPanel = connectedProvider.getOtherPanel();
				if (otherPanel != null) {
					otherPanel.getFieldPanel().setSelectionColor(color);
				}
			}
			else if (optionName.equals(GhidraOptions.OPTION_HIGHLIGHT_COLOR)) {
				Color color = ((Color) newValue);
				fieldPanel.setHighlightColor(color);
				MarkerSet highlightMarkers = getHighlightMarkers(currentProgram);
				if (highlightMarkers != null) {
					highlightMarkers.setMarkerColor(color);
				}
			}
			else if (optionName.equals(CURSOR_COLOR)) {
				Color color = ((Color) newValue);
				fieldPanel.setFocusedCursorColor(color);
			}
			else if (optionName.equals(UNFOCUSED_CURSOR_COLOR)) {
				Color color = ((Color) newValue);
				fieldPanel.setNonFocusCursorColor(color);
			}
			else if (optionName.equals(BLINK_CURSOR)) {
				Boolean isBlinkCursor = ((Boolean) newValue);
				fieldPanel.setBlinkCursor(isBlinkCursor);
			}
			else if (optionName.equals(GhidraOptions.HIGHLIGHT_CURSOR_LINE_COLOR)) {
				cursorHighlightColor = (Color) newValue;
				if (currentCursorMarkers != null) {
					currentCursorMarkers.setMarkerColor(cursorHighlightColor);
				}
			}
			else if (optionName.equals(GhidraOptions.HIGHLIGHT_CURSOR_LINE)) {
				isHighlightCursorLine = (Boolean) newValue;
				if (currentCursorMarkers != null) {
					currentCursorMarkers.setColoringBackground(isHighlightCursorLine);
				}
			}
			else if (optionName.equals(MOUSE_WHEEL_HORIZONTAL_SCROLLING)) {
				fieldPanel.setHorizontalScrollingEnabled((Boolean) newValue);
			}

			connectedProvider.fieldOptionChanged(optionName, newValue);
		}

	}

	@Override
	public void selectionChanged(CodeViewerProvider provider, ProgramSelection selection) {
		if (provider == connectedProvider) {
			MarkerSet selectionMarkers = getSelectionMarkers(currentProgram);
			if (selectionMarkers != null) {
				selectionMarkers.clearAll();
			}
			if (selection != null) {
				if (selectionMarkers != null) {
					selectionMarkers.add(selection);
				}
			}
			if (!selectionChanging) {
				tool.firePluginEvent(new ProgramSelectionPluginEvent(getName(), selection,
					connectedProvider.getProgram()));
			}
		}
	}

	@Override
	public void locationChanged(CodeViewerProvider provider, ProgramLocation location) {
		if (provider == connectedProvider) {
			MarkerSet cursorMarkers = getCursorMarkers(currentProgram);
			if (cursorMarkers != null) {
				cursorMarkers.clearAll();
				cursorMarkers.add(location.getAddress());
			}
			tool.firePluginEvent(new ProgramLocationPluginEvent(getName(), location,
				connectedProvider.getProgram()));
		}
	}

	@Override
	public void highlightChanged(CodeViewerProvider provider, ProgramSelection highlight) {
		MarkerSet highlightMarkers = getHighlightMarkers(currentProgram);
		if (highlightMarkers != null) {
			highlightMarkers.clearAll();
		}
		if (highlight != null && currentProgram != null) {
			if (highlightMarkers != null) {
				highlightMarkers.add(highlight);
			}
		}
		if (provider == connectedProvider) {
			tool.firePluginEvent(new ProgramHighlightPluginEvent(getName(), highlight,
				connectedProvider.getProgram()));
		}
	}

	private void setHighlight(ProgramSelection highlight) {
		connectedProvider.setHighlight(highlight);
	}

	void setSelection(ProgramSelection sel) {
		selectionChanging = true;
		connectedProvider.setSelection(sel);
		selectionChanging = false;
	}

	private void clearMarkers(Program program) {
		if (markerService == null) {
			return;
		}

		if (program == null) {
			return; // can happen during dispose after a programDeactivated()
		}

		if (currentSelectionMarkers != null) {
			markerService.removeMarker(currentSelectionMarkers, program);
			currentSelectionMarkers = null;
		}

		if (currentHighlightMarkers != null) {
			markerService.removeMarker(currentHighlightMarkers, program);
			currentHighlightMarkers = null;
		}

		if (currentCursorMarkers != null) {
			markerService.removeMarker(currentCursorMarkers, program);
			currentCursorMarkers = null;
		}
	}

	private MarkerSet getSelectionMarkers(Program program) {
		if (markerService == null || program == null) {
			return null;
		}

		// already created
		if (currentSelectionMarkers != null) {
			return currentSelectionMarkers;
		}

		FieldPanel fp = connectedProvider.getListingPanel().getFieldPanel();
		currentSelectionMarkers = markerService.createAreaMarker("Selection", "Selection Display",
			program, MarkerService.SELECTION_PRIORITY, false, true, false, fp.getSelectionColor());
		return currentSelectionMarkers;
	}

	private MarkerSet getHighlightMarkers(Program program) {
		if (markerService == null || program == null) {
			return null;
		}

		// already created
		if (currentHighlightMarkers != null) {
			return currentHighlightMarkers;
		}

		FieldPanel fp = connectedProvider.getListingPanel().getFieldPanel();
		currentHighlightMarkers = markerService.createAreaMarker("Highlight", "Highlight Display ",
			program, MarkerService.HIGHLIGHT_PRIORITY, false, true, false, fp.getHighlightColor());
		return currentHighlightMarkers;
	}

	private MarkerSet getCursorMarkers(Program program) {
		if (markerService == null || program == null) {
			return null;
		}

		// already created
		if (currentCursorMarkers != null) {
			return currentCursorMarkers;
		}

		currentCursorMarkers = markerService.createPointMarker("Cursor", "Cursor Location", program,
			MarkerService.CURSOR_PRIORITY, true, true, isHighlightCursorLine, cursorHighlightColor,
			CURSOR_LOC_ICON);

		return currentCursorMarkers;
	}

	private void initOptions(Options fieldOptions) {

		HelpLocation helpLocation = new HelpLocation(getName(), "Selection Colors");
		fieldOptions.getOptions("Selection Colors").setOptionsHelpLocation(helpLocation);

		fieldOptions.registerOption(GhidraOptions.OPTION_SELECTION_COLOR,
			GhidraOptions.DEFAULT_SELECTION_COLOR, helpLocation,
			"The selection color in the browser.");
		fieldOptions.registerOption(GhidraOptions.OPTION_HIGHLIGHT_COLOR,
			GhidraOptions.DEFAULT_HIGHLIGHT_COLOR, helpLocation,
			"The highlight color in the browser.");

		fieldOptions.registerOption(CURSOR_COLOR, Color.RED, helpLocation,
			"The color of the cursor in the browser.");
		fieldOptions.registerOption(UNFOCUSED_CURSOR_COLOR, Color.PINK, helpLocation,
			"The color of the cursor in the browser when the browser does not have focus.");
		fieldOptions.registerOption(BLINK_CURSOR, true, helpLocation,
			"When selected, the cursor will blink when the containing window is focused.");
		fieldOptions.registerOption(GhidraOptions.HIGHLIGHT_CURSOR_LINE_COLOR, CURSOR_LINE_COLOR,
			helpLocation, "The background color of the line where the cursor is located");
		fieldOptions.registerOption(GhidraOptions.HIGHLIGHT_CURSOR_LINE, true, helpLocation,
			"Toggles highlighting background color of line containing the cursor");

		helpLocation = new HelpLocation(getName(), "Keyboard_Controls_Shift");
		fieldOptions.registerOption(MOUSE_WHEEL_HORIZONTAL_SCROLLING, true, helpLocation,
			"Enables horizontal scrolling by holding the Shift key while " +
				"using the mouse scroll wheel");

		Color color = fieldOptions.getColor(GhidraOptions.OPTION_SELECTION_COLOR,
			GhidraOptions.DEFAULT_SELECTION_COLOR);

		FieldPanel fieldPanel = connectedProvider.getListingPanel().getFieldPanel();
		fieldPanel.setSelectionColor(color);
		MarkerSet selectionMarkers = getSelectionMarkers(currentProgram);
		if (selectionMarkers != null) {
			selectionMarkers.setMarkerColor(color);
		}

		color =
			fieldOptions.getColor(GhidraOptions.OPTION_HIGHLIGHT_COLOR, new Color(255, 255, 180));
		MarkerSet highlightMarkers = getHighlightMarkers(currentProgram);
		fieldPanel.setHighlightColor(color);
		if (highlightMarkers != null) {
			highlightMarkers.setMarkerColor(color);
		}

		color = fieldOptions.getColor(CURSOR_COLOR, Color.RED);
		fieldPanel.setFocusedCursorColor(color);

		color = fieldOptions.getColor(UNFOCUSED_CURSOR_COLOR, Color.PINK);
		fieldPanel.setNonFocusCursorColor(color);

		Boolean isBlinkCursor = fieldOptions.getBoolean(BLINK_CURSOR, true);
		fieldPanel.setBlinkCursor(isBlinkCursor);

		boolean horizontalScrollingEnabled =
			fieldOptions.getBoolean(MOUSE_WHEEL_HORIZONTAL_SCROLLING, true);
		fieldPanel.setHorizontalScrollingEnabled(horizontalScrollingEnabled);

		cursorHighlightColor =
			fieldOptions.getColor(GhidraOptions.HIGHLIGHT_CURSOR_LINE_COLOR, CURSOR_LINE_COLOR);

		isHighlightCursorLine = fieldOptions.getBoolean(GhidraOptions.HIGHLIGHT_CURSOR_LINE, true);
	}

	private void initDisplayOptions(Options displayOptions) {
		Color color = displayOptions.getColor(OptionsGui.BACKGROUND.getColorOptionName(),
			OptionsGui.BACKGROUND.getDefaultColor());
		connectedProvider.getListingPanel().setTextBackgroundColor(color);
	}

	private void initMiscellaneousOptions() {
		// make sure the following options are registered
		HelpLocation helpLocation =
			new HelpLocation("ShowInstructionInfoPlugin", "Processor_Manual_Options");
		Options options = tool.getOptions(ManualViewerCommandWrappedOption.OPTIONS_CATEGORY_NAME);
		options.registerOption(ManualViewerCommandWrappedOption.MANUAL_VIEWER_OPTIONS,
			OptionType.CUSTOM_TYPE,
			ManualViewerCommandWrappedOption.getDefaultBrowserLoaderOptions(), helpLocation,
			"Options for running manual viewer", new ManualViewerCommandEditor());

	}

	public void initActions() {
		tableFromSelectionAction = new DockingAction("Create Table From Selection", getName()) {
			ImageIcon markerIcon = ResourceManager.loadImage("images/searchm_obj.gif");

			@Override
			public void actionPerformed(ActionContext context) {
				Listing listing = currentProgram.getListing();
				ProgramSelection selection = connectedProvider.getSelection();
				CodeUnitIterator codeUnits = listing.getCodeUnits(selection, true);
				TableService tableService = tool.getService(TableService.class);
				if (!codeUnits.hasNext()) {
					tool.setStatusInfo(
						"Unable to create table from selection: no " + "code units in selection");
					return;
				}

				GhidraProgramTableModel<Address> model = createTableModel(codeUnits, selection);
				String title = "Selection Table";
				TableComponentProvider<Address> tableProvider =
					tableService.showTableWithMarkers(title + " " + model.getName(), "Selection",
						model, PluginConstants.SEARCH_HIGHLIGHT_COLOR, markerIcon, title, null);
				tableProvider.installRemoveItemsAction();
			}

			@Override
			public boolean isEnabledForContext(ActionContext context) {
				ProgramSelection programSelection = connectedProvider.getSelection();
				return programSelection != null && !programSelection.isEmpty();
			}
		};

		// note: this action gets added later when the TableService is added
		tableFromSelectionAction.setEnabled(false);
		tableFromSelectionAction.setMenuBarData(new MenuData(
			new String[] { ToolConstants.MENU_SELECTION, "Create Table From Selection" }, null,
			"SelectUtils"));
		tableFromSelectionAction.setHelpLocation(
			new HelpLocation("CodeBrowserPlugin", "Selection_Table"));
<<<<<<< HEAD
=======

		// don't add the actions initially if the service isn't there
		TableService tableService = tool.getService(TableService.class);
		if (tableService != null) {
			tool.addAction(tableFromSelectionAction);
		}
>>>>>>> cc138893
	}

	private GhidraProgramTableModel<Address> createTableModel(CodeUnitIterator iterator,
			ProgramSelection selection) {

		CodeUnitFromSelectionTableModelLoader loader =
			new CodeUnitFromSelectionTableModelLoader(iterator, selection);

		return new CustomLoadingAddressTableModel(" - from " + selection.getMinAddress(), tool,
			currentProgram, loader, null, true);
	}

	@Override
	public void updateDisplay() {
		connectedProvider.getListingPanel().updateDisplay(false);
	}

	@Override
	public FieldPanel getFieldPanel() {
		return connectedProvider.getListingPanel().getFieldPanel();
	}

	@Override
	public Navigatable getNavigatable() {
		return connectedProvider;
	}

//==================================================================================================
// Testing Methods
//==================================================================================================

	public void updateNow() {
		SystemUtilities.runSwingNow(() -> connectedProvider.getListingPanel().updateDisplay(true));
	}

	/**
	 * Positions the cursor to the given location
	 * @param address the address to goto
	 * @param fieldName the name of the field to
	 * @param row the row within the given field
	 * @param col the col within the given row
	 * @return true if the specified location was found, false otherwise
	 */
	public boolean goToField(Address address, String fieldName, int row, int col) {
		return goToField(address, fieldName, 0, row, col, true);
	}

	/**
	 * Positions the cursor to the given location
	 * @param addr the address to goto
	 * @param fieldName the name of the field to
	 * @param occurrence specifies the which occurrence for multiple fields of same type
	 * @param row the row within the given field
	 * @param col the col within the given row
	 * @return true if the specified location was found, false otherwise
	 */
	public boolean goToField(Address addr, String fieldName, int occurrence, int row, int col) {
		return goToField(addr, fieldName, occurrence, row, col, true);
	}

	/**
	 * Positions the cursor to the given location
	 *
	 * @param a the address to goto
	 * @param fieldName the name of the field to
	 * @param occurrence specifies the which occurrence for multiple fields of same type
	 * @param row the row within the given field
	 * @param col the col within the given row
	 * @param scroll specifies if the field panel to scroll the position to the center of the screen
	 * @return true if the specified location was found, false otherwise
	 */
	public boolean goToField(Address a, String fieldName, int occurrence, int row, int col,
			boolean scroll) {

		boolean result = SystemUtilities.runSwingNow(
			() -> doGoToField(a, fieldName, occurrence, row, col, scroll));
		return result;
	}

	private boolean doGoToField(Address a, String fieldName, int occurrence, int row, int col,
			boolean scroll) {

		SystemUtilities.assertThisIsTheSwingThread("GoTo must be performed on the Swing thread");

		// make sure that the code browser is ready to go--sometimes it is not, due to timing
		// during the testing process, like when the tool is first loaded.
		updateNow();

		ListingPanel panel = connectedProvider.getListingPanel();
		if (a == null) {
			a = getCurrentAddress();
		}

		BigInteger index = panel.getAddressIndexMap().getIndex(a);
		FieldPanel fieldPanel = panel.getFieldPanel();
		int fieldNum = getFieldNumber(fieldName, occurrence, index, fieldPanel);
		if (fieldNum < 0) {
			return false;
		}

		if (scroll) {
			fieldPanel.goTo(index, fieldNum, row, col, true);
		}
		else {
			fieldPanel.setCursorPosition(index, fieldNum, row, col);
		}

		return true;
	}

	private int getFieldNumber(String fieldName, int occurrence, final BigInteger index,
			FieldPanel fieldPanel) {

		if (fieldName == null) {
			return -1;
		}

		int fieldNum = -1;
		LayoutModel model = fieldPanel.getLayoutModel();
		Layout layout = model.getLayout(index);
		if (layout == null) {
			return -1;
		}

		int instanceNum = 0;
		for (int i = 0; i < layout.getNumFields(); i++) {
			ListingField bf = (ListingField) layout.getField(i);
			if (bf.getFieldFactory().getFieldName().equals(fieldName)) {
				if (instanceNum++ == occurrence) {
					fieldNum = i;
					break;
				}
			}
		}
		return fieldNum;
	}

	public Address getCurrentAddress() {
		ProgramLocation loc = getCurrentLocation();
		if (loc == null) {
			return null;
		}
		return getCurrentLocation().getAddress();
	}

	@Override
	public ProgramSelection getCurrentSelection() {
		return connectedProvider.getListingPanel().getProgramSelection();
	}

	Program getCurrentProgram() {
		return currentProgram;
	}

	public CodeViewerProvider getProvider() {
		return connectedProvider;
	}

	public boolean goTo(ProgramLocation location) {
		return goTo(location, true);
	}

	@Override
	public boolean goTo(ProgramLocation location, boolean centerOnScreen) {

		AtomicBoolean didGoTo = new AtomicBoolean();
		SystemUtilities.runSwingNow(() -> {
			boolean success = connectedProvider.getListingPanel().goTo(location, centerOnScreen);
			didGoTo.set(success);
		});
		return didGoTo.get();
	}

	@Override
	public ProgramLocation getCurrentLocation() {
		return connectedProvider.getListingPanel().getProgramLocation();
	}

	public FieldLocation getCurrentFieldLoction() {
		return getFieldPanel().getCursorLocation();
	}

	@Override
	public String getCurrentFieldTextSelection() {
		return connectedProvider.getStringSelection();
	}

	@Override
	public ListingField getCurrentField() {
		Field f = getFieldPanel().getCurrentField();
		if (f instanceof ListingField) {
			return (ListingField) f;
		}
		return null;
	}

	public String getCurrentFieldText() {
		ListingField lf = getCurrentField();
		if (lf instanceof ListingTextField) {
			return ((ListingTextField) lf).getText();
		}
		return "";
	}

	@Override
	public AddressSetView getView() {
		return currentView;
	}

	@Override
	public FormatManager getFormatManager() {
		return formatMgr;
	}

	public void toggleOpen(Data data) {
		connectedProvider.getListingPanel().getListingModel().toggleOpen(data);
	}

	@Override
	public AddressIndexMap getAddressIndexMap() {
		return getListingPanel().getAddressIndexMap();
	}

	@Override
	public ListingPanel getListingPanel() {
		return connectedProvider.getListingPanel();
	}

	Address getAddressTopOfScreen() {
		BigInteger index = getFieldPanel().getViewerPosition().getIndex();
		return getAddressIndexMap().getAddress(index);
	}

	@Override
	public void readConfigState(SaveState saveState) {
		formatMgr.readState(saveState);
		connectedProvider.readState(saveState);
	}

	@Override
	public void writeConfigState(SaveState saveState) {
		formatMgr.saveState(saveState);
		connectedProvider.saveState(saveState);
	}

	@Override
	public void formatModelAdded(FieldFormatModel model) {
		// uninterested
	}

	@Override
	public void formatModelRemoved(FieldFormatModel model) {
		// uninterested
	}

	@Override
	public void formatModelChanged(FieldFormatModel model) {
		tool.setConfigChanged(true);
	}

	@Override
	public Layout getLayout(Address addr) {
		return connectedProvider.getListingPanel().getLayout(addr);
	}

	@Override
	public ListingModel getListingModel() {
		return connectedProvider.getListingPanel().getListingModel();
	}

	@Override
	public void domainObjectChanged(DomainObjectChangedEvent ev) {
		if (ev.containsEvent(DomainObject.DO_DOMAIN_FILE_CHANGED)) {
			connectedProvider.updateTitle();
		}

		if (viewManager != null) {
			return;
		}
		if (ev.containsEvent(DomainObject.DO_OBJECT_RESTORED)) {
			viewChanged(currentProgram.getMemory());
		}
	}

	@Override
	public void providerClosed(CodeViewerProvider codeViewerProvider) {
		removeProvider(codeViewerProvider);
		if (!codeViewerProvider.isConnected()) {
			disconnectedProviders.remove(codeViewerProvider);
		}
	}

	@Override
	public ViewManagerService getViewManager(CodeViewerProvider codeViewerProvider) {
		if (codeViewerProvider == connectedProvider) {
			return viewManager;
		}
		return null;
	}

//==================================================================================================
// Inner Classes
//==================================================================================================

	static class MarkerChangeListener implements ChangeListener {
		private FieldPanel fieldPanel;

		MarkerChangeListener(CodeViewerProvider provider) {
			this.fieldPanel = provider.getListingPanel().getFieldPanel();
		}

		@Override
		public void stateChanged(ChangeEvent e) {
			fieldPanel.repaint();
		}
	}

	private class FocusingMouseListener extends MouseAdapter {
		@Override
		public void mousePressed(MouseEvent e) {
			connectedProvider.getListingPanel().getFieldPanel().requestFocus();
		}
	}

	private class CodeUnitFromSelectionTableModelLoader implements TableModelLoader<Address> {

		private CodeUnitIterator iterator;
		private ProgramSelection selection;

		CodeUnitFromSelectionTableModelLoader(CodeUnitIterator iterator,
				ProgramSelection selection) {
			this.iterator = iterator;
			this.selection = selection;
		}

		@Override
		public void load(Accumulator<Address> accumulator, TaskMonitor monitor)
				throws CancelledException {

			long size = selection.getNumAddresses();
			monitor.initialize(size);

			while (iterator.hasNext()) {
				monitor.checkCanceled();
				CodeUnit cu = iterator.next();
				accumulator.add(cu.getMinAddress());
				monitor.incrementProgress(cu.getLength());
			}
		}
	}
}<|MERGE_RESOLUTION|>--- conflicted
+++ resolved
@@ -939,15 +939,12 @@
 			"SelectUtils"));
 		tableFromSelectionAction.setHelpLocation(
 			new HelpLocation("CodeBrowserPlugin", "Selection_Table"));
-<<<<<<< HEAD
-=======
 
 		// don't add the actions initially if the service isn't there
 		TableService tableService = tool.getService(TableService.class);
 		if (tableService != null) {
 			tool.addAction(tableFromSelectionAction);
 		}
->>>>>>> cc138893
 	}
 
 	private GhidraProgramTableModel<Address> createTableModel(CodeUnitIterator iterator,

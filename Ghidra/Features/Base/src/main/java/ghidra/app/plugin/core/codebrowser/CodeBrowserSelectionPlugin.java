/* ###
 * IP: GHIDRA
 *
 * Licensed under the Apache License, Version 2.0 (the "License");
 * you may not use this file except in compliance with the License.
 * You may obtain a copy of the License at
 *
 *      http://www.apache.org/licenses/LICENSE-2.0
 *
 * Unless required by applicable law or agreed to in writing, software
 * distributed under the License is distributed on an "AS IS" BASIS,
 * WITHOUT WARRANTIES OR CONDITIONS OF ANY KIND, either express or implied.
 * See the License for the specific language governing permissions and
 * limitations under the License.
 */
package ghidra.app.plugin.core.codebrowser;

import javax.swing.Icon;

import org.apache.commons.lang3.StringUtils;

<<<<<<< HEAD
=======
import docking.ComponentProvider;
>>>>>>> 4629af72
import docking.action.builder.ActionBuilder;
import docking.tool.ToolConstants;
import generic.theme.GIcon;
import ghidra.app.CorePluginPackage;
import ghidra.app.context.ListingActionContext;
import ghidra.app.plugin.PluginCategoryNames;
import ghidra.app.plugin.core.codebrowser.SelectEndpointsAction.RangeEndpoint;
import ghidra.app.plugin.core.table.TableComponentProvider;
import ghidra.app.util.HelpTopics;
import ghidra.app.util.SearchConstants;
import ghidra.app.util.query.TableService;
import ghidra.framework.options.Options;
import ghidra.framework.options.ToolOptions;
import ghidra.framework.plugintool.*;
import ghidra.framework.plugintool.util.PluginStatus;
import ghidra.program.model.address.Address;
import ghidra.program.model.listing.*;
import ghidra.program.util.ProgramSelection;
import ghidra.util.HelpLocation;
import ghidra.util.Msg;
import ghidra.util.datastruct.Accumulator;
import ghidra.util.exception.CancelledException;
import ghidra.util.table.*;
import ghidra.util.task.TaskMonitor;

/**
 * Plugin for adding some basic selection actions for Code Browser Listings.
 */

//@formatter:off
@PluginInfo(
	status = PluginStatus.RELEASED,
	packageName = CorePluginPackage.NAME,
	category = PluginCategoryNames.COMMON,
	shortDescription = "Basic Selection actions",
	description = "This plugin provides actions for Code Browser Listing components"
)
//@formatter:on
public class CodeBrowserSelectionPlugin extends Plugin {

	private static final String SELECT_GROUP = "Select Group";
	private static final String SELECTION_LIMIT_OPTION_NAME = "Table From Selection Limit";
	private static final int SELECTION_LIMIT_DEFAULT = 500;
	static final String RANGES_LIMIT_OPTION_NAME = "Ranges From Selection Limit";
	static final int RANGES_LIMIT_DEFAULT = 500;
	static final String MIN_RANGE_SIZE_OPTION_NAME =
		"Minimum Length of Address Range in Range Table";
	static final long MIN_RANGE_SIZE_DEFAULT = 1;

	static final String CREATE_ADDRESS_RANGE_TABLE_ACTION_NAME = "Create Table From Ranges";

	static final String OPTION_CATEGORY_NAME = "Selection Tables";

	public CodeBrowserSelectionPlugin(PluginTool tool) {
		super(tool);
		createActions();
		initializeOptions();
	}

	private void createActions() {
		new ActionBuilder("Select All", getName())
				.menuPath(ToolConstants.MENU_SELECTION, "&All in View")
				.menuGroup(SELECT_GROUP, "a")
				.keyBinding("ctrl A")
				.helpLocation(new HelpLocation(HelpTopics.SELECTION, "Select All"))
				.withContext(ListingActionContext.class, true)
				.enabledWhen(this::hasCodeViewer)
				.inWindow(ActionBuilder.When.CONTEXT_MATCHES)
				.onAction(c -> ((CodeViewerProvider) c.getComponentProvider()).selectAll())
				.buildAndInstall(tool);

		new ActionBuilder("Clear Selection", getName())
				.menuPath(ToolConstants.MENU_SELECTION, "&Clear Selection")
				.menuGroup(SELECT_GROUP, "b")
				.helpLocation(new HelpLocation(HelpTopics.SELECTION, "Clear Selection"))
				.withContext(ListingActionContext.class, true)
				.inWindow(ActionBuilder.When.CONTEXT_MATCHES)
				.enabledWhen(c -> hasSelection(c))
				.onAction(c -> ((CodeViewerProvider) c.getComponentProvider())
						.setSelection(new ProgramSelection()))
				.buildAndInstall(tool);

		new ActionBuilder("Select Complement", getName())
				.menuPath(ToolConstants.MENU_SELECTION, "&Complement")
				.menuGroup(SELECT_GROUP, "c")
				.helpLocation(new HelpLocation(HelpTopics.SELECTION, "Select Complement"))
				.withContext(ListingActionContext.class, true)
				.enabledWhen(this::hasCodeViewer)
				.inWindow(ActionBuilder.When.CONTEXT_MATCHES)
				.onAction(c -> ((CodeViewerProvider) c.getComponentProvider()).selectComplement())
				.buildAndInstall(tool);

		tool.addAction(new MarkAndSelectionAction(getName(), SELECT_GROUP, "d"));

		new ActionBuilder("Create Table From Selection", getName())
				.menuPath(ToolConstants.MENU_SELECTION, "Create Table From Selection")
				.menuGroup("SelectUtils")
				.helpLocation(new HelpLocation(HelpTopics.CODE_BROWSER, "Selection_Tables"))
				.withContext(ListingActionContext.class, true)
				.enabledWhen(this::hasCodeViewer)
				.inWindow(ActionBuilder.When.CONTEXT_MATCHES)
				.onAction(c -> createTable((CodeViewerProvider) c.getComponentProvider()))
				.buildAndInstall(tool);

		new ActionBuilder(CREATE_ADDRESS_RANGE_TABLE_ACTION_NAME, getName())
				.menuPath(ToolConstants.MENU_SELECTION, CREATE_ADDRESS_RANGE_TABLE_ACTION_NAME)
				.menuGroup("SelectUtils")
				.helpLocation(new HelpLocation(HelpTopics.CODE_BROWSER, "Selection_Tables"))
				.withContext(ListingActionContext.class, true)
				.enabledWhen(this::hasCodeViewer)
				.inWindow(ActionBuilder.When.CONTEXT_MATCHES)
				.onAction(
					c -> createAddressRangeTable((CodeViewerProvider) c.getComponentProvider()))
				.buildAndInstall(tool);

	}

	private void createAddressRangeTable(CodeViewerProvider componentProvider) {
		TableService tableService = tool.getService(TableService.class);
		if (tableService == null) {
			Msg.showWarn(this, null, "No Table Service", "Please add the TableServicePlugin.");
			return;
		}
		Program program = componentProvider.getProgram();
		ProgramSelection selection = componentProvider.getSelection();
		if (selection.isEmpty()) {
			tool.setStatusInfo("Unable to create selected ranges table: no addresses in selection");
			return;
		}
		ToolOptions options = tool.getOptions(OPTION_CATEGORY_NAME);
		int resultsLimit = options.getInt(RANGES_LIMIT_OPTION_NAME, RANGES_LIMIT_DEFAULT);
		long minLength = options.getLong(MIN_RANGE_SIZE_OPTION_NAME, MIN_RANGE_SIZE_DEFAULT);
		AddressRangeTableModel model =
			new AddressRangeTableModel(tool, program, selection, resultsLimit, minLength);
		Icon markerIcon = new GIcon("icon.plugin.codebrowser.cursor.marker");
		String title = "Selected Ranges in " + program.getName();
		TableComponentProvider<AddressRangeInfo> tableProvider =
			tableService.showTableWithMarkers(title, "Address Ranges", model,
				SearchConstants.SEARCH_HIGHLIGHT_COLOR, markerIcon, title, componentProvider);
		tableProvider.installRemoveItemsAction();

		SelectEndpointsAction selectMin =
			new SelectEndpointsAction(this, program, model, RangeEndpoint.MIN);
		selectMin.setHelpLocation(new HelpLocation(HelpTopics.CODE_BROWSER, "Range_Table_Actions"));
		tableProvider.addLocalAction(selectMin);

		SelectEndpointsAction selectMax =
			new SelectEndpointsAction(this, program, model, RangeEndpoint.MAX);
		selectMax.setHelpLocation(new HelpLocation(HelpTopics.CODE_BROWSER, "Range_Table_Actions"));
		tableProvider.addLocalAction(selectMax);

	}

	private void createTable(CodeViewerProvider componentProvider) {
		TableService tableService = tool.getService(TableService.class);
		if (tableService == null) {
			Msg.showWarn(this, null, "No Table Service", "Please add the TableServicePlugin.");
			return;
		}

		Program program = componentProvider.getProgram();
		Listing listing = program.getListing();
		ProgramSelection selection = componentProvider.getSelection();
		CodeUnitIterator codeUnits = listing.getCodeUnits(selection, true);
		if (!codeUnits.hasNext()) {
			tool.setStatusInfo("Unable to create table from selection: no code units in selection");
			return;
		}

		GhidraProgramTableModel<Address> model = createTableModel(program, codeUnits, selection);
		String title = "Selection Table";
		Icon markerIcon = new GIcon("icon.plugin.codebrowser.cursor.marker");
		TableComponentProvider<Address> tableProvider =
			tableService.showTableWithMarkers(title + " " + model.getName(), "Selections", model,
				SearchConstants.SEARCH_HIGHLIGHT_COLOR, markerIcon, title, componentProvider);
		tableProvider.installRemoveItemsAction();
	}

<<<<<<< HEAD
	private boolean hasSelection(ListingActionContext c) {
=======
	private boolean hasCodeViewer(ListingActionContext c) {
		ComponentProvider provider = c.getComponentProvider();
		return provider instanceof CodeViewerProvider;
	}

	private boolean hasSelection(ListingActionContext c) {
		if (!hasCodeViewer(c)) {
			return false;
		}

>>>>>>> 4629af72
		if (c.hasSelection()) {
			return true;
		}

<<<<<<< HEAD
		String textSelection = ((CodeViewerProvider) c.getComponentProvider()).getTextSelection();
=======
		CodeViewerProvider provider = (CodeViewerProvider) c.getComponentProvider();
		String textSelection = provider.getTextSelection();
>>>>>>> 4629af72
		return !StringUtils.isBlank(textSelection);
	}

	private GhidraProgramTableModel<Address> createTableModel(Program program,
			CodeUnitIterator iterator, ProgramSelection selection) {

		CodeUnitFromSelectionTableModelLoader loader =
			new CodeUnitFromSelectionTableModelLoader(iterator, selection);
		return new CustomLoadingAddressTableModel(" - from " + selection.getMinAddress(), tool,
			program, loader, null, true);
	}

	private class CodeUnitFromSelectionTableModelLoader implements TableModelLoader<Address> {

		private CodeUnitIterator iterator;
		private ProgramSelection selection;

		CodeUnitFromSelectionTableModelLoader(CodeUnitIterator iterator,
				ProgramSelection selection) {
			this.iterator = iterator;
			this.selection = selection;
		}

		@Override
		public void load(Accumulator<Address> accumulator, TaskMonitor monitor)
				throws CancelledException {

			ToolOptions options = tool.getOptions(OPTION_CATEGORY_NAME);
			int resultsLimit = options.getInt(SELECTION_LIMIT_OPTION_NAME, SELECTION_LIMIT_DEFAULT);

			long size = selection.getNumAddresses();
			monitor.initialize(size);

			while (iterator.hasNext()) {
				if (accumulator.size() >= resultsLimit) {
					Msg.showWarn(this, null, "Results Truncated",
						"Results are limited to " + resultsLimit + " code units.\n" +
							"This limit can be changed by the tool option \"" +
							OPTION_CATEGORY_NAME + " -> " + SELECTION_LIMIT_OPTION_NAME + "\".");
					break;
				}
				monitor.checkCancelled();
				CodeUnit cu = iterator.next();
				accumulator.add(cu.getMinAddress());
				monitor.incrementProgress(cu.getLength());
			}
		}
	}

	private void initializeOptions() {
		Options opt = tool.getOptions(OPTION_CATEGORY_NAME);
		HelpLocation help = new HelpLocation(HelpTopics.CODE_BROWSER, "Selection_Tables");
		opt.registerOption(SELECTION_LIMIT_OPTION_NAME, SELECTION_LIMIT_DEFAULT, help,
			"Maximum number of entries in selection table");

		opt.registerOption(RANGES_LIMIT_OPTION_NAME, RANGES_LIMIT_DEFAULT, help,
			"Maximum number of entries in an address range table");

		opt.registerOption(MIN_RANGE_SIZE_OPTION_NAME, MIN_RANGE_SIZE_DEFAULT, help,
			"Minimum length of an address range in address range table");
	}
}<|MERGE_RESOLUTION|>--- conflicted
+++ resolved
@@ -19,10 +19,7 @@
 
 import org.apache.commons.lang3.StringUtils;
 
-<<<<<<< HEAD
-=======
 import docking.ComponentProvider;
->>>>>>> 4629af72
 import docking.action.builder.ActionBuilder;
 import docking.tool.ToolConstants;
 import generic.theme.GIcon;
@@ -201,9 +198,6 @@
 		tableProvider.installRemoveItemsAction();
 	}
 
-<<<<<<< HEAD
-	private boolean hasSelection(ListingActionContext c) {
-=======
 	private boolean hasCodeViewer(ListingActionContext c) {
 		ComponentProvider provider = c.getComponentProvider();
 		return provider instanceof CodeViewerProvider;
@@ -214,17 +208,12 @@
 			return false;
 		}
 
->>>>>>> 4629af72
 		if (c.hasSelection()) {
 			return true;
 		}
 
-<<<<<<< HEAD
-		String textSelection = ((CodeViewerProvider) c.getComponentProvider()).getTextSelection();
-=======
 		CodeViewerProvider provider = (CodeViewerProvider) c.getComponentProvider();
 		String textSelection = provider.getTextSelection();
->>>>>>> 4629af72
 		return !StringUtils.isBlank(textSelection);
 	}
 

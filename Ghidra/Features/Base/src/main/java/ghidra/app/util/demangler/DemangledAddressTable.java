--- conflicted
+++ resolved
@@ -96,14 +96,8 @@
 
 		Listing listing = program.getListing();
 		if (program.getMemory().isExternalBlockAddress(address)) {
-<<<<<<< HEAD
-			Msg.warn(this,
-				"Unable to fully apply external demangled Address Table at " + address + ": " +
-					s.getName(true));
-=======
 			Msg.warn(this, "Unable to fully apply external demangled Address Table at " + address +
 				": " + s.getName(true));
->>>>>>> e03fb9af
 			listing.setComment(address, CommentType.EOL,
 				"WARNING: Unable to apply demangled Address Table");
 			return true; // don't complain

/* ###
 * IP: GHIDRA
 * NOTE: modified contribution for use with JavaCC distribution
 *
 * Licensed under the Apache License, Version 2.0 (the "License");
 * you may not use this file except in compliance with the License.
 * You may obtain a copy of the License at
 *
 *      http://www.apache.org/licenses/LICENSE-2.0
 *
 * Unless required by applicable law or agreed to in writing, software
 * distributed under the License is distributed on an "AS IS" BASIS,
 * WITHOUT WARRANTIES OR CONDITIONS OF ANY KIND, either express or implied.
 * See the License for the specific language governing permissions and
 * limitations under the License.
 */
/*

  C grammar defintion for use with JavaCC
  Contributed by Doug South (dsouth@squirrel.com.au) 21/3/97

  This parser assumes that the C source file has been preprocessed : all
  #includes have been included and all macros have been expanded. I accomplish
  this with "gcc -P -E <source file> > <output file>".

  There is a problem with compiler specific types, such as __signed, __const,
  __inline__, etc. These types can be added as typedef types before the parser
  is run on a file. See main() for an example. I have also found a strange little
  compiler specific "type" if you can call it that. It is __attribute__, but it
  does not seem to be used as a type. I found that just deleting the __attribute__
  and the following "offensive" code works.

  This grammar also prints out all the types defined while parsing the file. This
  is done via a call to printTypes() when the parser is complete. If you do not want
  this, just comment out the printTypes() method call in the production rule
  TranslationUnit(), which BTW is the root node for parsing a C source file.

  I have not in anyway extensively tested this grammar, in fact it is barely tested,
  but I imagine it is better to have a starting point for a C grammar other than from
  scratch. It has not been optimized in anyway, my main aim was to get a parser that
  works. Lookahead may not be optimum at choice points and may even be insufficient at
  times. I choose to err on the side of not optimum if I made a choice at all.

  If you use this grammar, I would appreciate hearing from you. I will try to maintain
  this grammar to the best of my ability, but at this point in time, this is only a side
  hobby (unless someone wants to pay me for doing JavaCC work!). In that regards, I am
  interested in hearing bugs and comments.

  TODO:

    Insert the appropriate code to enable C source trees from this grammar.

  */



options {
//    DEBUG_LOOKAHEAD=true;
//    DEBUG_PARSER=true;

    // Methods and class variables should not be static to allow multiple parsers to be in use.
    // This is at the expense of some speed.
    STATIC= false;
    
    // Don't interpret unicode escape sequences, they can appear in embedded text in macros and strings,
    // which if interpreted can mess up parsing if they are pre-interpreted by the input stream.
    JAVA_UNICODE_ESCAPE = false;
    
    // However, if the file has real embedded unicode characters, such as some microsoft header files,
    // they need to be read correctly by the parser.  An example is the embedded code at the beginning
    // of a file that states that it is in unicode.  The characters might be all ascii, which for parsing
    // purposes is most likely the case.
    UNICODE_INPUT = true;
}


//options {
//    MULTI=true;
//    VISITOR=true;
//    // NODE_DEFAULT_VOID=true;
//}

PARSER_BEGIN(CParser)

package ghidra.app.util.cparser.C;

import ghidra.program.model.data.*;
import ghidra.program.model.data.Enum;
import ghidra.program.model.lang.CompilerSpec;
import ghidra.util.Msg;
import ghidra.util.task.TaskMonitor;
import ghidra.util.InvalidNameException;
import ghidra.util.exception.DuplicateNameException;
import ghidra.util.exception.InvalidInputException;

import java.io.ByteArrayInputStream;
import java.io.InputStream;
import java.math.BigInteger;
import java.util.*;

@SuppressWarnings("all")  // ignore warnings from generated code
public class CParser {

    private static String DEFAULT_PARSER_OUTPUT_FILENAME = "CParser.out";
    
    // Map for storing typedef types
    private Map<String, DataType> types = new HashMap<String, DataType>();    
    private Map<String, DataType> composites = new HashMap<String, DataType>();
    private Map<String, DataType> functions = new HashMap<String, DataType>();    
    private Map<String, DataType> enums = new HashMap<String, DataType>();

    private Map<String, DataType> declarations = new HashMap<String, DataType>();
    
    private Map<String, DataType> internalTypes = new HashMap<String, DataType>();

    private DataType lastDataType = DefaultDataType.dataType;
    private boolean storeNewDT = true;
    private String possiblyUndefinedType = null;

    DataTypeManager dtMgr = null;
    private DataTypeManager[] subDTMgrs = new DataTypeManager[0];

    private int cnt = 1;
    private int func_cnt = 1;

    private String headerFileName= null;     // Current header file from #line token
    private int headerFileLine = 1;          // Current line number from #line token
    private int headerFileLineOffset= 0;     // offset into parse stream of last #line token
    private String currentCategoryName = ""; // Current category, ROOT category

    private final static String ANONYMOUS_STRUCT_PREFIX = "_struct_";
    private final static String ANONYMOUS_UNION_PREFIX = "_union_";
    private final static String ANONYMOUS_FUNC_PREFIX = "_func_";
        
    // Stack for determining when the parser is parsing a typedef definition.
    private Stack<Boolean> typedefParsingStack = new Stack<Boolean>();

    // Stack for putting defined data types on
    private Stack<DataType> dataTypeStack = new Stack<DataType>();
    
    private StringBuilder parseMessages = new StringBuilder();

    // true if parse was successful
    private boolean parseSuccess = false;
    
    private TaskMonitor monitor = null;
    
    // packing size for structures
    private int packSize = 0;
    Stack<Integer> packStack = new Stack<Integer>();
    Stack<String> packStackID = new Stack<String>();

    String parseFileName = DEFAULT_PARSER_OUTPUT_FILENAME;

    public void setParseFileName(String fName) {
        parseFileName = fName;
    }
    
    private CategoryPath getCurrentCategoryPath() {
        return getCategory(currentCategoryName);
    }

    private CategoryPath getCurrentCategoryPath(String subCatName) {
        return getCategory(currentCategoryName).extend(subCatName);
    }

    private CategoryPath getCategory(String catName) {
        CategoryPath rootCat = CategoryPath.ROOT;
        if (catName == null || catName.length() == 0) {
            return rootCat;
        }
        
        CategoryPath cat= new CategoryPath(rootCat, catName);
        return cat;
    }

    private String getFileName(String path) {
        int slashpos = path.lastIndexOf('/');
        if (slashpos < 0) {
            slashpos = path.lastIndexOf('\\');
        }
        if (slashpos < 0) {
            return path;
        }
        return path.substring(slashpos + 1);
    }

    // Returns true if the given string is a typedef type.
    private boolean isType(String type) {
        // System.out.println("** isType " + type + " = " + (types.get(type)!=null));
        return getType(type) != null;
        // Object obj= types.get(type);
        // return obj instanceof DataType;
    }

    // Add a typedef type to those already defined
    private DataType addTypedef(String type, DataType dt) {

        if (type == null || dt == null) {
            addNearParseMessage("Problem with type " + type + " : " + dt);
            return dt;
        }
        
        if (type.equals(dt.getName())) {
            // these already get a typedef elsewhere
            if (dt instanceof Composite) {
                return addDef(composites,type,dt); 
            }
            if (dt instanceof Enum) {
                return addDef(enums,type,dt);
            }
        }

        // if typedef-ing an anonymous structure, rename structure/union
        if (dt instanceof Composite) {
            if (dt.getName().startsWith(ANONYMOUS_STRUCT_PREFIX) ||
                dt.getName().startsWith(ANONYMOUS_UNION_PREFIX))  {
                try {
                    composites.remove(dt.getName());
                    dt.setName(type);
                    dt = addDef(composites, type, dt);
                    return dt;
                } catch (InvalidNameException e) {
                    // handled below
                } catch (DuplicateNameException e) {
                    // handled below
                }
            }
        }

        // TODO: for builtin-Types, override with the built-in
        //       wchar_t, etc...
        if (type.equals("wchar_t")) {
        	dt = WideCharDataType.dataType;
        } else {
        	dt = new TypedefDataType(getCurrentCategoryPath(), type, dt, dtMgr);
        }
    	dt = addDef(types, type, dt);
    	
        return dt;
    }

    private DataType getType(String type) {
        Object obj;
        obj = composites.get(type);
        if (obj instanceof DataType) {
            return (DataType) obj;
        }
        obj = types.get(type);
        if (obj instanceof DataType) {
            return (DataType) obj;
        }
        obj = enums.get(type);
        if (obj instanceof DataType) {
            return (DataType) obj;
        }
        
        // only return a function as a type IF we are defining a typedef
        boolean functionsOK = typedefParsingStack.size() > 0;

        if (functionsOK) {
            obj = functions.get(type);
            if (obj instanceof DataType) {
                return (DataType) obj;
            }
        }
            
            DataType dt = findDataType(type);
        if (dt != null && (functionsOK || !(dt instanceof FunctionDefinition))) {
                return dt;
            }
        
        // check the BuiltinTypeManager
        BuiltInDataTypeManager builtInMgr = BuiltInDataTypeManager.getDataTypeManager();
        DataType bdt = findDataType(builtInMgr, type);
        if (bdt != null) {
            return bdt;
        }
        
        possiblyUndefinedType = type;
        return null;
    }
    
    private DataType findDataType(String dataTypeString) {

        DataType dt = findDataType(dtMgr, dataTypeString);
        if (dt != null) {
            return dt;
        }

        for (int i = 0; i < subDTMgrs.length; i++) {
            DataTypeManager dtm = subDTMgrs[i];
            dt = findDataType(dtm, dataTypeString);
            if (dt != null) {
                return dt;
            }
        }

        return null;
    }

    private DataType findDataType(DataTypeManager dtm, String dataTypeString) {
        ArrayList<DataType> list = new ArrayList<DataType>();
        dtm.findDataTypes(dataTypeString, list);
        if (list.size() > 0) {
            return list.get(0);
        }

        return null;
    }
    
    private List<DataType> findAllDataTypes(String dataTypeString) {
        List<DataType> list = new ArrayList<DataType>();
        dtMgr.findDataTypes(dataTypeString, list);

        return list;
    }

    // Add a typedef type to those already defined
    private DataType addDef(Map<String, DataType> table, String name, DataType dt) {
        // System.out.println("** addDef " + name + " = " + (dt != null ? dt.getName() : " - no type -") );

		lastDataType = dt;
		
        DataType existingDT = table.get(name);
        if (existingDT != null && dt.isEquivalent(existingDT)) {
            return existingDT;
        }

        // If the exact data type exists in any open DTMgr, use the open DTmgr type
        // instead
        dt = findEquivalentInOpenDTMgrs(name, dt);

        if (storeNewDT) {
            try {
                dt = dtMgr.addDataType(dt, DataTypeConflictHandler.REPLACE_HANDLER);
            } catch (Exception e) {
                addNearParseMessage("Problem adding DataType " + dt.getDisplayName() + "\u005cn" + "    " + e.getMessage());
            }
        } else {
            dt = dt.clone(dtMgr);
        }

        table.put(name, dt);
        
        lastDataType = dt;
        
        return dt;
    }

    /**
     * Try to find this named data type in any open data type managers.
     * 
     * @param name name of datatype
     * @param dt datatype to find
     * @return Original dt if none found, dt in other archive if found and equivalent
     */
    private DataType findEquivalentInOpenDTMgrs(String name, DataType dt) {
        ArrayList<DataType> list = new ArrayList<DataType>();
        boolean foundDT = false;
        for (int i = 0; !foundDT && i < subDTMgrs.length; i++) {
            // look for the data type by name
            //    equivalent, return it
            // look for the data type by category
            //    equivalent, return it
            subDTMgrs[i].findDataTypes(name, list);
            
            Iterator<DataType> iter = list.iterator();
            while (iter.hasNext()) {
                DataType dataType = iter.next();
                if (dataType.isEquivalent(dt)) {
                    return dataType;
                }
            }
        }
        return dt;
    }
    
    // resolve data types using data type manager so that data organization is considered
    //
    private DataType resolveInternal(DataType datatype) {
        DataType existingDT = internalTypes.get(datatype.getName());
        if (existingDT != null) {
            return existingDT;
        }
        existingDT = datatype.clone(dtMgr);

        internalTypes.put(datatype.getName(), existingDT);

        return existingDT;
    }


    /**
     * Define a forward declared composite
     * 
     * @param name name of composite
     * @param comp composite most likely empty
     * @return composite with a name, possibly already declared
     */
    private Composite defineForwardDeclaredComposite(Token symName, Composite comp) {
        DataType dt = findAnyComposite(symName.image);
        if (dt instanceof Composite) {
            comp = (Composite) dt;
        }
        if (dt == null) {
            String nameStr = symName.image;
            try {
                comp.setName(nameStr);
            } catch (InvalidNameException e) {
                // This should not happen
                e.printStackTrace();
            } catch (DuplicateNameException e) {
                // This should not happen
                e.printStackTrace();
            }
            comp = (Composite) addDef(composites, nameStr, comp);
        }
        return comp;
    }

    /**
     * Define a named composite
     * 
     * @param name name of the composite
     * @param parentName possible parent name
     * @param comp the composite components
     * @return a new composite with the correct name and components
     */
    private Composite defineNamedComposite(Token name, Token parentName, Composite comp) {

            String nameStr = name.image;

            DataType dt = findAnyComposite(nameStr);
    
            // if existing composite is found
            boolean hasNoComponents = false;
            boolean hasSameSourceArchive = true;
            if (dt != null) {
                    Composite dtComp = (Composite) dt;
    
                    hasNoComponents = (dtComp.getNumDefinedComponents() == 0 ? true : false);

                    hasSameSourceArchive = Objects.equals(dt.getSourceArchive(), dtMgr.getLocalSourceArchive());
            }

            // make sure comp is a Composite, if existing dt is empty, in same category and archive
            if (comp instanceof Composite && hasNoComponents && hasSameSourceArchive) {
                    // existing composite was an empty placeholder
                    // replace the internals of the exisint datatype with the composite components
                    Composite dtcomp = (Composite) dt;
                    dtcomp.replaceWith(comp);
                    comp = dtcomp;
            } else {
        
                    // check if a parent name was specified, and if so insert it
                    // only single parent supported currently
                    if (parentName != null) {
                            DataType superDt = findAnyComposite(parentName.image);
                            if (superDt == null) {
                                    addNearParseMessage("Parent structure " + parentName.image + " for " + nameStr + " undefined ");
                            } else {
                                    // surgically add parent to top of structure
                                    comp.insert(0, superDt);
                            }
                    }
                    try {
                    comp.setName(nameStr);
                    } catch (InvalidNameException e) {
                        // This should not happen
                        e.printStackTrace();
                    } catch (DuplicateNameException e) {
                        // This should not happen
                        e.printStackTrace();
                    }
                    comp = (Composite) addDef(composites, nameStr, comp);
    }

            return comp;
    }


    private DataType findAnyComposite(String name) {
        DataType dt = getDef(composites, name);
        if (dt != null) {
            return dt;
        }
        
        if (!storeNewDT) {
        
            List<DataType> list = findAllDataTypes(name);
            for (int i = 0; i < list.size(); i++) {
                dt = list.get(i);
                if (dt instanceof Composite) {
                    return dt;
                }
            }
        }
        
        return null;
    }
    
    private DataType getEnumDef(String name) {
        DataType dt = getDef(enums, name);
        if (dt != null) {
            return dt;
        }
        
        if (!storeNewDT) {
            List<DataType> list = findAllDataTypes(name);
            for (int i = 0; i < list.size(); i++) {
                dt = list.get(i);
                if (dt instanceof Enum) {
                    return dt;
                }
            }
        }
        
        return null;
    }
    

    private DataType allocateEnumDT(Token t, ArrayList<EnumMember> list) {
    	String enumName = (t != null ? t.image : ("enum_" + cnt++));
    	
    	// get the normal enum size, which is an int
    	// TODO: allow for packing of enum to smallest value with either dataOrganization, or packing flag
        int normalEnumLen = (dtMgr != null ? dtMgr.getDataOrganization().getIntegerSize() : 4);
        
        // create an initial enum and add all new members
        EnumDataType enumDT= new EnumDataType(getCurrentCategoryPath(), enumName, 8, dtMgr);
        if (list != null) {
            for (EnumMember member : list) {
                try {
                        enumDT.add(member.name, member.value);
                } catch (IllegalArgumentException exc) {
                    addNearParseMessage("duplicate enum value: " + enumName + " : " + member.name + " : " + member.value);
                }
            }
            // get the minimum length to represent the values and resize if too big
            int minLen = enumDT.getMinimumPossibleLength();
            if (minLen > normalEnumLen) {
                enumDT.setLength(minLen);
            } else {
                enumDT.setLength(normalEnumLen);
            }
        } else {
            // length doesn't really matter, forward declaration with no values
            enumDT.setLength(normalEnumLen);
        }
        
        return addDef(enums, enumDT.getName(), enumDT);
    }

    private DataType getDef(Map<String, DataType> table, String name) {
        return table.get(name);
    }

    // Prints out all the types used in parsing the c source
    @SuppressWarnings("unused")
    private void printTypes() {
        System.out.println("**************   TYPES   ********************");
        printTable(types);
        System.out.println("**************   FUNCTIONS  *****************");
        printTable(functions);
        System.out.println("**************   DECLS      *****************");
        printTable(declarations);
        System.out.println("**************   ENUMS      *****************");
        printTable(enums);
        System.out.println("**************   STRUCTS    *****************");
        printTable(composites);
    }

    private void addNearParseMessage(String message) {
        parseMessages.append(message + "\n");
        parseMessages.append("   In file " + this.headerFileName + "\n");
        parseMessages.append(
            "  Near datatype: " + (lastDataType == null ? "- none -" : lastDataType.getName()) + "\n");

        int endLine = token_source.input_stream.line;
        long subLinenum = ((endLine - headerFileLineOffset) + headerFileLine);

        if (headerFileName != null) {
           parseMessages.append("         in " + headerFileName + " near line " + subLinenum + "\n");
        }
    }

    public String getParseMessages() {
        return parseMessages.toString();
    }

    public boolean didParseSucceed() {
      return parseSuccess;
    }
    
    public void setMonitor(TaskMonitor monitor) {
      this.monitor = monitor;
    }

    private FunctionDefinitionDataType newAnonymousFunction(FunctionDefinitionDataType currentFuncDT) {
      if (currentFuncDT != null) {
         return currentFuncDT;
      }
      return new FunctionDefinitionDataType(getCurrentCategoryPath("functions"), ANONYMOUS_FUNC_PREFIX+func_cnt++, dtMgr);
    }
    
    private void checkReturnDataType(DataType retDT) throws ParseException {
        if (retDT == null) {
            return; // treat as void type
        }
        DataType dt = retDT;
        int len = dt.getLength();
        if (len == 0 && dt instanceof TypeDef) {
            dt = ((TypeDef) dt).getBaseDataType();
        }
        if (len <= 0 && !dt.isEquivalent(DataType.VOID)) {
            throw new ParseException("'"+retDT.getName()+"'" + " is not fixed length.  Function return must be fixed length data type or void.");
        }
    }
    
  /**
   * Add a definition to the correct category for funcDT, and replace any use of funcDT in Declaration
   * 
   * @param dec Declaration data type change to replace any use of funcDT with new addDef
   * @param funcDT function to put in the correct category
   */
    private void defineAndReplaceFunction(Declaration dec, FunctionDefinitionDataType funcDT) {
        DataType newDT = addDef(functions, dec.getName(), funcDT);
        DataType newDecDT = newDT;
        DataType repDT = dec.getDataType();
        DataType origDT = repDT;
        // shove the data type into any pointer definition.
        while (repDT != null) {
                if (repDT instanceof Pointer) {
                        PointerDataType ptDT = (PointerDataType) repDT;
                        if (ptDT.getDataType() instanceof FunctionDefinition) {
                                ptDT.dataTypeReplaced(ptDT.getDataType(), newDT);
                                newDecDT = origDT;
                                break;
                        }
                        repDT = ptDT.getDataType();
                } else if (repDT instanceof Array) {
                        ArrayDataType arrDT = (ArrayDataType) repDT;
                        if (arrDT.getDataType() instanceof FunctionDefinition) {
                                arrDT.dataTypeReplaced(arrDT.getDataType(), newDT);
                                newDecDT = origDT;
                                break;
                        }
                        repDT = arrDT.getDataType();
                } else {
                        break;
                }
        }
        dec.setDataType(newDecDT);
    }

  /**
   * Apply any accumulated function Qualifiers to functionDT from Declaration
   * @param dec Declaration
   * @param funcDT function data type to qualify
   */
    private void applyFunctionQualifiers(Declaration dec, FunctionDefinition funcDT) {
<<<<<<< HEAD
        List<Integer> qualifierList = dec.getQualifiers();
        if (qualifierList.contains(NORETURN) ) {
            funcDT.setNoReturn(true);
        }
        // TODO: switch to setting calling convention by string identifier
        for (Integer qualifier : qualifierList) {
                switch (qualifier) {
                    case CDECL:
                            funcDT.setGenericCallingConvention(GenericCallingConvention.cdecl);
                            break;
                    case PASCAL:
                            funcDT.setGenericCallingConvention(GenericCallingConvention.pascal);
                            break;
                    case STDCALL:
                            funcDT.setGenericCallingConvention(GenericCallingConvention.stdcall);
                            break;
                    case FASTCALL:
                            funcDT.setGenericCallingConvention(GenericCallingConvention.fastcall);
                            break;
                }
        }
=======
		List<Integer> qualifierList = dec.getQualifiers();
		if (qualifierList.contains(NORETURN)) {
			funcDT.setNoReturn(true);
		}

		String convention = null;
		for (Integer qualifier : qualifierList) {
			switch (qualifier) {
				case CDECL:
					convention = CompilerSpec.CALLING_CONVENTION_cdecl;
					break;
				case STDCALL:
					convention = CompilerSpec.CALLING_CONVENTION_stdcall;
					break;
				case FASTCALL:
					convention = CompilerSpec.CALLING_CONVENTION_fastcall;
					break;
				case VECTORCALL:
					convention = CompilerSpec.CALLING_CONVENTION_vectorcall;
					break;
				case RUSTCALL:
					convention = CompilerSpec.CALLING_CONVENTION_rustcall;
					break;
				case PASCALCALL:
					convention = CompilerSpec.CALLING_CONVENTION_pascal;
					break;
			}
		}
		if (convention != null) {
			try {
				funcDT.setCallingConvention(convention);
			}
			catch (InvalidInputException e) {
				// should not happen
			}
		}
>>>>>>> 6a818106
    }
    
    private Integer getConstantValue (Object obj, int defaultValue) {
        int value = defaultValue;
        
        if (obj == null) {
            return defaultValue;
        }
        
        if (obj instanceof Integer) {
            value = ((Integer)obj).intValue();
        }
        else if (obj instanceof Long) {
            value = (int) ((Long) obj).longValue();
        }
        else if (obj instanceof Character) {
            value = ((Character) obj).charValue();
        }
        return value;
    }
    
        private void pushPack(Token iD, int packingSize) {
        packStack.push(packingSize);
        String name = "";
        if (iD != null) {
            name = iD.image;
        }
        packStackID.push(name);
    }

    private int popPack(Token iD) {
        if (packStack.size() == 0) {
            return packSize;
        }
        String name = "";
        if (iD != null) {
            name = iD.image;
        }
        
        // keep poping looking for ID, stop when find it
        int popVal = packSize;
        do {
            String ID = packStackID.pop();
            popVal = packStack.pop();
            if (name.equals(ID)) {
                break;
            }
        } while (packStack.size() > 0);
        return popVal;
    }

    private void printTable(Map<String, DataType> table) {

        for (String name : table.keySet()) {
            DataType dt = table.get(name);
            String dataTypeName = "- unknown -";
            String mnemonic = "";
            if (dt != null) {
                dataTypeName = dt.getName();
                mnemonic = dt.getMnemonic(null);
            }
            System.out.println(name + " = " + dataTypeName + " : " + mnemonic);
        }
    }

    Object computeBinaryValue(Object obj1, Token operation, Object obj2) {
        if (!(obj1 instanceof Long && obj2 instanceof Long)) {
            return null;
        }
        Long val1 = (Long) obj1;
        Long val2 = (Long) obj2;
        
        switch(operation.image) {
          case "<<":
          return val1 << val2;
          case ">>":
          return val1 >> val2;
          case "+":
          return val1 + val2;
          case "-":
          return val1 - val2;
          case "*":
          return val1 * val2;
          case "/":
          return val1 / val2;
          case "%":
          return val1 % val2;
          case "|":
          return val1 | val2;
          case "&":
          return val1 & val2;
          case "^":
          return val1 ^ val2;
          case "==":
          return (val1 == val2 ? 1 : 0);
          case "!=":
          return (val1 != val2 ? 1 : 0);
          case "<":
          return (val1 < val2 ? 1 : 0);
          case ">":
          return (val1 > val2 ? 1 : 0);
          case "<=":
          return (val1 <= val2 ? 1 : 0);
          case ">=":
          return (val1 >= val2 ? 1 : 0);
          case "&&":
          return ((val1 != 0 && val2 != 0) ? 1 : 0);
          case "||":
          return ((val1 != 0 || val2 != 0) ? 1 : 0);
        }
        return null;
    }

    Object computeUnaryValue(Object obj, Token operation) {
        if (!(obj instanceof Long)) {
            return null;
        }
        Long val = (Long) obj;
        
        switch(operation.image) {
          case "+":
          return val;
          case "-":
          return -val;
          case "~":
          return ~val;
          case "!":
          return (val != 0 ? 0 : 1);
        }
        return null;
    }

    Object computeTernaryValue(Object objTest, Object objTrue, Object objFalse) {
        if (!(objTest instanceof Long)) {
            return null;
        }

        Long testValue = (Long) objTest;
        return (testValue != 0 ? objTrue : objFalse);
    }
    

    /**
     * Get the data type manager
     * 
     * @return
     */
    public DataTypeManager getDataTypeManager() {
        return dtMgr;
    }

    /**
     * @return the last data type parsed
     */
    public DataType getLastDataType() {
        return lastDataType;
    }

    /**
     * Get Global variable declarations
     * 
     * @return
     */
    public Map<String, DataType> getDeclarations() {
        return declarations;
    }

    /**
     * Get Defined Enumerations
     * 
     * @return Defined enumeration names
     */
    public Map<String, DataType> getEnums() {
        return enums;
    }

    /**
     * Get Function signatures
     * 
     * @return Function signatures
     */
    public Map<String, DataType> getFunctions() {
        return functions;
    }

    /**
     * Get composite definitions
     * 
     * @return Composite (structure/union) definitions
     */
    public Map<String, DataType> getComposites() {
        return composites;
    }

    /**
     * Get Type definitions
     * 
     * @return Type definitions
     */
    public Map<String, DataType> getTypes() {
        return types;
    }

    public DataType parse(String str) throws ParseException {
        InputStream is = new ByteArrayInputStream(str.getBytes());

        parse(is);
        if (lastDataType != null && dtMgr != null) {
            // ensure that data-type sizing is relative to dtMgr's data organization 
            return lastDataType.clone(dtMgr);
        }
        return lastDataType;
    }

    public void parse(InputStream fis) throws ParseException {
        ReInit(fis);
        int transactionID = -1;
        String parseMessage;

        parseSuccess = false;
        try {
            transactionID = dtMgr.startTransaction("Parsing");
            TranslationUnit();
            parseSuccess = true;
        } catch (ParseException e) {
            if (headerFileName == null) {
                throw e;
            }
            
            long endLine = (e.currentToken != null ? e.currentToken.endLine : 0);
            long subLinenum = ((endLine - headerFileLineOffset) + headerFileLine);

            parseMessage = "C Parser:  Encountered errors during parse.\n";
            if (headerFileName != null) {
                parseMessage += "         in " + headerFileName + " near line " + subLinenum + "\n";
            }
            parseMessage += "Error: " + e.getMessage() + "\n";
            parseMessage += "         near token: " + e.currentToken + "\n";
            parseMessage += "Possibly Undefined : " + possiblyUndefinedType + "\n";  
            parseMessage += "         Last Valid Datatype: "
                    + (lastDataType == null ? "- none -" : lastDataType.getDisplayName()) + "\n";
            parseMessage += "         Check around " + parseFileName + " around line: "
                                    + this.jj_input_stream.getBeginLine() + "\n";
            ParseException parseException = new ParseException(parseMessage);
            parseException.currentToken = e.currentToken;
            throw parseException;
        } catch (Error e) {
            if (headerFileName == null) {
                throw e;
            }
            
            parseMessage = "C Parser:  Problem Parsing.\n";
            if (headerFileName != null) {
                parseMessage += "          in " + headerFileName + " near line " + headerFileLine + "\n";
            }
            parseMessage += "         Last Valid Datatype: "
                    + (lastDataType == null ? "- none -" : lastDataType.getDisplayName()) + "\n";
                            parseMessage += "         Check around " + parseFileName + " around line: "
                                    + this.jj_input_stream.getBeginLine() + "\n";
            Msg.warn(this, e, e);
            ParseException parseException = new ParseException(parseMessage);
            if (token != null) {
                parseException.currentToken = token;
            }
            throw parseException;
        } catch (Exception e) {
            parseMessage = "C Parser:  Problem Parsing.\n";
            if (headerFileName != null) {
                parseMessage += "          in " + headerFileName + " near line " + headerFileLine + "\n";
            }
            parseMessage += "         Last Valid Datatype: "
                    + (lastDataType == null ? "- none -" : lastDataType.getDisplayName()) + "\n";
            parseMessage += "         Check around " + parseFileName + " around line: "
                                    + this.jj_input_stream.getBeginLine() + "\n";
            Msg.warn(this, e, e);
            throw new ParseException(parseMessage);
        } finally {
            dtMgr.endTransaction(transactionID, true);
        }
    }

    public CParser() {
        this(System.in);
        dtMgr= new StandAloneDataTypeManager("parsed");
    }

    public CParser(DataTypeManager dtmgr) {
        this(dtmgr, false, null);
    }

    public CParser(DataTypeManager dtmgr, boolean storeDataType, DataTypeManager subDTMgrs[]) {
        this(System.in);
        this.dtMgr = dtmgr;
        if (subDTMgrs == null) {
            subDTMgrs = new DataTypeManager[0];
        }
        this.subDTMgrs = subDTMgrs;
        this.storeNewDT = storeDataType;
    }

        // Run the parser
    public static void main(String args[]) {
        CParser parser = new CParser();

        try {
            if (args.length == 0) {
                System.out.println("C Parser:  Reading from standard input . . .");
                parser.parse(System.in);
            } else if (args.length >= 1) {
                int i = 0;
                if (args.length >= 2) {
                    i = Integer.parseInt(args[0]);
                }
                System.out.println("C Parser:  Reading from file " + args[i] + " . . .");
                try {
                        parser.parse(new java.io.FileInputStream(args[i]));
                } catch (java.io.FileNotFoundException e) {
                        System.out.println("C Parser:  File " + args[i] + " not found.");
                    return;
                }
            } else {
                System.out.println("C Parser:  Usage is one of:");
                System.out.println("         java CParser < inputfile");
                System.out.println("OR");
                System.out.println("         java CParser inputfile");
                System.out.println("OR");
                System.out.println("         java CParser whichfile inputfile ...");
                return;
            }

            System.out.println("C Parser:  Java program parsed successfully.");
        } catch (ParseException e) {
            System.out.println("C Parser:  Encountered errors during parse.");
        }
    }
    
    private static class EnumMember {
        final String name;
        final long value;
        EnumMember(String name, long value) {
            this.name = name;
            this.value = value;
        }
    }
    
}

PARSER_END(CParser)

TOKEN_MGR_DECLS :
{
    int parenNesting = 0;
}

SKIP :
{
    "\ufeff"   // BOM character at beginning of file
    |  
    " "
    |
    "\f" 
    |
    "\t" 
    |
    "\n" 
    |
    "\r"
    |
    "\\"
    |
    < 
        "//"
        ( ~[ "\n", "\r" ] )*
        ( "\n" | "\r" | "\r\n" )
    >
    |
    < 
        "/*"
        ( ~[ "*" ] )*
        "*"
        (
            "*"
            |
            ~[ "*", "/" ] ( ~[ "*" ] )* "*"
        )*
        "/"
    >
}

TOKEN :
{
    <INTEGER_LITERAL : 
        <DECIMAL_LITERAL> (  "ull" | "ULL" | "ul" | "UL" | "ll" | "LL" | "l" | "L" | "U" | "u")? ("i")? ( ["0"-"9"] )*
        |
        <HEX_LITERAL> ( "ull" | "ULL" | "ul" | "UL" | "ll" | "LL" | "l" | "L" | "U" | "u")? ("i")? ( ["0"-"9"] )*
        |
        <OCTAL_LITERAL> ( "ull" | "ULL" | "ul" | "UL" | "ll" | "LL" | "l" | "L" | "U" | "u")? ("i")? ( ["0"-"9"] )*
    >
    |
    <#DECIMAL_LITERAL : [ "1"-"9" ] ( [ "0"-"9" ] )*> 
    |
    <#HEX_LITERAL : "0" [ "x", "X" ] ( [ "0"-"9", "a"-"f", "A"-"F" ] )+> 
    |
    <#OCTAL_LITERAL : "0" ( [ "0"-"7" ] )*> 
    |
    <FLOATING_POINT_LITERAL : 
        ( [ "0"-"9" ] )+ "." ( [ "0"-"9" ] )* ( <EXPONENT> )? ( [ "f", "F", "d", "D" ] )?
        |
        "." ( [ "0"-"9" ] )+ ( <EXPONENT> )? ( [ "f", "F", "d", "D" ] )?
        |
        ( [ "0"-"9" ] )+ <EXPONENT> ( [ "f", "F", "d", "D" ] )?
        |
        ( [ "0"-"9" ] )+ ( <EXPONENT> )? [ "f", "F", "d", "D" ]
    >
    |
    <#EXPONENT : [ "e", "E" ] ( [ "+", "-" ] )? ( [ "0"-"9" ] )+> 
    |
    <CHARACTER_LITERAL : 
        ("L")?
        "\'"
        (
            ~[ "\'", "\\", "\n", "\r" ]
            |
            "\\"
            (
                [ "n", "t", "b", "r", "f", "\\", "\'", "\"" ]
                |
                [ "0"-"7" ] ( [ "0"-"7" ] )?
                |
                [ "0"-"3" ] [ "0"-"7" ] [ "0"-"7" ]
            )
        )+
        "\'"
    >
    |
    <STRING_LITERAL : 
        ("L")?
        "\""
        (
            ~[ "\"", "\\", "\n", "\r" ]
            |
            "\\"
            (
                [ "n", "t", "b", "r", "f", "\\", "\'", "\"" ]
                |
                [ "0"-"7" ] ( [ "0"-"7" ] )?
                |
                [ "0"-"3" ] [ "0"-"7" ] [ "0"-"7" ]
            )
        )*
        "\""
    >
}

TOKEN :
{
    <CONTINUE : "continue"> 
    |
    <VOLATILE : ( [ "_" ] )* "volatile" ( [ "_" ] )* > 
    |
    <REGISTER : "register"> 
    |
    <UNSIGNED : "unsigned"> 
    |
    <TYPEDEF : "typedef"> 
    |
    <DFLT : "default"> 
    |
    <DOUBLE : "double"> 
    |
    <SIZEOF : "sizeof"> 
    |
    <SWITCH : "switch"> 
    |
    <RETURN : "return"> 
    |
    <EXTERN : "extern"> 
    |
    <QUOTE_C : "\"C\"">
    |
    <STRUCT : "struct"> 
    |
    <STATIC : "static"> 
    |
    <THREADLOCAL : "_Thread_local">
    | 
    <SIGNED : ( [ "_" ] )* "signed"> 
    |
    <WHILE : "while"> 
    |
    <BREAK : "break"> 
    |
    <UNION : "union"> 
    |
    <CONST : ( [ "_" ] )* "const">
    |
<<<<<<< HEAD
    <CDECL : ( [ "_" ] )+ "cdecl"> 
    |
    <BASEDSPEC : ( [ "_" ] )+ "based"> 
    |
    <SEGNAMESPEC : ( [ "_" ] )+ "segname">
    |
    <SEGMENT : ( [ "_" ] )+ "segment">
    |
    <OFFSET : ( [ "_" ] )+ "offset">
    |
=======
>>>>>>> 6a818106
    <DECLSPEC : "__declspec">
    |
    <PRAGMA : "#" "pragma"> {parenNesting=-1; SwitchTo(PRAGMALINE); }
    |
    <PRAGMA_FUNC : ("__pragma" | "_Pragma")> {parenNesting=0; SwitchTo(PRAGMALINE); }
    | 
    <READABLETO : "__readableTo">
    |
<<<<<<< HEAD
    <PASCAL : ( [ "_" ] )+ "pascal">
=======
    <CDECL : ( [ "_" ] )+ "cdecl"> 
    |
    <STDCALL : ( [ "_" ] )+ "stdcall"> 
>>>>>>> 6a818106
    |
    <STDCALL : ( [ "_" ] )+ "stdcall">
    |
    <FASTCALL : ( [ "_" ] )+ "fastcall">
    |
    <VECTORCALL : ( [ "_" ] )+ "vectorcall"> 
    |
    <RUSTCALL : ( [ "_" ] )+ "rustcall">
    |
    <PASCALCALL : ( [ "_" ] )+ "pascal">
    |
    <NORETURN : "_Noreturn" >
    |
    <ALIGNAS : "_Alignas" >
    |
    <ALIGNOF : "_Alignof" >
    |
    <UNALIGNED : "__unaligned" >
    |
    <PACKED : "__packed" >
    |
    <ATTRIBUTE : "__attribute" (["_"])* >
    |
    <EXTENSION : (["_"])+ "extension" (["_"])* >
    |
    <RESTRICT : (["_"])+ "restrict" >
    |
    <ASM : ( [ "_" ] )* "asm" ( [ "_" ] )*  >
    |
    <INLINE : ( [ "_" ] )* ("inline" | "forceinline") ( [ "_" ] )*>
    |
    <STATICASSERT : ("_S" | "s") "tatic_assert">
    |
    <FLOAT : "float"> 
    |
    <SHORT : "short"> 
    |
    <ELSE : "else"> 
    |
    <CASE : "case"> 
    |
    <LONG : "long">
    |
    <INT8 : "__int8">
    |
    <INT16 : "__int16">
    |
    <INT32 : "__int32">
    |
    <INT64 : "__int64">
    |
    <PTR64 : "__ptr64">
    |
    <PTR32 : "__ptr32">
    |
    <BOOL : "_Bool">
    |
    <W64 : "__w64">
    |
    <ENUM : "enum"> 
    |
    <AUTO : "auto"> 
    |
    <VOID : "void"> 
    |
    <CHAR : "char"> 
    |
    <GOTO : "goto"> 
    |
    <NEAR : ( [ "_" ] )* "near"> 
    |
    <FAR : ( [ "_" ] )* "far">
    | 
    <HUGE : ( [ "_" ] )* "huge">
    |
    <FOR : "for"> 
    |
    <INT : "int"> 
    |
    <IF : "if"> 
    |
    <DO : "do">
    |
    <PROTOCOL : "@protocol"> : OBJC
    |
    <INTERFACE : "@interface"> : OBJC
    |
    <LINE : "#line">  : LINEBLOCK
    |
    <LINEALT : "#" ([" ", "\t"])+> : LINEBLOCK
}

TOKEN :
{
    <IDENTIFIER : <LETTER> ( <LETTER> | <DIGIT> | "::")*> 
    |
    <#LETTER : [ "$", "A"-"Z", "_", "a"-"z" ]> 
    |
    <#DIGIT : [ "0"-"9" ]> 
}

<ASMBLOCK> SKIP:
{
    " " 
    |
    "\t"
}

<ASMBLOCK> TOKEN :
{
    <ASMBLOCKB : 
        (
            ( ~[ "{" , "}", ";" ] )+ ( ["\r","\n"] )+
        )
    > : ASMBLOCK
    |
    <ASMBLOCKP : 
        (
            ( ~[ "(", ")", ";" ] )+ ( ["\r","\n"] )+
        )
    > : ASMBLOCK
    |
    <ASM_SEMI : [ ";" ]> : DEFAULT
}

<LINEBLOCK> SKIP:
{
    " "
    |
    "\f" 
    |
    "\t" 
    |
    ":"
}

<LINEBLOCK> TOKEN:
{
    <PATH_LITERAL : 
        "\""
        (
            ~[ "\"", "\n", "\r" ]
        )*
        "\""
    >:DEFAULT
    |
    <LINENUMBER_LITERAL : [ "1"-"9" ] ( [ "0"-"9" ] )*> :LINEBLOCK
}

<PRAGMALINE> SKIP:
{
    " "
    |
    "\f" 
    |
    "\t"
    |
    "\n" : DEFAULT
    |
    "\r" : DEFAULT
    |
    ";" : DEFAULT
    |
    < 
        "//"
        ( ~[ "\n", "\r" ] )*
    >
    |
    < 
        "/*"
        ( ~[ "*" ] )*
        "*"
        (
            "*"
            |
            ~[ "*", "/" ] ( ~[ "*" ] )* "*"
        )*
        "/"
    >
}

<PRAGMALINE> TOKEN:
{
    <PIDENTIFIER : <PLETTER> ( <PLETTER> | <PDIGIT> )*> 
    |
    <#PLETTER : [ "$", "A"-"Z", "_", "a"-"z", ".", "#" ]> 
    |
    <#PDIGIT : [ "0"-"9" ]>
    |
    <POPEN : "("> { if (parenNesting != -1) parenNesting++; }
    |
    <PCLOSE : ")"> { if (parenNesting != -1) parenNesting--; if (parenNesting == 0) SwitchTo(DEFAULT); }
    |
    <PMINUS : "-">
    |
    <PPLUS : "+">
    |
    <PSTAR: "*">
    |
    <PCOLON : ":">
    |
    <PCOMMA : ",">
    |
    <PINTEGER_LITERAL : 
        <PDECIMAL_LITERAL> (  "ull" | "ULL" | "ul" | "UL" | "ll" | "LL" | "l" | "L" | "U" | "u")?
        |
        <PHEX_LITERAL> ( "ull" | "ULL" | "ul" | "UL" | "ll" | "LL" | "l" | "L" | "U" | "u")?
        |
        <POCTAL_LITERAL> ( "ull" | "ULL" | "ul" | "UL" | "ll" | "LL" | "l" | "L" | "U" | "u")?
    >
    |
    <#PDECIMAL_LITERAL : [ "1"-"9" ] ( [ "0"-"9" ] )*> 
    |
    <#PHEX_LITERAL : "0" [ "x", "X" ] ( [ "0"-"9", "a"-"f", "A"-"F" ] )+> 
    |
    <#POCTAL_LITERAL : "0" ( [ "0"-"7" ] )*> 
    |
    <PSTRING_LITERAL : 
        ("L")?
        "\""
        (
            ~[ "\"", "\\", "\n", "\r" ]
            |
            "\\"
            (
                [ "n", "t", "b", "r", "f", "\\", "\'", "\"" ]
                |
                [ "0"-"7" ] ( [ "0"-"7" ] )?
                |
                [ "0"-"3" ] [ "0"-"7" ] [ "0"-"7" ]
            )
        )*
        "\""
    >
}

<OBJC> SKIP:
{
    " "
    |
    "\f" 
    |
    "\t"
    |
    "\n" : OBJC2
    |
    "\r" : OBJC2
}


<OBJC> TOKEN:
{
    <OBJC_IGNORE : ( ~[ "@", "$", "A"-"Z", "_", "a"-"z", "0"-"9", ";" ] ) > : OBJC
    |
    <OBJC_IDENTIFIER : ( <OBJC_LETTER> | <OBJC_DIGIT> )+> : OBJC
    |
    <#OBJC_LETTER : [ "$", "A"-"Z", "_", "a"-"z" ]>
    |
    <#OBJC_DIGIT : [ "0"-"9" ]>
    |
    <OBJC_SEMI : [ ";" ]> :DEFAULT
}

<OBJC2> SKIP:
{
    " "
    |
    "\f" 
    |
    "\t"
    |
    "\n"
    |
    "\r"
    |
    "@private"
    |
    "@protected"
    |
    "@property"
    |
    "@optional"
    |
    "@required"
}


<OBJC2> TOKEN:
{
    <OBJC2_IGNORE : ( ~[ "@" ] ) > : OBJC2
    |
    <OBJC2_END : "@end"> :DEFAULT
}

//jjt SimpleNode TranslationUnit() #TranslationUnit : {}
void TranslationUnit() : {}
{
    ( ExternalDeclaration() )+
    < EOF >
    {
        //jjt         return jjtThis;
        printTypes();
    }
}

void ExternalDeclaration() : {}
{
    (
        LOOKAHEAD( FunctionDefinition() "{" )
          (FunctionDefinition() "{" [ StatementList() ] "}")
        |
//        <INLINE> FunctionDefinition() 
//        |
        Declaration()
        |
        PragmaSpec()
        |
        StaticAssert()
        |
        LineDef()
        |
        ";"
    )
    {
        if (monitor != null && monitor.isCancelled()) {
           throw new ParseException("Parsing Canceled");
        }
        typedefParsingStack.clear();
    }
}

void LineDef() : {
    Token lineTok, fileTok;
}
{
    (<LINE> | <LINEALT>)  ( lineTok= <LINENUMBER_LITERAL> )  ( fileTok= <PATH_LITERAL> ) [ (<INTEGER_LITERAL>)+ ]
    {
        headerFileName= fileTok.image.substring(1, fileTok.image.length() - 1);
        headerFileLine= Integer.parseInt(lineTok.image);
        headerFileLineOffset= lineTok.beginLine;
        currentCategoryName = getFileName(headerFileName);
    }
}

DataType ObjcDef() : {
    Token nameTok;
}
{
    ( nameTok=<OBJC_IDENTIFIER> ) ( <OBJC_IDENTIFIER> | <OBJC_IGNORE> | <OBJC2_IGNORE> )*  ( <OBJC_SEMI> | <OBJC2_END> )
    {
        return addTypedef(nameTok.image, resolveInternal(VoidDataType.dataType));
    }
}

void FunctionDefinition() : {
    Declaration retDT = new Declaration();
    Declaration dec = null;
}
{
    [
        LOOKAHEAD(DeclarationSpecifiers(retDT))
        retDT = DeclarationSpecifiers(retDT) 
    ]
    {typedefParsingStack.push(Boolean.FALSE);}
    dec= Declarator(retDT, null) [ DeclarationList() ] {typedefParsingStack.pop();}
    {
        if (dec.getDataType() instanceof FunctionDefinition) {
            addDef(functions, dec.getName(), dec.getDataType());
        }
    }
}

Declaration Declaration() : {
    Declaration dec = new Declaration();
    DataType dt = null;
}
{
    (
        dec = DeclarationSpecifiers(dec) [ InitDeclaratorList(dec) ] ";"
        |
        ( <PROTOCOL> | <INTERFACE> ) ( dt = ObjcDef() ) {
            dec.setDataType(dt);
        }
    )
    {
        return dec;
    }
}

void DeclarationList() : {}
{
    (
        LOOKAHEAD(Declaration())
        Declaration() 
    )+
}

Declaration DeclarationSpecifiers(Declaration specDT) : {
    Declaration typeDT= null;
}
{
    (    
        specDT = StorageClassSpecifier(specDT) 
        [
//            LOOKAHEAD(DeclarationSpecifiers(specDT))
            specDT= DeclarationSpecifiers(specDT) 
        ]
        |
        specDT = BuiltInDeclarationSpecifier(specDT)
        [
            LOOKAHEAD(TypeQualifierList(specDT))
            specDT = TypeQualifierList(specDT) 
        ]
        |
        specDT = TypeSpecifier(specDT)
        [
// I don't think this does anything useful.  Look into removing it.
            LOOKAHEAD(DeclarationSpecifiers(specDT) , { specDT.getDataType() == null } )
//            LOOKAHEAD(DeclarationSpecifiers()
//                     , { (typeDT == null ||
//                         (!typeDT.getName().equals(getToken(1).image) && !isType(getToken(1).image))) }
//                     )
            specDT = DeclarationSpecifiers(specDT)
        ]
        |
        specDT = TypeQualifier(specDT) 
        [
            LOOKAHEAD(DeclarationSpecifiers(specDT))
            specDT = DeclarationSpecifiers(specDT) 
        ]
    )
    [ LOOKAHEAD(TypeQualifier(specDT))
      specDT = TypeQualifier(specDT) ]
    {
        if (specDT == null) {
            specDT = new Declaration(typeDT);
        }
        return specDT;
    }
}

Declaration StorageClassSpecifier(Declaration specDT) : {}
{
   // TODO: might want to set a storage classifier on DECL
    (
        <AUTO> 
        |
        <REGISTER> 
        |
        <STATIC> 
        |
        <CONST> 
        |
        <THREADLOCAL>
        | 
        <EXTERN> [ MultiLineString() ]
        |
        <TYPEDEF> 
        {
            //            System.out.println("TYPEDEF! " + typedefParsingStack.size());
            typedefParsingStack.push(Boolean.TRUE);
        }
    )
    {
        return specDT;
    }
}


Declaration BuiltInTypeSpecifier(Declaration dec) : {
    DataType dt;
}
{
    (
        <SEGMENT>    { dec.setDataType(SegmentCodePointerDataType.dataType); }
        |
        <OFFSET>    { dec.setDataType(OffsetCodePointerDataType.dataType); }
        |
        <VOID>                 { dec.setDataType(resolveInternal(VoidDataType.dataType)); }
        |
        <CHAR>                 {   dt = dec.getDataType();
                                if (dt != null) {
                                    if (dt == resolveInternal(UnsignedIntegerDataType.dataType)) {
                                         dt = resolveInternal(UnsignedCharDataType.dataType);
                                    } else if (dt == resolveInternal(IntegerDataType.dataType)) {
                                         dt = resolveInternal(CharDataType.dataType);
                                    } else {
                                         throw new ParseException("Bad datatype " + dt + " char");
                                    }
                                }
                                else {
                                    dt = resolveInternal(CharDataType.dataType);
                                }
                                dec.setDataType(dt);
                            }
        |
        <SHORT>             { dt = dec.getDataType();
                           if (dt == null) {
                               dt = resolveInternal(ShortDataType.dataType);
                           } else if (dt == resolveInternal(UnsignedIntegerDataType.dataType)) {
                               dt = resolveInternal(UnsignedShortDataType.dataType);
                           } else if (dt == resolveInternal(IntegerDataType.dataType)) {
                               dt = resolveInternal(ShortDataType.dataType);
                           } else {
                              throw new ParseException("Bad datatype " + dt + " short");
                           }
                           dec.setDataType(dt);
                         }
            [
                LOOKAHEAD(BuiltInDeclarationSpecifier(dec))
                dec = BuiltInDeclarationSpecifier(dec) 
            ]
        |
        <INT>                 { dt = dec.getDataType();
                               if (dt == null ) { 
                                 dec.setDataType(resolveInternal(IntegerDataType.dataType));
                               }
                             }
        |
        <LONG>                 { dt = dec.getDataType();
                              if ( dt == null) {
                                  dt = resolveInternal(LongDataType.dataType);
                              } else if ( dt == resolveInternal(UnsignedIntegerDataType.dataType)) {
                                  dt = resolveInternal(UnsignedLongDataType.dataType);
                              } else if (dt == resolveInternal(IntegerDataType.dataType)) {
                                 dt = resolveInternal(LongDataType.dataType);
                              } else if (dt == resolveInternal(LongDataType.dataType)) {
                                 dt = resolveInternal(LongLongDataType.dataType);
                              } else if (dt == resolveInternal(UnsignedLongDataType.dataType)) {
                                 dt = resolveInternal(UnsignedLongLongDataType.dataType);
                              } else {
                                 throw new ParseException("Bad datatype " + dt + " long");
                              }
                               dec.setDataType(dt);
                            }
            [
                LOOKAHEAD(BuiltInDeclarationSpecifier(dec))
                dec = BuiltInDeclarationSpecifier(dec) 
            ]                
        |
        <FLOAT>             { dt = dec.getDataType();
                          if ( dt == null) {
                              dt = resolveInternal(FloatDataType.dataType);
                          } else if ( dt == resolveInternal(LongDataType.dataType)) {
                              dt = resolveInternal(DoubleDataType.dataType);
                           } else {
                              throw new ParseException("Bad datatype " + dt + " long");
                          }
                          dec.setDataType(dt);
                         }
        |
        <DOUBLE>             { dec.setDataType(resolveInternal(DoubleDataType.dataType)); }
        |
        <SIGNED>            { dt = dec.getDataType();
                          if ( dt == null) {
                              dt = resolveInternal(IntegerDataType.dataType);
                          } else {
                              // data type already set, don't do anything?
                             dt = dt;
                          }
                          dec.setDataType(dt);
                         }
                           
            [
                LOOKAHEAD(BuiltInDeclarationSpecifier())
                dec = BuiltInDeclarationSpecifier(dec) 
            ]
        |
        <UNSIGNED>        {     dt = dec.getDataType();
                              if ( dt == null) {
                                  dt = resolveInternal(UnsignedIntegerDataType.dataType);
                              } else if (dt == resolveInternal(ShortDataType.dataType)) {
                                 dt = resolveInternal(UnsignedShortDataType.dataType);
                              } else if (dt == resolveInternal(LongDataType.dataType)) {
                                 dt = resolveInternal(UnsignedLongDataType.dataType);
                              } else if (dt == resolveInternal(LongLongDataType.dataType)) {
                                 dt = resolveInternal(UnsignedLongLongDataType.dataType);
                              } else {
                                 throw new ParseException("Bad datatype " + dt + " unsigned");
                              }
                              dec.setDataType(dt);
                         }
            [
                LOOKAHEAD(BuiltInDeclarationSpecifier())
                dec = BuiltInDeclarationSpecifier(dec) 
            ]
        |
        <INT8>              { dec.setDataType(resolveInternal(SignedByteDataType.dataType)); }
        |
        <INT16>             { dec.setDataType(resolveInternal(ShortDataType.dataType)); }
        |
        <INT32>             { dec.setDataType(resolveInternal(IntegerDataType.dataType)); }
        |
        <INT64>             { dec.setDataType(resolveInternal(LongLongDataType.dataType)); }
        |
        <BOOL>              { dec.setDataType(resolveInternal(BooleanDataType.dataType)); }
    )
    {
        return dec;
    }
}


Declaration BuiltInDeclarationSpecifier(Declaration dec) : {
    DataType dt= null;
}
{
    dec = BuiltInTypeSpecifier(dec)
    {
        return dec;
    }
}

Declaration TypeSpecifier(Declaration dec) : { DataType dt = null; }
{
    (
        dt= StructOrUnionSpecifier() 
        |
        dt= EnumSpecifier() 
        |
        LOOKAHEAD( { isType(getToken(1).image) } )
        dt= TypedefName() 
    )
    {
        dec.setDataType(dt);
        return dec;
    }
}

Declaration TypeQualifier(Declaration dec) : {}
{
    (
      <CONST>  { dec.addQualifier(CONST); } |
      <VOLATILE> |
      <CDECL> { dec.addQualifier(CDECL); } |
      <NEAR> { dec.setNear(true); } |
      <FAR> { dec.setFar(true); } |
      <HUGE> { dec.setHuge(true); } |
      <SEGMENT> |
      <OFFSET> |
      <PASCAL> { dec.addQualifier(PASCAL); } |
      <STDCALL> { dec.addQualifier(STDCALL); } |
      <FASTCALL> { dec.addQualifier(FASTCALL); } |
      <VECTORCALL> { dec.addQualifier(VECTORCALL); } |
      <RUSTCALL> { dec.addQualifier(RUSTCALL); } |
      <PASCALCALL> { dec.addQualifier(PASCALCALL); } |
      <NORETURN> { dec.addQualifier(NORETURN); } |
      <W64> |
      <PTR64> |
      <PTR32> |
      <INLINE> |
      <RESTRICT> |
      <EXTENSION> |
      <STATIC> |
      ( BasedSpec() ) |
      <PACKED> |
      <UNALIGNED> |
      ( DeclSpec(dec) )
    )
    {
        return dec;
    }
}

void AttributeSpec(Declaration dec) : {}
{
      ( <ATTRIBUTE> ("(") SubIdent(dec) (")") ) |
      AsmStatement() |
      ( "[" "[" AttributeList(dec) "]" "]" ) |
      AlignmentSpecifier()

}

void AlignmentSpecifier() : { Declaration dt = new Declaration(); }
{
    < ALIGNAS > "(" ( TypeQualifier(dt) | AssignmentExpression() ) ")"
}

void AttributeList(Declaration dec) : { }
{
    AttributeToken(dec) [ ("," AttributeToken(dec))+ ]
}

void AttributeToken(Declaration dec) : { }
{
    ( < IDENTIFIER > | TypeQualifier(dec) ) [ ":" ":" ( < IDENTIFIER > | TypeQualifier(dec) ) ] [ "(" ( < IDENTIFIER > | Constant() ) [ ( ","  (< IDENTIFIER > | Constant()) )+ ] ")" ] 
}

void AttributeSpecList(Declaration dec) : {}
{
    ( AttributeSpec(dec) )+
}

void SubIdent(Declaration dec) : {
   Token id = null;
   Declaration dt = new Declaration();
}
{
    ( ( "(" [SubIdent(dec)] ")" ) |
      (id=<IDENTIFIER> | TypeQualifier(dec)) [ ( "(" [SubIdent(dt)] ")") | ("=" SubIdent(dt)) ]
                   [ "," 
                        SubIdent(dt)   
                       ] |            
      Constant() [ "," 
                        SubIdent(dt)   
                       ]
    )
    {
        if (id != null && "noreturn".equals(id.image.replace("_", ""))) {
            dec.addQualifier(NORETURN);
            if (dec.getDataType() instanceof FunctionDefinition) {
               applyFunctionQualifiers(dec, (FunctionDefinition) dec.getDataType());
            }
        }
    }
}

void BasedSpec() : {
}
{
  ( ( <BASEDSPEC> ) "(" BasedSpecifier() ")" )
}

void BasedSpecifier() : {
}
{
  <VOID> |
  ( SegnameSpec() )
}

void SegnameSpec() : {
}
{
  ( ( <SEGNAMESPEC> ) "(" "\"" <IDENTIFIER> "\"" ")" )
}

void DeclSpec(Declaration dec) : {
}
{
  ( ( <DECLSPEC> | <READABLETO> ) "(" DeclSpecifier(dec) ")" )  |
  AttributeSpecList(dec)
}

void DeclSpecifier(Declaration dec) : {
   Token id = null;
}
{
  "(" DeclSpecifier(dec) ")" |
      (id=<IDENTIFIER> { if (id != null && "noreturn".equals(id.image)) dec.addQualifier(NORETURN); } )+
                 [ "(" DeclConstant() ( DeclConstant() )* ")" ]
}

void DeclConstant() : {}
{
    <INTEGER_LITERAL> |
    <IDENTIFIER> [ ":" <INTEGER_LITERAL> ] |
    ( "#" | ":" | <IDENTIFIER> | "(" ")" |  MultiLineString() )
}

Token MultiLineString() : {
   Token t = null;
   Token r = null;
}
{
    (t = <STRING_LITERAL>
      {
        if (r == null) {
           r = t;
        } else {
    	  r.image = r.image.substring(0,r.image.length()) + t.image.substring(1);
        }
       }
      )+
    
    { return r; }
}

void PragmaSpec() : {
}
{
  <PRAGMA> (PragmaSpecifier())+ | 
  <PRAGMA_FUNC> PragmaSpecifier()
}

 

void PragmaSpecifier() : {
   Token id;
   Token ds1=null, ds2=null, ds3 = null;
}
{
  LOOKAHEAD(3)
  <POPEN> PragmaSpecifier() <PCLOSE> |
      id=<PIDENTIFIER> (<PIDENTIFIER> | <PINTEGER_LITERAL> | <PSTRING_LITERAL> | <PCOMMA> )*
          ([ <POPEN> [ (ds1=PragmaConstant())+ [ ( <PCOMMA> ds2=PragmaConstant() ) [ ( <PCOMMA> ds3=PragmaConstant() ) [ ( <PCOMMA> PragmaConstant() )+ ] ] ] ] <PCLOSE> ] ) 
  {
    if (id.image.equals("pack") && ds1 != null) {
        Token newPackVal = ds1;
        Token ID = ds2;
        if (ds1.image.equals("pop")) {
            // pop and set current value
            packSize = popPack(ID);
            newPackVal = null;
        }
        else if (ds1.image.equals("push") && ds2 != null) {
            try {
                // check if second arg is an integer
                int ival = Integer.parseInt(ds2.image);
                // if it is, the ID is default
                newPackVal = ds2;
                ID = null;
            }
            catch (NumberFormatException exc) {
                // if it is not, then second arg is an ID
                // and third arg is potentially a pack value
                newPackVal = ds3;
                ID = ds2;
            }
            pushPack(ID, packSize);
        }
        // set current pack value
        if (newPackVal != null) {
            int ival = packSize;
            try {
                // second arg may be an integer
                ival = Integer.parseInt(newPackVal.image);
            }
            catch (NumberFormatException exc) {
                // bad parse of number, just keep current pack size
            }
            packSize = ival;
        }
    } else if (id.image.equals("pack")) {
       packSize = 0;
    }
  }
  // ignore to EOL now.         
}

Token PragmaConstant() : {
  Token val = null;
}
{
  (
    val=<PINTEGER_LITERAL>
    |
    (<PSTAR> | <PPLUS> | <PMINUS> ) (PragmaConstant())*
    |
    ( <POPEN> (PragmaConstant())* <PCLOSE> )+
    |
    (
      (val=<PIDENTIFIER>) [ <PSTRING_LITERAL> | (<PCOLON> (<PINTEGER_LITERAL> | <PIDENTIFIER> )+ ) ]
    )
    |
    (
      val=<PSTRING_LITERAL> ( <PIDENTIFIER> [<POPEN> <PCLOSE>] <PSTRING_LITERAL> )*
    )
  )
  {
      return val;
  }
}

void StaticAssert() : {
  Object expr = null;
  Token t, message=null;
}
{
  ( ( t=<STATICASSERT> ) "(" expr=ConstantExpression() [ "," message=<STRING_LITERAL> ] ")" )
    {
        if (expr != null) {
          Integer evalue = getConstantValue(expr,1);
          if (evalue == 0) {
            String smessage = (message == null ? "" : message.image);
              addNearParseMessage("Static_Asssert has failed " + " \"" + smessage + "\"");
          }
        }
    }
}


DataType StructOrUnionSpecifier() : {
    Token t;
    Token parent;
    Token sname;
    Composite comp;
    Declaration dec = new Declaration();
}
{
    {
        typedefParsingStack.push(Boolean.FALSE);
        t= sname= null;
        parent = null;
    }
    comp= StructOrUnion() 
    (
        LOOKAHEAD(3)
        [ t= <IDENTIFIER>  [ ":" parent=<IDENTIFIER>]
              { comp=defineNamedComposite(t, null, comp); } // no parent yet, since there are no guts
        ] "{" [StructDeclarationList(comp)] "}" [ AttributeSpecList(dec) ]
        |
        sname= <IDENTIFIER> 
    )
    {
            if (t != null) {
                comp = defineNamedComposite(t, parent, comp);
            } else if (sname != null) {
                comp = defineForwardDeclaredComposite(sname, comp);
                    }
        typedefParsingStack.pop();
        return comp;
    }
}

Composite StructOrUnion() : {
    Composite comp;
    Declaration dec = new Declaration();
}
{
    (
        <STRUCT> ( DeclSpec(dec) | PragmaSpec() )*
        {
            comp =  new StructureDataType(getCurrentCategoryPath(), ANONYMOUS_STRUCT_PREFIX + cnt++, 0, dtMgr);

                                        // Always set the packing, because by default structures should be aligned
                                      if (packSize > 0) {
                                          comp.setExplicitPackingValue(packSize);
                                      }
                                      else {
                                          comp.setPackingEnabled(true); // ensure default packing enabled
                                      }
                                   
                                }
        |
        <UNION>  ( DeclSpec(dec) )* {
            comp = new UnionDataType(getCurrentCategoryPath(), ANONYMOUS_UNION_PREFIX  + cnt++, dtMgr); 
        
                                  // Always set the packing, because by default structures should be aligned
                                  if (packSize > 0) {
                                      comp.setExplicitPackingValue(packSize);
            } else {
                                      comp.setPackingEnabled(true); // ensure default packing enabled
                                  }
        }
    )
    {
        return comp;
    }
}

void StructDeclarationList(Composite comp) : {
    CompositeHandler compositeHandler = new CompositeHandler(comp);
}
{
    ( StructDeclaration(comp, compositeHandler) )+
}

void InitDeclaratorList(Declaration dt) : {
    Declaration initialDT = new Declaration(dt);
}
{
    InitDeclarator(dt) 
    ( "," { dt = new Declaration(initialDT); } InitDeclarator(dt) )* 
    {
        // Finished with a typedefDeclaration??
        if (!(typedefParsingStack.empty()) && (typedefParsingStack.peek()).booleanValue()) {
            typedefParsingStack.pop();
        }
    }
}

void InitDeclarator(Declaration dt) : { Declaration dec; }
{
    dec = Declarator(dt, null) [ "=" Initializer() ] 
    {
        if (!(typedefParsingStack.empty()) && (typedefParsingStack.peek()).booleanValue()) {
            addTypedef(dec.getName(), dec.getDataType());
        } else {
            if (dt.getDataType() instanceof FunctionDefinition) {
                addDef(functions, dec.getName(), dec.getDataType());
            }
        }
    }
}

void StructDeclaration(Composite comp, CompositeHandler compositeHandler) : {
    Declaration dt = null;
    Declaration dec = new Declaration();
}
{
    LineDef() |
    StaticAssert() |
    PragmaSpec() |
    (   
        [ dt = SpecifierQualifierList() ]
        [
            StructDeclaratorList(dt, comp, compositeHandler)     { dt= null; }
        ]
        [ AttributeSpecList(dec) ]
        ";" 
    )
    {
        if (dt != null) { // dt was not used up
            if (dt.getDataType().getLength() > 0) {
                comp.add(dt.getDataType(), "", null);
            } else {
                addNearParseMessage("BAD data type struct size  " + dt);
            }
        }
    }
}

Declaration SpecifierQualifierList() : {
    Declaration dt = new Declaration();
    Declaration sdt= null;
}
{
    (
        (
            dt = BuiltInDeclarationSpecifier(dt) 
            [
                LOOKAHEAD(TypeQualifierList(dt))
                dt = TypeQualifierList(dt) 
            ]
        )
        |
        (
            dt = TypeSpecifier(dt) 
            [
                LOOKAHEAD(SpecifierQualifierList() , { dt == null || dt.getDataType() == null } )
                sdt = SpecifierQualifierList()
            ]
            [
                sdt = TypeQualifier(sdt != null ? sdt : dt)
            ]
        )
        |
        (
            dt = TypeQualifier(dt) 
            [
                LOOKAHEAD(SpecifierQualifierList())
                sdt = SpecifierQualifierList() 
            ]
        )
    )
    {
        if (sdt == null) {
            dataTypeStack.push(dt.getDataType());
            return dt;
        }
        return sdt;
    }
}

void StructDeclaratorList(Declaration dt, Composite comp, CompositeHandler compositeHandler) : {
}
{
    StructDeclarator(dt, comp, compositeHandler) ( "," StructDeclarator(dt, comp, compositeHandler) )*
}


void StructDeclarator(Declaration dt, Composite comp, CompositeHandler compositeHandler) : {
    Declaration dec= null;
    Object bitSizeObj;
}
{
    LineDef() |
    StaticAssert() |
    (
        LOOKAHEAD(3)
        dec= Declarator(dt, comp) [ ":" bitSizeObj = ConstantExpression() {
               Integer bitSize = getConstantValue(bitSizeObj,-1);
               dec.setBitFieldSize(bitSize);
           }] 
        |
        ":" bitSizeObj = ConstantExpression() {
               Integer bitSize = getConstantValue(bitSizeObj,-1);
               dec = new Declaration(dt);
               dec.setBitFieldSize(bitSize);
        }
    )
    {
        try {
            compositeHandler.add(dec);
        } catch (IllegalArgumentException e) {
            addNearParseMessage("Bad structure size " + dec.getName() + "  length=" + dec.getDataType().getLength());
        }
    }
}

DataType EnumSpecifier() : {
    Token t= null;
    DataType dt;
    ArrayList<EnumMember> list;
    Declaration dec = new Declaration();
}
{
    <ENUM> 
    (
        LOOKAHEAD(3)
        [AttributeSpecList(dec)] [ t= <IDENTIFIER> ] "{" list= EnumeratorList() "}" 
        {
            dt = allocateEnumDT(t, list);
        }
        |
        t= <IDENTIFIER>
        {
            dt= getEnumDef(t.image);
            // not defined yet, define an empty one
            if (dt == null) {
            	dt = allocateEnumDT(t, null);
            }
        }
    )
    {
        return dt;
    }
}

ArrayList<EnumMember> EnumeratorList() : {
    int value= 0;
    ArrayList<EnumMember> list= new ArrayList<EnumMember>();
}
{
    (
        LineDef() |
        PragmaSpec() |
        StaticAssert() |
        value= Enumerator(list, value) [ "," ]     { value++; }
    )*
    {
        return list;
    }
}

int Enumerator(ArrayList<EnumMember> list, int value) : {
    Token t = null;
    Object obj = null;
    Integer evalue;
}
{
    t = <IDENTIFIER> [ "=" obj = ConstantExpression() ] 
    {
        evalue = getConstantValue(obj,value);
        if (evalue != null) {
            value = evalue;
        }
        list.add(new EnumMember(t.image, value));
        return value;
    }
    |
    t = <INTEGER_LITERAL> [ "=" obj = ConstantExpression() ]
    {
        evalue = getConstantValue(obj,value);
        if (evalue != null) {
            value = evalue;
        }
        list.add(new EnumMember(t.image, value));
        return value;
    }
}

Declaration Declarator(Declaration dt, DataType container) : {
    Declaration dec= null;
}
{
    (
        [ dt = TypeQualifierList(dt) ]  [ dt = Pointer(dt) ] dec= DirectDeclarator(dt, container) [ AttributeSpecList(dec) ] 
    )
    {
        return dec;
    }
}

Declaration DirectDeclarator(Declaration dt, DataType container) : {
    Token t;
    Declaration dec= null;
    Declaration funcDec= null;
    FunctionDefinitionDataType funcDT= null;
    Object obj = null;
    ArrayList list = new ArrayList();
}
{
    [ PragmaSpec() ]
    (
        (
          t= <IDENTIFIER>        { dec= new Declaration(dt, t.image); }
            |
            "(" dec= Declarator(new Declaration(funcDT=newAnonymousFunction(funcDT)), null) ")" 
            {
                // System.out.println(" ( func dec ) " + dec.getName() + "   " + dec.getDataType());
            }
        )
        { lastDataType = dec.getDataType(); }
        (
            (
            "[" [ obj = ConditionalExpression() ] "]" 
            {
                // make a new array given value on constant expression
                Integer size = getConstantValue(obj, 0);
                if (size == null) {
                    System.out.println("BAD ARRAY SIZE! " + obj);
                    size = 0;
                }
                list.add(0,size);
                }
            )*
        )
        {
            if (list.size() > 0) {
                dec.setDataType(dt.getDataType());
                for (Iterator iterator = list.iterator(); iterator.hasNext();) {
                    Integer iSize = (Integer) iterator.next();
                    DataType decDt = dec.getDataType();
                    dec.setDataType(new ArrayDataType(decDt, iSize, decDt.getLength()));
                }
                //System.out.println("Array expr: for " + dec.getName() + " make an array " + dt.getName() + "["+size+"]");
            }
        }
        
        (
            LOOKAHEAD(3)
            "(" funcDec= ParameterTypeList(funcDT=newAnonymousFunction(funcDT), dt.getDataType()) ")" 
            {
                //System.out.println(
                //    "Param list: for " + dec.getName() + " make a function " + dt.getName());
            }
            |
            "(" [ IdentifierList(funcDT=newAnonymousFunction(funcDT), dt.getDataType()) ] ")" 
            {
                //System.out.println(
                //    "ID List: for " + dec.getName() + " make a function " + dt.getName());
                funcDec= new Declaration(funcDT=newAnonymousFunction(funcDT), "__paramIDList__");
            }
        )*
    )
    {
        if (funcDec != null) {
            try {
              // functions in containers stay anonymous
              if (container == null) { 
                funcDT.setName(dec.getName());
              }
                funcDec.setName(dec.getName());
                if (dec.getDataType() != null) {
                    funcDec.setDataType(dec.getDataType());
                }
            } catch (InvalidNameException e) {
                throw new ParseException("duplicate name " + dec.getName());
            }
            DataType retDT = dt.getDataType();
            checkReturnDataType(retDT);
            funcDT.setReturnType(retDT);
            // get qualifiers and apply them
            applyFunctionQualifiers(dt, funcDT);
            dec= funcDec;
            defineAndReplaceFunction(dec, funcDT);
        }

        return dec;
    }
}

Declaration Pointer(Declaration dec) : {}
{
    ("*" | "&") [ dec = TypeQualifierList(dec) ] [ dec = Pointer(dec) ] 
    {
        // TODO: is this right?
        if (dec.isNear() && (dec.isFar() || dec.isHuge())) {
            Msg.info(this, "Mmm, can't be NEAR and (FAR or HUGE)");
            dec.setDataType(dtMgr.getPointer(dec.getDataType()));
        } else if (dec.isNear()) {
            dec.setDataType(dtMgr.getPointer(dec.getDataType(), 2));
        } else if (dec.isFar()) {
            dec.setDataType(dtMgr.getPointer(dec.getDataType(), 4));
        } else if (dec.isHuge()) {
            dec.setDataType(dtMgr.getPointer(dec.getDataType(), 4));
        } else {
            dec.setDataType(dtMgr.getPointer(dec.getDataType()));
        }
        return dec;
    }
}

Declaration TypeQualifierList(Declaration dec) : {}
{
    ( dec = TypeQualifier(dec) )+
    {
        return dec;
    }
}

Declaration ParameterTypeList(FunctionDefinitionDataType funcDT, DataType retDT) : {
    ArrayList<Declaration> list;
    Token varargs= null;
}
{
    list= ParameterList() [ "," varargs = "..." ] 
    {
        checkReturnDataType(retDT);
        if (funcDT == null) {
            funcDT= new FunctionDefinitionDataType(getCurrentCategoryPath("functions"), ANONYMOUS_FUNC_PREFIX, dtMgr);
        }
        funcDT.setVarArgs(varargs!=null);
        Declaration firstDeclaration = null;
        ParameterDefinition[] variables= new ParameterDefinition[list.size()];
        if (variables.length == 1) {
            firstDeclaration = list.get(0);
        }
        for (int i= 0; i < variables.length; i++) {
            Declaration dec= list.get(i);
            DataType varDT = dec.getDataType();

            // if this is a single void parameter, empty the parameter variable list
            //
            if (variables.length == 1 && varDT instanceof VoidDataType) {
                variables = new ParameterDefinition[0];
                break;
            }
            variables[i] = new ParameterDefinitionImpl(dec.getName(), dec.getDataType(), null);
        }
        funcDT.setReturnType(retDT);
        funcDT.setArguments(variables);
        Declaration dec = new Declaration(funcDT);
        if (firstDeclaration != null) {
            dec.addQualifiers(firstDeclaration);
        }
        return dec;
    }
}

ArrayList<Declaration> ParameterList() : {
    ArrayList<Declaration> list= new ArrayList<Declaration>();
}
{
    ParameterDeclaration(list) 
    (
        LOOKAHEAD(2)
         "," ParameterDeclaration(list)
    )*
    {
        return list;
    }
}

void ParameterDeclaration(ArrayList<Declaration> list) : {
    Declaration dt = new Declaration();
    Declaration dec= new Declaration();
}
{

    dt = DeclarationSpecifiers(dec) 
    (
        LOOKAHEAD(Declarator(dt))
        dec= Declarator(dt, null) 
        |
        [ dec = AbstractDeclarator(dt) ] 
    )  [ "=" <INTEGER_LITERAL > ] [PragmaSpec()]
    {
        if (dec == null) {
            dec = new Declaration(dt);
        }
        DataType decDT = dec.getDataType();
        if (decDT != null) {
            if (decDT.getLength() < 0  && !((decDT instanceof FunctionDefinition) || (decDT instanceof TypeDef && (((TypeDef) decDT).getDataType() instanceof FunctionDefinition)))) {
            // if (decDT.getLength() < 0  && !(decDT instanceof FunctionDefinitionDataType)) {
               throw new ParseException("'"+decDT.getName()+"'" + " is not fixed length.  Function parameters must use fixed length data type.");
            } else {
               list.add(dec);
            }
        }
    }
}

void IdentifierList(FunctionDefinitionDataType funcDT, DataType retDT) : {
    Token t;
}
{
    {
        ArrayList<String> list= new ArrayList<String>();
    }
    t= <IDENTIFIER>                 { list.add(t.image); }
    (
        "," t= <IDENTIFIER>             { list.add(t.image); }
    )*
    {
        checkReturnDataType(retDT);
        ParameterDefinition[] variables= new ParameterDefinition[list.size()];
        for (int i= 0; i < variables.length; i++) {
            // TODO need a data type
            variables[i] = new ParameterDefinitionImpl(list.get(i), null, null);
        }
        funcDT.setReturnType(retDT);
        funcDT.setArguments(variables);
    }
}

void Initializer() : {}
{
    ( AssignmentExpression() | "{" InitializerList() [ "," ]  "}" )
}

void InitializerList() : {}
{
    [ Designation() ] Initializer() [ "," InitializerList() ]
}

void Designation() : { }
{
  DesignatorList() "="
}

void DesignatorList() : { }
{
  Designator() [ DesignatorList() ]
}

void Designator() : { }
{
  "[" ConstantExpression() "]" |
  "." <IDENTIFIER>
}

Declaration TypeName() : {
    Declaration dec = null;
}
{
    dec = SpecifierQualifierList() [ dec = AbstractDeclarator(new Declaration(dec)) ]
    {
       return dec;
    }
}

Declaration AbstractDeclarator(Declaration dt) : {
    Declaration dec= null;
}
{
    (
        LOOKAHEAD(3)
        dec = DirectAbstractDeclarator(dt) { return dec; } |
        dt = Pointer(dt) [dec= DirectAbstractDeclarator(dt) { return dec; }]
    )
    { return new Declaration(dt); }
}

Declaration DirectAbstractDeclarator(Declaration dt) : {
    Declaration dec= dt;
    Declaration paramDec= null;
    FunctionDefinitionDataType funcDT = null;
    Object constObj = null;
    ArrayList list = new ArrayList();
}
{
    (
        LOOKAHEAD(2)
        "(" { funcDT = newAnonymousFunction(null); dec = new Declaration(funcDT); } dec = AbstractDeclarator(dec) ")" 
        |
        "[" [ constObj = ConstantExpression() ] "]"
        {
           // TODO: create an array
           Integer size = getConstantValue(constObj, 0);
           list.add(0,size);
        }
        |
        "(" [ { funcDT = newAnonymousFunction(null); } dec= ParameterTypeList(funcDT, dt.getDataType()) ] ")"
        {
          funcDT = (FunctionDefinitionDataType) dec.getDataType();
          dec.setDataType(dtMgr.getPointer(funcDT));
        }
    )
    
    (
        (
            "[" [ constObj = ConstantExpression() ] "]"
            {
              // TODO: create an array
               Integer size = getConstantValue(constObj, 0);
               list.add(0,size);
            }
        ) *
    )
    {
        if (list.size() > 0) {
            for (Iterator iterator = list.iterator(); iterator.hasNext();) {
                Integer iSize = (Integer) iterator.next();
                DataType decDt = dec.getDataType();
                dec.setDataType(new ArrayDataType(decDt, iSize, decDt.getLength()));
            }
        }
    }
   
    ( "(" [ paramDec = ParameterTypeList(funcDT, dt.getDataType()) ] ")"
        {
           dec = (funcDT != null ? dec : paramDec);
        }
    )*
    {
        if (funcDT != null) {
            // get qualifiers and apply them
            List<Integer> dtQualifiers = dt.getQualifiers();
            if (dtQualifiers == null || dtQualifiers.isEmpty()) {
                dt = dec;
            }
            applyFunctionQualifiers(dt, funcDT);
            defineAndReplaceFunction(dec, funcDT);
        }
        return dec;
    }
}

DataType TypedefName() : {
    Token t;
}
{
    t= <IDENTIFIER> 
    {
        return getType(t.image);
    }
}

void Statement() : {}
{
    (
        LOOKAHEAD(2)
        AsmStatement()
        |
        LOOKAHEAD(3)
        DeclarationList()
        |
        LOOKAHEAD(2)
        LabeledStatement() 
        |
        ExpressionStatement() 
        |
        CompoundStatement() 
        |
        SelectionStatement() 
        |
        IterationStatement() 
        |
        JumpStatement() 
        |
        AsmStatement()
        |
        PragmaSpec()
        |
        StaticAssert()
    )
}

void LabeledStatement() : {}
{
    ( <IDENTIFIER> ":" Statement() | <CASE> ConstantExpression() ":" Statement() | <DFLT> ":" Statement() )
}

void ExpressionStatement() : {}
{
    [ Expression() ] ";"
}

void CompoundStatement() : {}
{
    "{" 
//    [
//        LOOKAHEAD(DeclarationList())
//        DeclarationList() 
//    ]
    [ StatementList() ] "}" 
}

void StatementList() : {}
{
    ( LineDef() |
      Statement() )+
}


void AsmStatement() :
{
   Declaration dec = new Declaration();
}
{
  (
    <ASM> [TypeQualifier(dec)]
    (
      ( AsmLine() )
    )
  )
}

void AsmLine() :
{
    Declaration dec = new Declaration();
}
{
  (<IDENTIFIER> | <STRING_LITERAL> | <INTEGER_LITERAL> | <ATTRIBUTE> | BuiltInTypeSpecifier(dec) | "#" | "+" | "-" | "," | ":" | "*" | ("[" AsmLine() "]") | ( "(" AsmLine() ")" ) | ( "{" AsmLine() "}" ) )+
}


void SelectionStatement() : {}
{
    (
        <IF> "(" Expression() ")" Statement() 
        [
            LOOKAHEAD(2)
            <ELSE> Statement() 
        ]
        |
        <SWITCH> "(" Expression() ")" Statement() 
    )
}

void IterationStatement() : {}
{
    (
        <WHILE> "(" Expression() ")" Statement() 
        |
        <DO> Statement() <WHILE> "(" Expression() ")" ";" 
        |
        <FOR> "(" [ Expression() ] ";" [ Expression() ] ";" [ Expression() ] ")" Statement() 
    )
}

void JumpStatement() : {}
{
    ( <GOTO> <IDENTIFIER> ";" | <CONTINUE> ";" | <BREAK> ";" | <RETURN> [ Expression() ] ";" )
}

Object Expression() : {
   Object obj = null;
}
{
    obj = AssignmentExpression() ( "," obj = AssignmentExpression() )*
    {
        return obj;
    }
}

Object AssignmentExpression() : {
   Object obj = null;
}
{
    ( LOOKAHEAD(UnaryExpression() AssignmentOperator())
       UnaryExpression() AssignmentOperator() obj=AssignmentExpression() 
      |
      LOOKAHEAD(3)
      obj = ConditionalExpression()
    ) [ PragmaSpec() ]
    {
        return obj;
    }
}

void AssignmentOperator() : {}
{
    ( "=" | "*=" | "/=" | "%=" | "+=" | "-=" | "<<=" | ">>=" | "&=" | "^=" | "|=" )
}

Object ConditionalExpression() : {
    Object obj = null;
    Object objTrue = null, objFalse = null;
}
{
    obj = LogicalORExpression() [ "?" objTrue=Expression() ":" objFalse=ConditionalExpression() { obj = computeTernaryValue(obj, objTrue, objFalse); } ]
    {
        return obj;
    }
}

Object ConstantExpression() : {
    Object obj = null;
}
{
    obj = ConditionalExpression()
    {
        return obj;
    }
}

Object LogicalORExpression() : {
   Object obj = null, obj2 = null; Token op=null;
}
{
    obj = LogicalANDExpression() ( op="||" obj2 = LogicalANDExpression() { obj = computeBinaryValue(obj, op, obj2); } ) *
    {
        return obj;
    }
}

Object LogicalANDExpression() : {
    Object obj = null, obj2 = null; Token op=null;
}
{
    obj = InclusiveORExpression() ( op="&&" obj2=InclusiveORExpression() { obj = computeBinaryValue(obj, op, obj2); } ) *
    {
        return obj;
    }
}

Object InclusiveORExpression() : {
    Object obj = null, obj2 = null; Token op=null;
}
{
    obj = ExclusiveORExpression() ( op="|" obj2=ExclusiveORExpression() { obj = computeBinaryValue(obj, op, obj2); } ) *
    {
        return obj;
    }
}

Object ExclusiveORExpression() : {
    Object obj = null, obj2 = null; Token op=null;
}
{
    obj = ANDExpression() ( op="^" obj2=ANDExpression() { obj = computeBinaryValue(obj, op, obj2); } ) *
    {
        return obj;
    }
}

Object ANDExpression() : {
    Object obj = null, obj2 = null; Token op=null;
}
{
    obj = EqualityExpression() ( op="&" obj2=EqualityExpression() { obj = computeBinaryValue(obj, op, obj2); } ) *
    {
        return obj;
    }
}

Object EqualityExpression() : {
    Object obj = null, obj2 = null; Token op=null;
}
{
    obj = RelationalExpression()
    (
      (op="=="  | op="!=") obj2 = RelationalExpression() { obj = computeBinaryValue(obj, op, obj2); }   ) *
    {
        return obj;
    }
}

Object RelationalExpression() : {
    Object obj = null, obj2 = null; Token op=null;
}
{
    obj = ShiftExpression()
    (
      (op="<" | op=">" | op="<=" | op=">=") obj2=ShiftExpression() { obj = computeBinaryValue(obj, op, obj2); }
    ) *
    {
        return obj;
    }
}

Object ShiftExpression() : {
   Object obj = null, obj2 = null; Token op=null;
}
{
    obj = AdditiveExpression()
    (
     ( op="<<" | op=">>" ) obj2 = AdditiveExpression()
       { obj = computeBinaryValue(obj, op, obj2); }
    ) *
    {
        return obj;
    }
}

Object AdditiveExpression() : {
    Object obj = null, obj2 = null; Token op=null;
}
{
    obj = MultiplicativeExpression()
    ( ( op="+" | op="-" ) obj2 = MultiplicativeExpression()
      { obj = computeBinaryValue(obj, op, obj2); }
    ) *
    {
        return obj;
    }
}

Object MultiplicativeExpression() : {
    Object obj = null, obj2 = null; Token op=null;
}
{
    obj = CastExpression()
    ( ( op="*" | op="/" | op="%" ) obj2 = CastExpression()
      { obj = computeBinaryValue(obj, op, obj2); }
    ) *
    {
        return obj;
    }
}

Object CastExpression() : {
    Object obj = null;
}
{
    (
        LOOKAHEAD("(" TypeName() ")")
        (
           "(" TypeName() ")" ( obj = CastExpression() |
                   ( "{" InitializerList() [ "," ] "}" ) )
        )
        |
        obj = UnaryExpression() 
    )
    {
        return obj;
    }
}

Object UnaryExpression() : {
     Object obj = null;
     Token op = null;
     Declaration dec = null;
}
{
    (
        LOOKAHEAD(3)
        obj = PostfixExpression()
        |
        UnaryOperator() CastExpression()
        |
        "++" UnaryExpression() 
        |
        "--" UnaryExpression() 
        |
        "+" obj=CastExpression()
        |
        op="-" obj=CastExpression() { obj = computeUnaryValue(obj, op); }
        |
        op="~" obj=CastExpression() { obj = computeUnaryValue(obj, op); }
        |
        op="!" obj=CastExpression() { obj = computeUnaryValue(obj, op); }
        | 
        <SIZEOF> 
        (
            "(" ( dec = TypeName() | obj = UnaryExpression() ) ")"
            {
                if (obj != null && obj instanceof String) {
                    obj = Long.valueOf(((String) obj).length() - 1); // will include "" plus \0
                }
                else if (dec != null) {
                    obj = Long.valueOf(dec.getDataType().clone(dtMgr).getLength());
                }
                else if (obj != null) {
                   // TODO: try to look up the type of the identifier
                   // TODO: Throw error if identifier is not defined
                   //       may need to actually track declarations!
                }
            }
        )
        | 
        <ALIGNOF> 
        (
            "(" ( dec = TypeName() ) ")"
            {
                // TODO: if data types can have alignment, replace with alignment of the data type
            }
        )
    )
    {
        return obj;
    }
}

void UnaryOperator() : { }
{
    (
    "&"
    |
    "*"
    )
}

Object PostfixExpression() : {
     Object obj = null;
}
{
    obj = PrimaryExpression() 
    (
        ( "[" Expression() "]" )
        |
        "(" 
        [
            LOOKAHEAD(ArgumentExpressionList() )
            ArgumentExpressionList() 
        ]
        ")"
        |
        "." <IDENTIFIER> 
        |
        "->" <IDENTIFIER> 
        |
        "++" 
        |
        "--"      
    )*
    {
        return obj;
    }
}

Object PrimaryExpression() : {
    Object obj = null;
}
{
    ( obj = <IDENTIFIER> |
      obj = Constant() |
      "(" obj = Expression() ")" )
    {
        return obj;
    }
}

void ArgumentExpressionList() : {}
{
    [ PragmaSpec() ] AssignmentExpression() (  "," [ PragmaSpec() ] AssignmentExpression() )* [ PragmaSpec() ]
}

Object Constant() : {
    Token t;
    Object obj= null;
}
{
    (
        t = <INTEGER_LITERAL>
        {
            String sval = t.image;
            if (sval.endsWith("i8") || sval.endsWith("I8")) {
                sval = sval.substring(0,sval.length()-2);
            }
            else if (sval.endsWith("i16") || sval.endsWith("I16")) {
                sval = sval.substring(0,sval.length()-3);
            }
            else if (sval.endsWith("i32") || sval.endsWith("I32")) {
                sval = sval.substring(0,sval.length()-3);
            }
            else if (sval.endsWith("i64") || sval.endsWith("I64")) {
                sval = sval.substring(0,sval.length()-3);
            }
            
            if (sval.endsWith("ull") || sval.endsWith("ULL")) {
                sval = sval.substring(0,sval.length()-3);
            }
            else if (sval.endsWith("ll") || sval.endsWith("LL")) {
                sval = sval.substring(0,sval.length()-2);
            }
            else if (sval.endsWith("ul") || sval.endsWith("UL")) {
                sval = sval.substring(0,sval.length()-2);
            }
            else if (sval.endsWith("l") || sval.endsWith("L")) {
                sval = sval.substring(0,sval.length()-1);
            }
            else if (sval.endsWith("u") || sval.endsWith("U")) {
                sval = sval.substring(0,sval.length()-1);
            }
            if (sval.startsWith("0x") || sval.startsWith("0X")) {
                BigInteger bigConst = new BigInteger(sval.substring(2), 16);           
                obj = Long.valueOf(bigConst.longValue());
            }
            else {
                BigInteger bigConst = new BigInteger(sval);           
                obj = Long.valueOf(bigConst.longValue());
            }
        }
        |
        t = <FLOATING_POINT_LITERAL>
        {
            obj = new Double(t.image);
        }
        |
        t = <CHARACTER_LITERAL>
        {
            if (t.image.length() == 1) {
              obj = new Character(t.image.charAt(0));
            } else if (t.image.length() == 4) {
              long cval = ((long)t.image.charAt(0) << 24) + ((long)t.image.charAt(1) << 16) + ((long)t.image.charAt(2) << 8) + ((long) t.image.charAt(3));
              obj = Long.valueOf(cval);
            }
        }
        |
        t = MultiLineString()
        {
            obj = t.image;
        }
    )
    {
        return obj;
    }
}<|MERGE_RESOLUTION|>--- conflicted
+++ resolved
@@ -660,29 +660,6 @@
    * @param funcDT function data type to qualify
    */
     private void applyFunctionQualifiers(Declaration dec, FunctionDefinition funcDT) {
-<<<<<<< HEAD
-        List<Integer> qualifierList = dec.getQualifiers();
-        if (qualifierList.contains(NORETURN) ) {
-            funcDT.setNoReturn(true);
-        }
-        // TODO: switch to setting calling convention by string identifier
-        for (Integer qualifier : qualifierList) {
-                switch (qualifier) {
-                    case CDECL:
-                            funcDT.setGenericCallingConvention(GenericCallingConvention.cdecl);
-                            break;
-                    case PASCAL:
-                            funcDT.setGenericCallingConvention(GenericCallingConvention.pascal);
-                            break;
-                    case STDCALL:
-                            funcDT.setGenericCallingConvention(GenericCallingConvention.stdcall);
-                            break;
-                    case FASTCALL:
-                            funcDT.setGenericCallingConvention(GenericCallingConvention.fastcall);
-                            break;
-                }
-        }
-=======
 		List<Integer> qualifierList = dec.getQualifiers();
 		if (qualifierList.contains(NORETURN)) {
 			funcDT.setNoReturn(true);
@@ -719,7 +696,6 @@
 				// should not happen
 			}
 		}
->>>>>>> 6a818106
     }
     
     private Integer getConstantValue (Object obj, int defaultValue) {
@@ -1216,19 +1192,6 @@
     |
     <CONST : ( [ "_" ] )* "const">
     |
-<<<<<<< HEAD
-    <CDECL : ( [ "_" ] )+ "cdecl"> 
-    |
-    <BASEDSPEC : ( [ "_" ] )+ "based"> 
-    |
-    <SEGNAMESPEC : ( [ "_" ] )+ "segname">
-    |
-    <SEGMENT : ( [ "_" ] )+ "segment">
-    |
-    <OFFSET : ( [ "_" ] )+ "offset">
-    |
-=======
->>>>>>> 6a818106
     <DECLSPEC : "__declspec">
     |
     <PRAGMA : "#" "pragma"> {parenNesting=-1; SwitchTo(PRAGMALINE); }
@@ -1237,13 +1200,9 @@
     | 
     <READABLETO : "__readableTo">
     |
-<<<<<<< HEAD
-    <PASCAL : ( [ "_" ] )+ "pascal">
-=======
     <CDECL : ( [ "_" ] )+ "cdecl"> 
     |
     <STDCALL : ( [ "_" ] )+ "stdcall"> 
->>>>>>> 6a818106
     |
     <STDCALL : ( [ "_" ] )+ "stdcall">
     |
@@ -1254,6 +1213,14 @@
     <RUSTCALL : ( [ "_" ] )+ "rustcall">
     |
     <PASCALCALL : ( [ "_" ] )+ "pascal">
+    |
+    <BASEDSPEC : ( [ "_" ] )+ "based"> 
+    |
+    <SEGNAMESPEC : ( [ "_" ] )+ "segname">
+    |
+    <SEGMENT : ( [ "_" ] )+ "segment">
+    |
+    <OFFSET : ( [ "_" ] )+ "offset">
     |
     <NORETURN : "_Noreturn" >
     |

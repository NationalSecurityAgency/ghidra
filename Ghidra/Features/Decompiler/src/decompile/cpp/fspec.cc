--- conflicted
+++ resolved
@@ -34,7 +34,7 @@
 AttributeId ATTRIB_STRATEGY = AttributeId("strategy",127);
 AttributeId ATTRIB_THISBEFORERETPOINTER = AttributeId("thisbeforeretpointer",128);
 AttributeId ATTRIB_VOIDLOCK = AttributeId("voidlock",129);
-AttributeId ATTRIB_ISRIGHTTOLEFT = AttributeId("isrighttoleft",145);
+AttributeId ATTRIB_ISRIGHTTOLEFT = AttributeId("isrighttoleft",150);
 
 ElementId ELEM_GROUP = ElementId("group",160);
 ElementId ELEM_INTERNALLIST = ElementId("internallist",161);
@@ -689,10 +689,6 @@
   return AssignAction::fail;	// Unable to make an assignment
 }
 
-<<<<<<< HEAD
-void ParamListStandard::assignMap(const vector<Datatype *> &proto,TypeFactory &typefactory,vector<ParameterPieces> &res,
-  int4 pointersize, bool isrighttoleft) const
-=======
 /// \brief Fill in the Address and other details for the given parameter
 ///
 /// Attempt to apply a ModelRule first. If these do not succeed, use the fallback assignment algorithm.
@@ -717,68 +713,44 @@
 }
 
 void ParamListStandard::assignMap(const PrototypePieces &proto,TypeFactory &typefactory,vector<ParameterPieces> &res) const
->>>>>>> c225fac1
 
 {
   vector<int4> status(numgroup,0);
 
-<<<<<<< HEAD
   bool hiddenparam = res.size() == 2;
+  ParameterPieces* hiddenpiece = hiddenparam ? &res.back() : (ParameterPieces*)0;
   
-  if (hiddenparam && isrighttoleft) {	// Check for hidden parameters defined by the output list
-    res.back().addr = assignAddress(res.back().type,status);	// Reserve first param for hidden ret value
-    res.back().flags |= ParameterPieces::hiddenretparm;
-    if (res.back().addr.isInvalid())
-=======
-  if (res.size() == 2) {	// Check for hidden parameters defined by the output list
-    Datatype *dt = res.back().type;
+  if (hiddenparam && proto.model->getRightToLeft()) {	// Check for hidden parameters defined by the output list
+//  if (res.size() == 2) {	// Check for hidden parameters defined by the output list
+    Datatype* dt = hiddenpiece->type;
     type_class store;
-    if ((res.back().flags & ParameterPieces::hiddenretparm) != 0)
+    if ((hiddenpiece->flags & ParameterPieces::hiddenretparm) != 0)
       store = TYPECLASS_HIDDENRET;
     else
       store = metatype2typeclass(dt->getMetatype());
     // Reserve first param for hidden return pointer
-    if (assignAddressFallback(store,dt,false,status,res.back()) == AssignAction::fail)
->>>>>>> c225fac1
-      throw ParamUnassignedError("Cannot assign parameter address for " + res.back().type->getName());
-    res.back().flags |= ParameterPieces::hiddenretparm;
-  }
-<<<<<<< HEAD
-
-  for(int4 i=1;i<proto.size();++i) {
-    res.emplace_back();
-    if ((pointermax != 0) && (proto[i]->getSize() > pointermax)) { // Datatype is too big
-      // Assume datatype is stored elsewhere and only the pointer is passed
-      AddrSpace* spc = spacebase;
-      if (spc == (AddrSpace*)0) spc = typefactory.getArch()->getDefaultDataSpace();
-//      int4 pointersize = spc->getAddrSize();
-      int4 wordsize = spc->getWordSize();
-      Datatype *pointertp = typefactory.getTypePointer(pointersize,proto[i],wordsize);
-      res.back().addr = assignAddress(pointertp,status);
-      res.back().type = pointertp;
-      res.back().flags = ParameterPieces::indirectstorage;
-    }
-    else {
-      res.back().addr = assignAddress(proto[i],status);
-      res.back().type = proto[i];
-      res.back().flags = 0;
-    }
-    if (res.back().addr.isInvalid())
-      throw ParamUnassignedError("Cannot assign parameter address for " + proto[i]->getName());
-=======
+    if (assignAddressFallback(store,dt,false,status,*hiddenpiece) == AssignAction::fail)
+      throw ParamUnassignedError("Cannot assign parameter address for " + hiddenpiece->type->getName());
+    hiddenpiece->flags |= ParameterPieces::hiddenretparm;
+  }
   for(int4 i=0;i<proto.intypes.size();++i) {
     res.emplace_back();
     Datatype *dt = proto.intypes[i];
     if (assignAddress(dt,proto,i,typefactory,status,res.back()) == AssignAction::fail)
       throw ParamUnassignedError("Cannot assign parameter address for " + dt->getName());
->>>>>>> c225fac1
-  }
-
-  if (hiddenparam && !isrighttoleft) {	// Check for hidden parameters defined by the output list
-    res.back().addr = assignAddress(res.back().type, status);	// Reserve first param for hidden ret value
-    res.back().flags |= ParameterPieces::hiddenretparm;
-    if (res.back().addr.isInvalid())
-      throw ParamUnassignedError("Cannot assign parameter address for " + res.back().type->getName());
+  }
+
+  if (hiddenparam && !proto.model->getRightToLeft()) {	// Check for hidden parameters defined by the output list
+    Datatype* dt = hiddenpiece->type;
+    type_class store;
+    if ((hiddenpiece->flags & ParameterPieces::hiddenretparm) != 0)
+      store = TYPECLASS_HIDDENRET;
+    else
+      store = metatype2typeclass(dt->getMetatype());
+    // Reserve first param for hidden return pointer
+    if (assignAddressFallback(store, dt, false, status, *hiddenpiece) == AssignAction::fail)
+      throw ParamUnassignedError("Cannot assign parameter address for " + hiddenpiece->type->getName());
+    hiddenpiece->flags |= ParameterPieces::hiddenretparm;
   }
 }
 
@@ -1487,12 +1459,7 @@
   return res;
 }
 
-<<<<<<< HEAD
-void ParamListRegisterOut::assignMap(const vector<Datatype *> &proto,TypeFactory &typefactory,vector<ParameterPieces> &res,
-    int4 pointersize, bool isrighttoleft) const
-=======
 void ParamListRegisterOut::assignMap(const PrototypePieces &proto,TypeFactory &typefactory,vector<ParameterPieces> &res) const
->>>>>>> c225fac1
 
 {
   vector<int4> status(numgroup,0);
@@ -1558,7 +1525,8 @@
     AddrSpace *spc = spacebase;
     if (spc == (AddrSpace *)0)
       spc = typefactory.getArch()->getDefaultDataSpace();
-    int4 pointersize = spc->getAddrSize();
+    //int4 pointersize = spc->getAddrSize();
+    int4 pointersize = proto.model->getPointerSize(spc);
     int4 wordsize = spc->getWordSize();
     Datatype *pointertp = typefactory.getTypePointer(pointersize, proto.outtype, wordsize);
     if (responseCode == AssignAction::hiddenret_specialreg_void) {
@@ -1673,96 +1641,6 @@
   return false;
 }
 
-<<<<<<< HEAD
-ParamList *ParamListRegisterOut::clone(void) const
-
-{
-  ParamList *res = new ParamListRegisterOut(*this);
-  return res;
-}
-
-void ParamListRegister::fillinMap(ParamActive *active) const
-
-{
-  if (active->getNumTrials() == 0) return; // No trials to check
-
-  // Mark anything active as used
-  for(int4 i=0;i<active->getNumTrials();++i) {
-    ParamTrial &paramtrial(active->getTrial(i));
-    const ParamEntry *entrySlot = findEntry(paramtrial.getAddress(),paramtrial.getSize());
-    if (entrySlot == (const ParamEntry *)0)	// There may be no matching entry (if the model was recovered late)
-      paramtrial.markNoUse();
-    else {
-      paramtrial.setEntry( entrySlot,0 ); // Keep track of entry recovered for this trial
-      if (paramtrial.isActive())
-	paramtrial.markUsed();
-    }
-  }
-  active->sortTrials();
-}
-
-ParamList *ParamListRegister::clone(void) const
-
-{
-  ParamList *res = new ParamListRegister( *this );
-  return res;
-}
-
-void ParamListStandardOut::assignMap(const vector<Datatype *> &proto,TypeFactory &typefactory,vector<ParameterPieces> &res,
-    int4 pointersize, bool isrighttoleft) const
-
-{
-  vector<int4> status(numgroup,0);
-
-  res.emplace_back();
-  res.back().type = proto[0];
-  res.back().flags = 0;
-  if (proto[0]->getMetatype() == TYPE_VOID) {
-    return;			// Leave the address as invalid
-  }
-  res.back().addr = assignAddress(proto[0],status);
-  if (res.back().addr.isInvalid()) { // Could not assign an address (too big)
-    AddrSpace *spc = spacebase;
-    if (spc == (AddrSpace *)0)
-      spc = typefactory.getArch()->getDefaultDataSpace();
-//    int4 pointersize = spc->getAddrSize();
-    int4 wordsize = spc->getWordSize();
-    Datatype *pointertp = typefactory.getTypePointer(pointersize, proto[0], wordsize);
-    res.back().addr = assignAddress(pointertp,status);
-    if (res.back().addr.isInvalid())
-      throw ParamUnassignedError("Cannot assign return value as a pointer");
-    res.back().type = pointertp;
-    res.back().flags = ParameterPieces::indirectstorage;
-
-    res.emplace_back();			// Add extra storage location in the input params
-    res.back().type = pointertp;	// that holds a pointer to where the return value should be stored
-    // leave its address invalid, to be filled in by the input list assignMap
-    res.back().flags = ParameterPieces::hiddenretparm; // Mark it as special
-  }
-}
-
-void ParamListStandardOut::decode(Decoder &decoder,vector<EffectRecord> &effectlist,bool normalstack)
-
-{
-  ParamListRegisterOut::decode(decoder,effectlist,normalstack);
-  // Check for double precision entries
-  list<ParamEntry>::iterator iter;
-  ParamEntry *previous1 = (ParamEntry *)0;
-  ParamEntry *previous2 = (ParamEntry *)0;
-  for(iter=entry.begin();iter!=entry.end();++iter) {
-    ParamEntry &curEntry(*iter);
-    if (previous1 != (ParamEntry *)0) {
-      ParamEntry::orderWithinGroup(*previous1, curEntry);
-      if (previous2 != (ParamEntry *)0)
-	ParamEntry::orderWithinGroup(*previous2, curEntry);
-    }
-    previous2 = previous1;
-    previous1 = &curEntry;
-  }
-}
-
-=======
->>>>>>> c225fac1
 ParamList *ParamListStandardOut::clone(void) const
 
 {
@@ -2390,31 +2268,12 @@
 /// \param proto is the data-types associated with the function prototype
 /// \param res will hold the storage locations for each parameter
 /// \param ignoreOutputError is \b true if problems assigning the output parameter are ignored
-<<<<<<< HEAD
-void ProtoModel::assignParameterStorage(const vector<Datatype *> &typelistConst,vector<ParameterPieces> &res,bool ignoreOutputError)
-=======
 void ProtoModel::assignParameterStorage(const PrototypePieces &proto,vector<ParameterPieces> &res,bool ignoreOutputError)
->>>>>>> c225fac1
-
-{
-  vector<Datatype *> typelist = typelistConst;
-
-  // Deal with left-to-right (PASCAL convention) parameter ordering
-  if (!isRightToLeft) {
-    // swap around the datatypes to map variable storage high-to-low
-    for (int i = 1; i <= (typelist.size() - 1) / 2; i++) {
-      std::swap(typelist[typelist.size() - i], typelist[i]);
-    }
-  }
-
-  int4 pointersize = getPointerSize();
+
+{
   if (ignoreOutputError) {
     try {
-<<<<<<< HEAD
-      output->assignMap(typelist,*glb->types,res,pointersize,isRightToLeft);
-=======
       output->assignMap(proto,*glb->types,res);
->>>>>>> c225fac1
     }
     catch(ParamUnassignedError &err) {
       res.clear();
@@ -2425,44 +2284,31 @@
     }
   }
   else {
-<<<<<<< HEAD
-    output->assignMap(typelist,*glb->types,res,pointersize,isRightToLeft);
-  }
-  input->assignMap(typelist,*glb->types,res,pointersize,isRightToLeft);
+    output->assignMap(proto,*glb->types,res);
+  }
+
+  vector<Datatype*> typelist = proto.intypes;
 
   // Deal with left-to-right (PASCAL convention) parameter ordering
   if (!isRightToLeft) {
-    // swap back the resulting storage to be ordered correctly
-    for (int i = 1; i <= (res.size() - 1) / 2; i++) {
-      std::swap(res[res.size() - i], res[i]);
-    }
-  }
-}
-
-/// \brief Does \param str end with \param end
-template<typename TString>
-inline bool ends_with(const TString& str, const TString& end) {
-  if (end.size() > str.size()) return false;
-  return std::equal(end.rbegin(), end.rend(), str.rbegin());
-}
-
-///  \brief Get pointer size for this proto
-int4 ProtoModel::getPointerSize() const
-
-{
-  AddrSpace *spc = glb->getDefaultDataSpace();
-  int4 pointersize = spc->getAddrSize();
-  if (ends_with<string>(name,"16near")) {
-    pointersize = 2;
-  }
-  else if (ends_with<string>(name,"16far")) {
-    pointersize = 4;
-  }
-  return pointersize;
-=======
-    output->assignMap(proto,*glb->types,res);
-  }
+    // swap around the datatypes to map variable storage high-to-low
+    for (int i = 0; i < typelist.size() / 2; i++) {
+      std::swap(typelist[typelist.size() - 1 - i], typelist[i]);
+    }
+  }
+
   input->assignMap(proto,*glb->types,res);
+
+  // Deal with left-to-right (PASCAL convention) parameter ordering
+  if (!isRightToLeft) {
+    int inputOffset = (res.size() - typelist.size());
+    for (int i = 0; i < typelist.size() / 2; i++) {
+      // swap back the datatype order
+      std::swap(typelist[typelist.size() - 1 - i], typelist[i]);
+      // swap back the resulting storage to be ordered correctly
+      std::swap(res[res.size()-1 - i], res[inputOffset+i]);
+    }
+  }
 
   if (hasThis && res.size() > 1) {
     int4 thisIndex = 1;
@@ -2477,7 +2323,31 @@
     }
     res[thisIndex].flags |= ParameterPieces::isthis;
   }
->>>>>>> c225fac1
+}
+
+/// \brief Does \param str end with \param end
+template<typename TString>
+inline bool ends_with(const TString& str, const TString& end) {
+  if (end.size() > str.size()) return false;
+  return std::equal(end.rbegin(), end.rend(), str.rbegin());
+}
+
+/// \brief Used to return the size of a pointer for this model prototype.
+/// @param space is the default AddrSpace
+/// @return size of pointer
+int ProtoModel::getPointerSize(const AddrSpace* space) const
+
+{
+//  if (space == (const AddrSpace*)0)
+  //  return -1;
+  int4 pointerSize = (space == (const AddrSpace*)0) ? -1 : space->getAddrSize();
+  if (ends_with<string>(name, "16near")) {
+    pointerSize = 2;
+  }
+  else if (ends_with<string>(name, "16far")) {
+    pointerSize = 4;
+  }
+  return pointerSize;
 }
 
 /// \brief Look up an effect from the given EffectRecord list

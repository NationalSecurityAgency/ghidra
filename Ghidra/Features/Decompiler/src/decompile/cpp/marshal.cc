/* ###
 * IP: GHIDRA
 *
 * Licensed under the Apache License, Version 2.0 (the "License");
 * you may not use this file except in compliance with the License.
 * You may obtain a copy of the License at
 *
 *      http://www.apache.org/licenses/LICENSE-2.0
 *
 * Unless required by applicable law or agreed to in writing, software
 * distributed under the License is distributed on an "AS IS" BASIS,
 * WITHOUT WARRANTIES OR CONDITIONS OF ANY KIND, either express or implied.
 * See the License for the specific language governing permissions and
 * limitations under the License.
 */
#include "marshal.hh"
#include "translate.hh"

namespace ghidra {

using namespace PackedFormat;

unordered_map<string,uint4> AttributeId::lookupAttributeId;

const int4 PackedDecode::BUFFER_SIZE = 1024;

const char XmlEncode::spaces[] = "\n                        ";
const int4 XmlEncode::MAX_SPACES = 24+1;

/// Access static vector of AttributeId objects that are registered during static initialization
/// The list itself is created once on the first call to this method.
/// \return a reference to the vector
vector<AttributeId *> &AttributeId::getList(void)

{
  static vector<AttributeId *> thelist;
  return thelist;
}

/// This constructor should only be invoked for static objects.  It registers the attribute for inclusion
/// in the global hashtable.
/// \param nm is the name of the attribute
/// \param i is an id to associate with the attribute
/// \param scope is an id for the scope of this attribute
AttributeId::AttributeId(const string &nm,uint4 i,int4 scope)
  : name(nm)
{
  id = i;
  if (scope == 0)
    getList().push_back(this);
}

/// Fill the hashtable mapping attribute names to their id, from registered attribute objects
void AttributeId::initialize(void)

{
  vector<AttributeId *> &thelist(getList());
  for(int4 i=0;i<thelist.size();++i) {
    AttributeId *attrib = thelist[i];
#ifdef CPUI_DEBUG
  if (lookupAttributeId.find(attrib->name) != lookupAttributeId.end())
    throw DecoderError(attrib->name + " attribute registered more than once");
#endif
    lookupAttributeId[attrib->name] = attrib->id;
  }
  thelist.clear();
  thelist.shrink_to_fit();
}

unordered_map<string,uint4> ElementId::lookupElementId;

/// Access static vector of ElementId objects that are registered during static initialization
/// The list itself is created once on the first call to this method.
/// \return a reference to the vector
vector<ElementId *> &ElementId::getList(void)

{
  static vector<ElementId *> thelist;
  return thelist;
}

/// This constructor should only be invoked for static objects.  It registers the element for inclusion
/// in the global hashtable.
/// \param nm is the name of the element
/// \param i is an id to associate with the element
/// \param scope is an id for the scope of this element
ElementId::ElementId(const string &nm,uint4 i,int4 scope)
  : name(nm)
{
  id = i;
  if (scope == 0)
    getList().push_back(this);
}

/// Fill the hashtable mapping element names to their id, from registered element objects
void ElementId::initialize(void)

{
  vector<ElementId *> &thelist(getList());
  for(int4 i=0;i<thelist.size();++i) {
    ElementId *elem = thelist[i];
#ifdef CPUI_DEBUG
  if (lookupElementId.find(elem->name) != lookupElementId.end())
    throw DecoderError(elem->name + " element registered more than once");
#endif
    lookupElementId[elem->name] = elem->id;
  }
  thelist.clear();
  thelist.shrink_to_fit();
}

XmlDecode::~XmlDecode(void)

{
  if (document != (Document *)0)
    delete document;
}

void XmlDecode::ingestStream(istream &s)

{
  document = xml_tree(s);
  rootElement = document->getRoot();
}

uint4 XmlDecode::peekElement(void)

{
  const Element *el;
  if (elStack.empty()) {
    if (rootElement == (const Element *)0)
      return 0;
    el = rootElement;
  }
  else {
    el = elStack.back();
    List::const_iterator iter = iterStack.back();
    if (iter == el->getChildren().end())
      return 0;
    el = *iter;
  }
  return ElementId::find(el->getName(),scope);
}

uint4 XmlDecode::openElement(void)

{
  const Element *el;
  if (elStack.empty()) {
    if (rootElement == (const Element *)0)
      return 0;				// Document already traversed
    el = rootElement;
   rootElement = (const Element *)0;		// Only open once
  }
  else {
    el = elStack.back();
    List::const_iterator iter = iterStack.back();
    if (iter == el->getChildren().end())
      return 0;				// Element already fully traversed
    el = *iter;
    iterStack.back() = ++iter;
  }
  elStack.push_back(el);
  iterStack.push_back(el->getChildren().begin());
  attributeIndex = -1;
  return ElementId::find(el->getName(),scope);
}

uint4 XmlDecode::openElement(const ElementId &elemId)

{
  const Element *el;
  if (elStack.empty()) {
    if (rootElement == (const Element *)0)
      throw DecoderError("Expecting <" + elemId.getName() + "> but reached end of document");
    el = rootElement;
    rootElement = (const Element *)0;		// Only open document once
  }
  else {
    el = elStack.back();
    List::const_iterator iter = iterStack.back();
    if (iter != el->getChildren().end()) {
      el = *iter;
      iterStack.back() = ++iter;
    }
    else
      throw DecoderError("Expecting <" + elemId.getName() + "> but no remaining children in current element");
  }
  if (el->getName() != elemId.getName())
    throw DecoderError("Expecting <" + elemId.getName() + "> but got <" + el->getName() + ">");
  elStack.push_back(el);
  iterStack.push_back(el->getChildren().begin());
  attributeIndex = -1;
  return elemId.getId();
}

void XmlDecode::closeElement(uint4 id)

{
#ifdef CPUI_DEBUG
  const Element *el = elStack.back();
  if (iterStack.back() != el->getChildren().end())
    throw DecoderError("Closing element <" + el->getName() + "> with additional children");
  if (ElementId::find(el->getName(), scope) != id)
    throw DecoderError("Trying to close <" + el->getName() + "> with mismatching id");
#endif
  elStack.pop_back();
  iterStack.pop_back();
  attributeIndex = 1000;	// Cannot read any additional attributes
}

void XmlDecode::closeElementSkipping(uint4 id)

{
#ifdef CPUI_DEBUG
  const Element *el = elStack.back();
  if (ElementId::find(el->getName(), scope) != id)
    throw DecoderError("Trying to close <" + el->getName() + "> with mismatching id");
#endif
  elStack.pop_back();
  iterStack.pop_back();
  attributeIndex = 1000;  // We could check that id matches current element
}

void XmlDecode::rewindAttributes(void)

{
  attributeIndex = -1;
}

uint4 XmlDecode::getNextAttributeId(void)

{
  const Element *el = elStack.back();
  int4 nextIndex = attributeIndex + 1;
  if (nextIndex < el->getNumAttributes()) {
    attributeIndex = nextIndex;
    return AttributeId::find(el->getAttributeName(attributeIndex),scope);
  }
  return 0;
}

uint4 XmlDecode::getIndexedAttributeId(const AttributeId &attribId)

{
  const Element *el = elStack.back();
  if (attributeIndex < 0 || attributeIndex >= el->getNumAttributes())
    return ATTRIB_UNKNOWN.getId();
  // For XML, the index is encoded directly in the attribute name
  const string &attribName(el->getAttributeName(attributeIndex));
  // Does the name start with desired attribute base name?
  if (0 != attribName.compare(0,attribId.getName().size(),attribId.getName()))
    return ATTRIB_UNKNOWN.getId();
  uint4 val = 0;
  istringstream s(attribName.substr(attribId.getName().size()));	// Strip off the base name
  s >> dec >> val;		// Decode the remaining decimal integer (starting at 1)
  if (val == 0)
    throw LowlevelError("Bad indexed attribute: " + attribId.getName());
  return attribId.getId() + (val-1);
}

/// \brief Find the attribute index, within the given element, for the given name
///
/// Run through the attributes of the element until we find the one matching the name,
/// or throw an exception otherwise.
/// \param el is the given element to search
/// \param attribName is the attribute name to search for
/// \return the matching attribute index
int4 XmlDecode::findMatchingAttribute(const Element *el,const string &attribName)

{
  for(int4 i=0;i<el->getNumAttributes();++i) {
    if (el->getAttributeName(i) == attribName)
      return i;
  }
  throw DecoderError("Attribute missing: " + attribName);
}

bool XmlDecode::readBool(void)

{
  const Element *el = elStack.back();
  return xml_readbool(el->getAttributeValue(attributeIndex));
}

bool XmlDecode::readBool(const AttributeId &attribId)

{
  const Element *el = elStack.back();
  if (attribId == ATTRIB_CONTENT)
    return xml_readbool(el->getContent());
  int4 index = findMatchingAttribute(el, attribId.getName());
  return xml_readbool(el->getAttributeValue(index));
}

intb XmlDecode::readSignedInteger(void)

{
  const Element *el = elStack.back();
  intb res = 0;
  istringstream s2(el->getAttributeValue(attributeIndex));
  s2.unsetf(ios::dec | ios::hex | ios::oct);
  s2 >> res;
  return res;
}

intb XmlDecode::readSignedInteger(const AttributeId &attribId)

{
  const Element *el = elStack.back();
  intb res = 0;
  if (attribId == ATTRIB_CONTENT) {
    istringstream s(el->getContent());
    s.unsetf(ios::dec | ios::hex | ios::oct);
    s >> res;
  }
  else {
    int4 index = findMatchingAttribute(el, attribId.getName());
    istringstream s(el->getAttributeValue(index));
    s.unsetf(ios::dec | ios::hex | ios::oct);
    s >> res;
  }
  return res;
}

intb XmlDecode::readSignedIntegerExpectString(const string &expect,intb expectval)

{
  const Element *el = elStack.back();
  const string &value( el->getAttributeValue(attributeIndex) );
  if (value == expect)
    return expectval;
  istringstream s2(value);
  s2.unsetf(ios::dec | ios::hex | ios::oct);
  intb res = 0;
  s2 >> res;
  return res;
}

intb XmlDecode::readSignedIntegerExpectString(const AttributeId &attribId,const string &expect,intb expectval)

{
  string value = readString(attribId);
  if (value == expect)
    return expectval;
  istringstream s2(value);
  s2.unsetf(ios::dec | ios::hex | ios::oct);
  intb res = 0;
  s2 >> res;
  return res;
}

uintb XmlDecode::readUnsignedInteger(void)

{
  const Element *el = elStack.back();
  uintb res = 0;
  istringstream s2(el->getAttributeValue(attributeIndex));
  s2.unsetf(ios::dec | ios::hex | ios::oct);
  s2 >> res;
  return res;
}

uintb XmlDecode::readUnsignedInteger(const AttributeId &attribId)

{
  const Element *el = elStack.back();
  uintb res = 0;
  if (attribId == ATTRIB_CONTENT) {
    istringstream s(el->getContent());
    s.unsetf(ios::dec | ios::hex | ios::oct);
    s >> res;
  }
  else {
    int4 index = findMatchingAttribute(el, attribId.getName());
    istringstream s(el->getAttributeValue(index));
    s.unsetf(ios::dec | ios::hex | ios::oct);
    s >> res;
  }
  return res;
}

string XmlDecode::readString(void)

{
  const Element *el = elStack.back();
  return el->getAttributeValue(attributeIndex);
}

string XmlDecode::readString(const AttributeId &attribId)

{
  const Element *el = elStack.back();
  if (attribId == ATTRIB_CONTENT)
    return el->getContent();
  int4 index = findMatchingAttribute(el, attribId.getName());
  return el->getAttributeValue(index);
}

AddrSpace *XmlDecode::readSpace(void)

{
  const Element *el = elStack.back();
  string nm = el->getAttributeValue(attributeIndex);
  AddrSpace *res = spcManager->getSpaceByName(nm);
  if (res == (AddrSpace *)0)
    throw DecoderError("Unknown address space name: "+nm);
  return res;
}

AddrSpace *XmlDecode::readSpace(const AttributeId &attribId)

{
  const Element *el = elStack.back();
  string nm;
  if (attribId == ATTRIB_CONTENT) {
    nm = el->getContent();
  }
  else {
    int4 index = findMatchingAttribute(el, attribId.getName());
    nm = el->getAttributeValue(index);
  }
  AddrSpace *res = spcManager->getSpaceByName(nm);
  if (res == (AddrSpace *)0)
    throw DecoderError("Unknown address space name: "+nm);
  return res;
}

OpCode XmlDecode::readOpcode(void)

{
  const Element *el = elStack.back();
  string nm = el->getAttributeValue(attributeIndex);
  OpCode opc = get_opcode(nm);
  if (opc == (OpCode)0)
    throw DecoderError("Bad encoded OpCode");
  return opc;
}

OpCode XmlDecode::readOpcode(AttributeId &attribId)

{
  const Element *el = elStack.back();
  string nm;
  if (attribId == ATTRIB_CONTENT) {
    nm = el->getContent();
  }
  else {
    int4 index = findMatchingAttribute(el, attribId.getName());
    nm = el->getAttributeValue(index);
  }
  OpCode opc = get_opcode(nm);
  if (opc == (OpCode)0)
    throw DecoderError("Bad encoded OpCode");
  return opc;
}

void XmlEncode::newLine(void)

{
  if (!doFormatting)
    return;

  int numSpaces = depth * 2 + 1;
  if (numSpaces > MAX_SPACES) {
    numSpaces = MAX_SPACES;
  }
  outStream.write(spaces,numSpaces);
}

void XmlEncode::openElement(const ElementId &elemId)

{
  if (tagStatus == tag_start)
    outStream << '>';
  else
    tagStatus = tag_start;
  newLine();
  outStream << '<' << elemId.getName();
  depth += 1;
}

void XmlEncode::closeElement(const ElementId &elemId)

{
  depth -= 1;
  if (tagStatus == tag_start) {
    outStream << "/>";
    tagStatus = tag_stop;
    return;
  }
  if (tagStatus != tag_content)
    newLine();
  else
    tagStatus = tag_stop;

  outStream << "</" << elemId.getName() << '>';
}

void XmlEncode::writeBool(const AttributeId &attribId,bool val)

{
  if (attribId == ATTRIB_CONTENT) {	// Special id indicating, text value
    if (tagStatus == tag_start) {
      outStream << '>';
    }
    if (val)
      outStream << "true";
    else
      outStream << "false";
    tagStatus = tag_content;
    return;
  }
  a_v_b(outStream, attribId.getName(), val);
}

void XmlEncode::writeSignedInteger(const AttributeId &attribId,intb val)

{
  if (attribId == ATTRIB_CONTENT) {	// Special id indicating, text value
    if (tagStatus == tag_start) {
      outStream << '>';
    }
    outStream << dec << val;
    tagStatus = tag_content;
    return;
  }
  a_v_i(outStream, attribId.getName(), val);
}

void XmlEncode::writeUnsignedInteger(const AttributeId &attribId,uintb val)

{
  if (attribId == ATTRIB_CONTENT) {	// Special id indicating, text value
    if (tagStatus == tag_start) {
      outStream << '>';
    }
    outStream << hex << "0x" << val;
    tagStatus = tag_content;
    return;
  }
  a_v_u(outStream, attribId.getName(), val);
}

void XmlEncode::writeString(const AttributeId &attribId,const string &val)

{
  if (attribId == ATTRIB_CONTENT) {	// Special id indicating, text value
    if (tagStatus == tag_start) {
      outStream << '>';
    }
    xml_escape(outStream, val.c_str());
    tagStatus = tag_content;
    return;
  }
  a_v(outStream,attribId.getName(),val);
}

void XmlEncode::writeStringIndexed(const AttributeId &attribId,uint4 index,const string &val)

{
  outStream << ' ' << attribId.getName() << dec << index + 1;
  outStream << "=\"";
  xml_escape(outStream,val.c_str());
  outStream << "\"";

}

void XmlEncode::writeSpace(const AttributeId &attribId,const AddrSpace *spc)

{
  if (attribId == ATTRIB_CONTENT) {	// Special id indicating, text value
    if (tagStatus == tag_start) {
      outStream << '>';
    }
    xml_escape(outStream, spc->getName().c_str());
    tagStatus = tag_content;
    return;
  }
  a_v(outStream,attribId.getName(),spc->getName());
}

void XmlEncode::writeOpcode(const AttributeId &attribId,OpCode opc)

{
  const char *name = get_opname(opc);
  if (attribId == ATTRIB_CONTENT) {	// Special id indicating, text value
    if (tagStatus == tag_start) {
      outStream << '>';
    }
    outStream << name;
    tagStatus = tag_content;
    return;
  }
  outStream << ' ' << attribId.getName() << "=\"";
  outStream << name;
  outStream << "\"";
}

/// The integer is encoded, 7-bits per byte, starting with the most significant 7-bits.
/// The integer is decode from the \e current position, and the position is advanced.
/// \param len is the number of bytes to extract
uint8 PackedDecode::readInteger(int4 len)

{
  uint8 res = 0;
  while(len > 0) {
    res <<= RAWDATA_BITSPERBYTE;
    res |= (getNextByte(curPos) & RAWDATA_MASK);
    len -= 1;
  }
  return res;
}

/// The \e current position is reset to the start of the current open element. Attributes are scanned
/// and skipped until the attribute matching the given id is found.  The \e current position is set to the
/// start of the matching attribute, in preparation for one of the read*() methods.
/// If the id is not found an exception is thrown.
/// \param attribId is the attribute id to scan for.
void PackedDecode::findMatchingAttribute(const AttributeId &attribId)

{
  curPos = startPos;
  for(;;) {
    uint1 header1 = getByte(curPos);
    if ((header1 & HEADER_MASK) != ATTRIBUTE) break;
    uint4 id = header1 & ELEMENTID_MASK;
    if ((header1 & HEADEREXTEND_MASK) != 0) {
      id <<= RAWDATA_BITSPERBYTE;
      id |= (getBytePlus1(curPos) & RAWDATA_MASK);
    }
    if (attribId.getId() == id)
      return;		// Found it
    skipAttribute();
  }
  throw DecoderError("Attribute " + attribId.getName() + " is not present");
}

/// The attribute at the \e current position is scanned enough to determine its length, and the position
/// is advanced to the following byte.
void PackedDecode::skipAttribute(void)

{
  uint1 header1 = getNextByte(curPos);	// Attribute header
  if ((header1 & HEADEREXTEND_MASK) != 0)
    getNextByte(curPos);		// Extra byte for extended id
  uint1 typeByte = getNextByte(curPos);	// Type (and length) byte
  uint1 attribType = typeByte >> TYPECODE_SHIFT;
  if (attribType == TYPECODE_BOOLEAN || attribType == TYPECODE_SPECIALSPACE)
    return;				// has no additional data
  uint4 length = readLengthCode(typeByte);	// Length of data in bytes
  if (attribType == TYPECODE_STRING) {
    length = readInteger(length);	// Read length field to get final length of string
  }
  advancePosition(curPos, length);	// Skip -length- data
}

/// This assumes the header and \b type \b byte have been read.  Decode type and length info and finish
/// skipping over the attribute so that the next call to getNextAttributeId() is on cut.
/// \param typeByte is the previously scanned type byte
void PackedDecode::skipAttributeRemaining(uint1 typeByte)

{
  uint1 attribType = typeByte >> TYPECODE_SHIFT;
  if (attribType == TYPECODE_BOOLEAN || attribType == TYPECODE_SPECIALSPACE)
    return;				// has no additional data
  uint4 length = readLengthCode(typeByte);	// Length of data in bytes
  if (attribType == TYPECODE_STRING) {
    length = readInteger(length);	// Read length field to get final length of string
  }
  advancePosition(curPos, length);	// Skip -length- data
}

/// Set decoder to beginning of the stream.  Add padding to end of the stream.
/// \param bufPos is the number of bytes used by the last input buffer
void PackedDecode::endIngest(int4 bufPos)

{
  endPos.seqIter = inStream.begin();		// Set position to beginning of stream
  if (endPos.seqIter != inStream.end()) {
    endPos.current = (*endPos.seqIter).start;
    endPos.end = (*endPos.seqIter).end;
    // Make sure there is at least one character after ingested buffer
    if (bufPos == BUFFER_SIZE) {
      // Last buffer was entirely filled
      uint1 *endbuf = new uint1[1];		// Add one more buffer
      inStream.emplace_back(endbuf,endbuf + 1);
      bufPos = 0;
    }
    uint1 *buf = inStream.back().start;
    buf[bufPos] = ELEMENT_END;
  }
}

PackedDecode::~PackedDecode(void)

{
  list<ByteChunk>::const_iterator iter;
  for(iter=inStream.begin();iter!=inStream.end();++iter) {
    delete [] (*iter).start;
  }
}

void PackedDecode::ingestStream(istream &s)

{
  int4 gcount = 0;
  while(s.peek() > 0) {
    uint1 *buf = allocateNextInputBuffer(1);
    s.get((char *)buf,BUFFER_SIZE+1,'\0');
    gcount = s.gcount();
  }
  endIngest(gcount);
}

uint4 PackedDecode::peekElement(void)

{
  uint1 header1 = getByte(endPos);
  if ((header1 & HEADER_MASK) != ELEMENT_START)
    return 0;
  uint4 id = header1 & ELEMENTID_MASK;
  if ((header1 & HEADEREXTEND_MASK) != 0) {
    id <<= RAWDATA_BITSPERBYTE;
    id |= (getBytePlus1(endPos) & RAWDATA_MASK);
  }
  return id;
}

uint4 PackedDecode::openElement(void)

{
  uint1 header1 = getByte(endPos);
  if ((header1 & HEADER_MASK) != ELEMENT_START)
    return 0;
  getNextByte(endPos);
  uint4 id = header1 & ELEMENTID_MASK;
  if ((header1 & HEADEREXTEND_MASK) != 0) {
    id <<= RAWDATA_BITSPERBYTE;
    id |= (getNextByte(endPos) & RAWDATA_MASK);
  }
  startPos = endPos;
  curPos = endPos;
  header1 = getByte(curPos);
  while((header1 & HEADER_MASK) == ATTRIBUTE) {
    skipAttribute();
    header1 = getByte(curPos);
  }
  endPos = curPos;
  curPos = startPos;
  attributeRead = true;		// "Last attribute was read" is vacuously true
  return id;
}

uint4 PackedDecode::openElement(const ElementId &elemId)

{
  uint4 id = openElement();
  if (id != elemId.getId()) {
    if (id == 0)
      throw DecoderError("Expecting <" + elemId.getName() + "> but did not scan an element");
    throw DecoderError("Expecting <" + elemId.getName() + "> but id did not match");
  }
  return id;
}

void PackedDecode::closeElement(uint4 id)

{
  uint1 header1 = getNextByte(endPos);
  if ((header1 & HEADER_MASK) != ELEMENT_END)
    throw DecoderError("Expecting element close");
  uint4 closeId = header1 & ELEMENTID_MASK;
  if ((header1 & HEADEREXTEND_MASK) != 0) {
    closeId <<= RAWDATA_BITSPERBYTE;
    closeId |= (getNextByte(endPos) & RAWDATA_MASK);
  }
  if (id != closeId)
    throw DecoderError("Did not see expected closing element");
}

void PackedDecode::closeElementSkipping(uint4 id)

{
  vector<uint4> idstack;
  idstack.push_back(id);
  do {
    uint1 header1 = getByte(endPos) & HEADER_MASK;
    if (header1 == ELEMENT_END) {
      closeElement(idstack.back());
      idstack.pop_back();
    }
    else if (header1 == ELEMENT_START) {
      idstack.push_back(openElement());
    }
    else
      throw DecoderError("Corrupt stream");
  } while(!idstack.empty());
}

void PackedDecode::rewindAttributes(void)

{
  curPos = startPos;
  attributeRead = true;
}

uint4 PackedDecode::getNextAttributeId(void)

{
  if (!attributeRead)
    skipAttribute();
  uint1 header1 = getByte(curPos);
  if ((header1 & HEADER_MASK) != ATTRIBUTE)
    return 0;
  uint4 id = header1 & ELEMENTID_MASK;
  if ((header1 & HEADEREXTEND_MASK) != 0) {
    id <<= RAWDATA_BITSPERBYTE;
    id |= (getBytePlus1(curPos) & RAWDATA_MASK);
  }
  attributeRead = false;
  return id;
}

uint4 PackedDecode::getIndexedAttributeId(const AttributeId &attribId)

{
  return ATTRIB_UNKNOWN.getId();	// PackedDecode never needs to reinterpret an attribute
}

bool PackedDecode::readBool(void)

{
  uint1 header1 = getNextByte(curPos);
  if ((header1 & HEADEREXTEND_MASK)!=0)
    getNextByte(curPos);
  uint1 typeByte = getNextByte(curPos);
  attributeRead = true;
  if ((typeByte >> TYPECODE_SHIFT) != TYPECODE_BOOLEAN)
    throw DecoderError("Expecting boolean attribute");
  return ((typeByte & LENGTHCODE_MASK) != 0);
}

bool PackedDecode::readBool(const AttributeId &attribId)

{
  findMatchingAttribute(attribId);
  bool res = readBool();
  curPos = startPos;
  return res;
}

intb PackedDecode::readSignedInteger(void)

{
  uint1 header1 = getNextByte(curPos);
  if ((header1 & HEADEREXTEND_MASK)!=0)
    getNextByte(curPos);
  uint1 typeByte = getNextByte(curPos);
  uint4 typeCode = typeByte >> TYPECODE_SHIFT;
  intb res;
  if (typeCode == TYPECODE_SIGNEDINT_POSITIVE) {
    res = readInteger(readLengthCode(typeByte));
  }
  else if (typeCode == TYPECODE_SIGNEDINT_NEGATIVE) {
    res = readInteger(readLengthCode(typeByte));
    res = -res;
  }
  else {
    skipAttributeRemaining(typeByte);
    attributeRead = true;
    throw DecoderError("Expecting signed integer attribute");
  }
  attributeRead = true;
  return res;
}

intb PackedDecode::readSignedInteger(const AttributeId &attribId)

{
  findMatchingAttribute(attribId);
  intb res = readSignedInteger();
  curPos = startPos;
  return res;
}

intb PackedDecode::readSignedIntegerExpectString(const string &expect,intb expectval)

{
  intb res;
  Position tmpPos = curPos;
  uint1 header1 = getNextByte(tmpPos);
  if ((header1 & HEADEREXTEND_MASK)!=0)
    getNextByte(tmpPos);
  uint1 typeByte = getNextByte(tmpPos);
  uint4 typeCode = typeByte >> TYPECODE_SHIFT;
  if (typeCode == TYPECODE_STRING) {
    string val = readString();
    if (val != expect) {
      ostringstream s;
      s << "Expecting string \"" << expect << "\" but read \"" << val << "\"";
      throw DecoderError(s.str());
    }
    res = expectval;
  }
  else {
    res = readSignedInteger();
  }
  return res;
}

intb PackedDecode::readSignedIntegerExpectString(const AttributeId &attribId,const string &expect,intb expectval)

{
  findMatchingAttribute(attribId);
  intb res = readSignedIntegerExpectString(expect,expectval);
  curPos = startPos;
  return res;
}

uintb PackedDecode::readUnsignedInteger(void)

{
  uint1 header1 = getNextByte(curPos);
  if ((header1 & HEADEREXTEND_MASK)!=0)
    getNextByte(curPos);
  uint1 typeByte = getNextByte(curPos);
  uint4 typeCode = typeByte >> TYPECODE_SHIFT;
  uintb res;
  if (typeCode == TYPECODE_UNSIGNEDINT) {
    res = readInteger(readLengthCode(typeByte));
  }
  else {
    skipAttributeRemaining(typeByte);
    attributeRead = true;
    throw DecoderError("Expecting unsigned integer attribute");
  }
  attributeRead = true;
  return res;
}

uintb PackedDecode::readUnsignedInteger(const AttributeId &attribId)

{
  findMatchingAttribute(attribId);
  uintb res = readUnsignedInteger();
  curPos = startPos;
  return res;
}

string PackedDecode::readString(void)

{
  uint1 header1 = getNextByte(curPos);
  if ((header1 & HEADEREXTEND_MASK)!=0)
    getNextByte(curPos);
  uint1 typeByte = getNextByte(curPos);
  uint4 typeCode = typeByte >> TYPECODE_SHIFT;
  if (typeCode != TYPECODE_STRING) {
    skipAttributeRemaining(typeByte);
    attributeRead = true;
    throw DecoderError("Expecting string attribute");
  }
  int4 length = readLengthCode(typeByte);
  length = readInteger(length);

  attributeRead = true;
  int4 curLen = curPos.end - curPos.current;
  if (curLen >= length) {
    string res((const char *)curPos.current,length);
    advancePosition(curPos, length);
    return res;
  }
  string res((const char *)curPos.current,curLen);
  length -= curLen;
  advancePosition(curPos, curLen);
  while(length > 0) {
    curLen = curPos.end - curPos.current;
    if (curLen > length)
      curLen = length;
    res.append((const char *)curPos.current,curLen);
    length -= curLen;
    advancePosition(curPos, curLen);
  }
  return res;
}

string PackedDecode::readString(const AttributeId &attribId)

{
  findMatchingAttribute(attribId);
  string res = readString();
  curPos = startPos;
  return res;
}

AddrSpace *PackedDecode::readSpace(void)

{
  uint1 header1 = getNextByte(curPos);
  if ((header1 & HEADEREXTEND_MASK)!=0)
    getNextByte(curPos);
  uint1 typeByte = getNextByte(curPos);
  uint4 typeCode = typeByte >> TYPECODE_SHIFT;
  int4 res;
  AddrSpace *spc;
  if (typeCode == TYPECODE_ADDRESSSPACE) {
    res = readInteger(readLengthCode(typeByte));
    spc = spcManager->getSpace(res);
    if (spc == (AddrSpace *)0)
      throw DecoderError("Unknown address space index");
  }
  else if (typeCode == TYPECODE_SPECIALSPACE) {
    uint4 specialCode = readLengthCode(typeByte);
    if (specialCode == SPECIALSPACE_STACK)
      spc = spcManager->getStackSpace();
    else if (specialCode == SPECIALSPACE_JOIN) {
      spc = spcManager->getJoinSpace();
    }
    else {
      throw DecoderError("Cannot marshal special address space");
    }
  }
  else {
    skipAttributeRemaining(typeByte);
    attributeRead = true;
    throw DecoderError("Expecting space attribute");
  }
  attributeRead = true;
  return spc;
}

AddrSpace *PackedDecode::readSpace(const AttributeId &attribId)

{
  findMatchingAttribute(attribId);
  AddrSpace *res = readSpace();
  curPos = startPos;
  return res;
}

OpCode PackedDecode::readOpcode(void)

{
  int4 val = (int4)readSignedInteger();
  if (val < 0 || val >= CPUI_MAX)
    throw DecoderError("Bad encoded OpCode");
  return (OpCode)val;
}

OpCode PackedDecode::readOpcode(AttributeId &attribId)

{
  findMatchingAttribute(attribId);
  OpCode opc = readOpcode();
  curPos = startPos;
  return opc;
}

/// The value is either an unsigned integer, an address space index, or (the absolute value of) a signed integer.
/// A type header is passed in with the particular type code for the value already filled in.
/// This method then fills in the length code, outputs the full type header and the encoded bytes of the integer.
/// \param typeByte is the type header
/// \param val is the integer value
void PackedEncode::writeInteger(uint1 typeByte,uint8 val)

{
  uint1 lenCode;
  int4 sa;
  if (val == 0) {
    lenCode = 0;
    sa = -1;
  }
  else if (val < 0x800000000) {
    if (val < 0x200000) {
      if (val < 0x80) {
	lenCode = 1;		// 7-bits
	sa = 0;
      }
      else if (val < 0x4000) {
	lenCode = 2;		// 14-bits
	sa = RAWDATA_BITSPERBYTE;
      }
      else {
	lenCode = 3;		// 21-bits
	sa = 2*RAWDATA_BITSPERBYTE;
      }
    }
    else if (val < 0x10000000) {
      lenCode = 4;		// 28-bits
      sa = 3*RAWDATA_BITSPERBYTE;
    }
    else {
      lenCode = 5;		// 35-bits
      sa = 4*RAWDATA_BITSPERBYTE;
    }
  }
  else if (val < 0x2000000000000) {
    if (val < 0x40000000000) {
      lenCode = 6;
      sa = 5*RAWDATA_BITSPERBYTE;
    }
    else {
      lenCode = 7;
      sa = 6*RAWDATA_BITSPERBYTE;
    }
  }
  else {
    if (val < 0x100000000000000) {
      lenCode = 8;
      sa = 7*RAWDATA_BITSPERBYTE;
    }
    else if (val < 0x8000000000000000) {
      lenCode = 9;
      sa = 8*RAWDATA_BITSPERBYTE;
    }
    else {
      lenCode = 10;
      sa = 9*RAWDATA_BITSPERBYTE;
    }
  }
  typeByte |= lenCode;
  outStream.put(typeByte);
  for(;sa >= 0;sa -= RAWDATA_BITSPERBYTE) {
    uint1 piece = (val >> sa) & RAWDATA_MASK;
    piece |= RAWDATA_MARKER;
    outStream.put(piece);
  }
}

void PackedEncode::openElement(const ElementId &elemId)

{
  writeHeader(ELEMENT_START, elemId.getId());
}

void PackedEncode::closeElement(const ElementId &elemId)

{
  writeHeader(ELEMENT_END, elemId.getId());
}

void PackedEncode::writeBool(const AttributeId &attribId,bool val)

{
  writeHeader(ATTRIBUTE, attribId.getId());
  uint1 typeByte = val ? ((TYPECODE_BOOLEAN << TYPECODE_SHIFT) | 1) : (TYPECODE_BOOLEAN << TYPECODE_SHIFT);
  outStream.put(typeByte);
}

void PackedEncode::writeSignedInteger(const AttributeId &attribId,intb val)

{
  writeHeader(ATTRIBUTE, attribId.getId());
  uint1 typeByte;
  uint8 num;
  if (val < 0) {
    typeByte = (TYPECODE_SIGNEDINT_NEGATIVE << TYPECODE_SHIFT);
    num = -val;
  }
  else {
    typeByte = (TYPECODE_SIGNEDINT_POSITIVE << TYPECODE_SHIFT);
    num = val;
  }
  writeInteger(typeByte, num);
}

void PackedEncode::writeUnsignedInteger(const AttributeId &attribId,uintb val)

{
  writeHeader(ATTRIBUTE, attribId.getId());
  writeInteger((TYPECODE_UNSIGNEDINT << TYPECODE_SHIFT),val);
}

void PackedEncode::writeString(const AttributeId &attribId,const string &val)

{
  uint8 length = val.length();
  writeHeader(ATTRIBUTE, attribId.getId());
  writeInteger((TYPECODE_STRING << TYPECODE_SHIFT), length);
  outStream.write(val.c_str(), length);
}

void PackedEncode::writeStringIndexed(const AttributeId &attribId,uint4 index,const string &val)

{
  uint8 length = val.length();
  writeHeader(ATTRIBUTE, attribId.getId() + index);
  writeInteger((TYPECODE_STRING << TYPECODE_SHIFT), length);
  outStream.write(val.c_str(), length);
}

void PackedEncode::writeSpace(const AttributeId &attribId,const AddrSpace *spc)

{
  writeHeader(ATTRIBUTE, attribId.getId());
  switch(spc->getType()) {
    case IPTR_FSPEC:
      outStream.put((TYPECODE_SPECIALSPACE << TYPECODE_SHIFT) | SPECIALSPACE_FSPEC);
      break;
    case IPTR_IOP:
      outStream.put((TYPECODE_SPECIALSPACE << TYPECODE_SHIFT) | SPECIALSPACE_IOP);
      break;
    case IPTR_JOIN:
      outStream.put((TYPECODE_SPECIALSPACE << TYPECODE_SHIFT) | SPECIALSPACE_JOIN);
      break;
   case IPTR_SPACEBASE:
     if (spc->isFormalStackSpace())
       outStream.put((TYPECODE_SPECIALSPACE << TYPECODE_SHIFT) | SPECIALSPACE_STACK);
     else
       outStream.put((TYPECODE_SPECIALSPACE << TYPECODE_SHIFT) | SPECIALSPACE_SPACEBASE);	// A secondary register offset space
     break;
   default:
    uint8 spcId = spc->getIndex();
    writeInteger((TYPECODE_ADDRESSSPACE << TYPECODE_SHIFT), spcId);
    break;
  }
}

void PackedEncode::writeOpcode(const AttributeId &attribId,OpCode opc)

{
  writeHeader(ATTRIBUTE, attribId.getId());
  writeInteger((TYPECODE_SIGNEDINT_POSITIVE << TYPECODE_SHIFT), opc);
}

// Common attributes.  Attributes with multiple uses
AttributeId ATTRIB_CONTENT = AttributeId("XMLcontent",1);
AttributeId ATTRIB_ALIGN = AttributeId("align",2);
AttributeId ATTRIB_BIGENDIAN = AttributeId("bigendian",3);
AttributeId ATTRIB_CONSTRUCTOR = AttributeId("constructor",4);
AttributeId ATTRIB_DESTRUCTOR = AttributeId("destructor",5);
AttributeId ATTRIB_EXTRAPOP = AttributeId("extrapop",6);
AttributeId ATTRIB_FORMAT = AttributeId("format",7);
AttributeId ATTRIB_HIDDENRETPARM = AttributeId("hiddenretparm",8);
AttributeId ATTRIB_ID = AttributeId("id",9);
AttributeId ATTRIB_INDEX = AttributeId("index",10);
AttributeId ATTRIB_INDIRECTSTORAGE = AttributeId("indirectstorage",11);
AttributeId ATTRIB_METATYPE = AttributeId("metatype",12);
AttributeId ATTRIB_MODEL = AttributeId("model",13);
AttributeId ATTRIB_NAME = AttributeId("name",14);
AttributeId ATTRIB_NAMELOCK = AttributeId("namelock",15);
AttributeId ATTRIB_OFFSET = AttributeId("offset",16);
AttributeId ATTRIB_READONLY = AttributeId("readonly",17);
AttributeId ATTRIB_REF = AttributeId("ref",18);
AttributeId ATTRIB_SIZE = AttributeId("size",19);
AttributeId ATTRIB_SPACE = AttributeId("space",20);
AttributeId ATTRIB_THISPTR = AttributeId("thisptr",21);
AttributeId ATTRIB_TYPE = AttributeId("type",22);
AttributeId ATTRIB_TYPELOCK = AttributeId("typelock",23);
AttributeId ATTRIB_VAL = AttributeId("val",24);
AttributeId ATTRIB_VALUE = AttributeId("value",25);
AttributeId ATTRIB_WORDSIZE = AttributeId("wordsize",26);
AttributeId ATTRIB_STORAGE = AttributeId("storage",149);
AttributeId ATTRIB_STACKSPILL = AttributeId("stackspill",150);

<<<<<<< HEAD
AttributeId ATTRIB_UNKNOWN = AttributeId("XMLunknown",157); // Number serves as next open index
=======
AttributeId ATTRIB_UNKNOWN = AttributeId("XMLunknown",159); // Number serves as next open index

>>>>>>> 7a4100d5

ElementId ELEM_DATA = ElementId("data",1);
ElementId ELEM_INPUT = ElementId("input",2);
ElementId ELEM_OFF = ElementId("off",3);
ElementId ELEM_OUTPUT = ElementId("output",4);
ElementId ELEM_RETURNADDRESS = ElementId("returnaddress",5);
ElementId ELEM_SYMBOL = ElementId("symbol",6);
ElementId ELEM_TARGET = ElementId("target",7);
ElementId ELEM_VAL = ElementId("val",8);
ElementId ELEM_VALUE = ElementId("value",9);
ElementId ELEM_VOID = ElementId("void",10);

ElementId ELEM_UNKNOWN = ElementId("XMLunknown",289); // Number serves as next open index

} // End namespace ghidra<|MERGE_RESOLUTION|>--- conflicted
+++ resolved
@@ -1254,12 +1254,8 @@
 AttributeId ATTRIB_STORAGE = AttributeId("storage",149);
 AttributeId ATTRIB_STACKSPILL = AttributeId("stackspill",150);
 
-<<<<<<< HEAD
-AttributeId ATTRIB_UNKNOWN = AttributeId("XMLunknown",157); // Number serves as next open index
-=======
-AttributeId ATTRIB_UNKNOWN = AttributeId("XMLunknown",159); // Number serves as next open index
-
->>>>>>> 7a4100d5
+AttributeId ATTRIB_UNKNOWN = AttributeId("XMLunknown",160); // Number serves as next open index
+
 
 ElementId ELEM_DATA = ElementId("data",1);
 ElementId ELEM_INPUT = ElementId("input",2);

--- conflicted
+++ resolved
@@ -5472,11 +5472,7 @@
   *addrmode2 = tmpRd:1;
 }
 
-<<<<<<< HEAD
 :strbt^COND Rd,addrmode2 	is $(AMODE) & ARMcond=1 & COND & c2627=1 & P24=0 & B22=1 & W21=1 & L20=0 & Rd & (I25=0 | (I25=1 & c0404=0)) & addrmode2
-=======
-:strbt^COND Rd,addrmode2 	is $(AMODE) &  COND & c2627=1 & P24=0 & B22=1 & W21=1 & L20=0 & Rd & (I25=0 | (I25=1 & c0404=0)) & addrmode2
->>>>>>> 9f999c2f
 {
   build COND;
   build addrmode2;

# Specification for the ARM Version 4, 4T, 5, 5T, 5E
# The following boolean defines control specific support: T_VARIANT, VERSION_5, VERSION_5E

#
# WARNING NOTE: Be very careful taking a subpiece or truncating a register with :# or (#)
# The LEBE hybrid language causes endian issues if you do not assign the register to a temp
# variable and then take a subpiece or truncate.
#

@if defined(SIMD) || defined(VFPv2) || defined(VFPv3)
@define INCLUDE_NEON "" # Neon instructions included with SIMD, VFPv2 or VFPv3
@endif

@if defined(T_VARIANT)
@define AMODE   "TMode=0"	# T_VARIANT must restrict ARM instruction decoding and require TMode=0
@else
@define AMODE "epsilon"			# THUMB instructions not supported - ARM only
@endif

@if defined(T_VARIANT)
@define VERSION_5_or_T ""
@endif
@if defined(VERSION_5)
@define VERSION_5_or_T ""
@endif

define token prefix (32)
  pref=(0,31)
;

define token instrArm (32)
    cond=(28,31)
    I25=(25,25)
    P24=(24,24)
    H24=(24,24)
    L24=(24,24)
    U23=(23,23)
    B22=(22,22)
    N22=(22,22)
    S22=(22,22)
    op=(21,24)
    W21=(21,21)
    S20=(20,20)
    L20=(20,20)
    Rn=(16,19)
    RnLo=(0,3)
    msb=(16,20)
    satimm5=(16,20)
    satimm4=(16,19)
    mask=(16,19)
    Rd=(12,15)
    Rd2=(12,15)
    CRd=(12,15)
    CRn=(16,19)
    CRm=(0,3)
    RdHi=(16,19)
    RdLo=(12,15)
    smRd=(16,19)
    smRa=(12,15)
    smRm=(8,11)
    smRn=(0,3)
    immed12=(8,19)
    Rs=(8,11)
    rotate=(8,11)
    immedH=(8,11)
    cpn=(8,11)
    opc1=(21,23)
    opcode1=(20,23)
    opc2=(5,7)
    opcode2=(5,7)
    opcode3=(4,7)
    lsb=(7,11)
    sftimm=(7,11)
    sh=(6,6)
    shft=(5,6)
    immed24=(0,23)
    addr24=(0,23) signed
    offset_12=(0,11)
    immed=(0,7)
    srsMode=(0,4)
    immedL=(0,3)
    immed4=(0,3)
    dbOption=(0,3)
    ibOption=(0,3)
    Rm=(0,3)
    RmHi=(8,11)
    Rm2=(0,3)
    x=(5,5)
    r=(5,5)
    y=(6,6)
    
	# Advanced SIMD and VFP instruction fields
	D22=(22,22)
	N7=(7,7)
	L7=(7,7)
	Q6=(6,6)
	M5=(5,5)
	Qn0=(16,19)
	Qd0=(12,15)
	Qm0=(0,3)
	Qn1=(16,19)
	Qd1=(12,15)
	Qm1=(0,3)
	Dn0=(16,19)
	Dd0=(12,15)
	Dd_1=(12,15)
	Dd_2=(12,15)
	Dd_3=(12,15)
	Dd_4=(12,15)
	Dd_5=(12,15)
	Dd_6=(12,15)
	Dd_7=(12,15)
	Dd_8=(12,15)
	Dd_9=(12,15)
	Dd_10=(12,15)
	Dd_11=(12,15)
	Dd_12=(12,15)
	Dd_13=(12,15)
	Dd_14=(12,15)
	Dd_15=(12,15)
	Dd_16=(12,15)
	Dm0=(0,3)
	Dn1=(16,19)
	Dd1=(12,15)
	Dm1=(0,3)
	Dm_3=(0,2)
	Dm_4=(0,3)
	Sn0=(16,19)
	Sd0=(12,15)
	Sm0=(0,3)
	Sm0next=(0,3)
	Sn1=(16,19)
	Sd1=(12,15)
	Sm1=(0,3)
	Sm1next=(0,3)
	Sm0_3=(0,2)
	Sm1_3=(0,2)
	cmode=(8,11)
	
	
	
	# Arbitrary bit fields
    bit31=(31,31)
    bit30=(30,30)
    bit29=(29,29)
    bit28=(28,28)
    c2831=(28,31)
    c2627=(26,27)
    c2531=(25,31)
    c2527=(25,27)
    c2525=(25,25)
    c2427=(24,27)
    c2424=(24,24)
    c2331=(23,31)
    c2327=(23,27)
    c2324=(23,24)
    c2323=(23,23)
    c2222=(22,22)
    c2131=(21,31)
    c2127=(21,27)
    c2124=(21,24)
    c2123=(21,23)
    c2122=(21,22)
    c2121=(21,21)
    c2027=(20,27)
    c2024=(20,24)
    c2022=(20,22)
    c2021=(20,21)
    c2020=(20,20)
    c1921=(19,21)
    c1919=(19,19)
    c1821=(18,21)
    c1819=(18,19)
    c1818=(18,18)
    c1721=(17,21)
    c1719=(17,19)
    c1718=(17,18)
    c1717=(17,17)
    c1631=(16,31)
    c1627=(16,27)
    c1621=(16,21)
    c1620=(16,20)
    c1619=(16,19)
    c1618=(16,18)
    c1617=(16,17)
    c1616=(16,16)
    c1515=(15,15)
    c1415=(14,15)
    c1414=(14,14)
    c1315=(13,15)
    c1313=(13,13)
    c1215=(12,15)
    c1212=(12,12)
    c1115=(11,15)
    c1111=(11,11)
    c1015=(10,15)
    c1011=(10,11)
    c1010=(10,10)
    c0916=(9,16)
    c0915=(9,15)
    c0911=(9,11)
    c0909=(9,9)
    c0815=(8,15)
    c0811=(8,11)
    c0809=(8,9)
    c0808=(8,8)
    c0715=(7,15)
    c0711=(7,11)
    c0709=(7,9)
    c0708=(7,8)
    c0707=(7,7)
    c0615=(6,15)
    c0611=(6,11)
    c0607=(6,7)
    c0606=(6,6)
    c0515=(5,15)
    c0508=(5,8)
    c0507=(5,7)
    c0506=(5,6)
    c0505=(5,5)
    c0431=(4,31)
    c0427=(4,27)
    c0415=(4,15)
    c0411=(4,11)
    c0409=(4,9)
    c0408=(4,8)
    c0407=(4,7)
    c0406=(4,6)
    c0405=(4,5)
    c0404=(4,4)
    c0315=(3,15)
    c0303=(3,3)
    c0215=(2,15)
    c0202=(2,2)
    c0115=(1,15)
    c0101=(1,1)
    c0031=(0,31)
    c0027=(0,27)
    c0014=(0,14)
    c0013=(0,13)
    c0012=(0,12)
    c0011=(0,11)
    c0010=(0,10)
    c0009=(0,9)
    c0008=(0,8)
    c0007=(0,7)
    c0006=(0,6)
    c0005=(0,5)
    c0004=(0,4)
    c0003=(0,3)
    c0002=(0,2)
    c0001=(0,1)
    c0000=(0,0)

# 
# 32-bit Thumb fields which correspond closely with ARM fields for
# certain coprocessor instructions
#

@if ENDIAN == "little"

	# Advanced SIMD and VFP instruction fields for 32-bit Little Endian Thumb
	thv_D22=(6,6)
	thv_N7=(23,23)
    thv_L7=(23,23)
	thv_Q6=(22,22)
	thv_M5=(21,21)
	thv_Qn0=(0,3)
	thv_Qd0=(28,31)
	thv_Qm0=(16,19)
	thv_Qn1=(0,3)
	thv_Qd1=(28,31)
	thv_Qm1=(16,19)
	thv_Dn0=(0,3)
	thv_Dd0=(28,31)
	thv_Dd_1=(28,31)
	thv_Dd_2=(28,31)
	thv_Dd_3=(28,31)
	thv_Dd_4=(28,31)
	thv_Dd_5=(28,31)
	thv_Dd_6=(28,31)
	thv_Dd_7=(28,31)
	thv_Dd_8=(28,31)
	thv_Dd_9=(28,31)
	thv_Dd_10=(28,31)
	thv_Dd_11=(28,31)
	thv_Dd_12=(28,31)
	thv_Dd_13=(28,31)
	thv_Dd_14=(28,31)
	thv_Dd_15=(28,31)
	thv_Dd_16=(28,31)
	thv_Dm0=(16,19)
	thv_Dn1=(0,3)
	thv_Dd1=(28,31)
	thv_Dm1=(16,19)
	thv_Dm_3=(16,18)
	thv_Dm_4=(16,19)
	thv_Sn0=(0,3)
	thv_Sd0=(28,31)
	thv_Sm0=(16,19)
	thv_Sm0next=(16,19)
	thv_Sn1=(0,3)
	thv_Sd1=(28,31)
	thv_Sm1=(16,19)
	thv_Sm1next=(16,19)
	thv_cmode=(24,27)
	thv_Sm0_3=(16,18)
	thv_Sm1_3=(16,18)
	
	thv_Rd=(28,31)
	thv_Rt=(28,31)
	thv_Rn=(0,3)
	thv_Rm=(16,19)
    thv_Rt2=(24,27)
	thv_immed=(16,23)
	thv_cpn=(8,10)
	    
    # Arbitrary bit fields for 32-bit Little Endian Thumb

    thv_bit31=(15,15)
    thv_bit30=(14,14)
    thv_bit29=(13,13)
    thv_bit28=(12,12)
    thv_bit23=(7,7)
    thv_bit21=(5,5)
    thv_bit20=(4,4)
    thv_bit07=(23,23)
    thv_bit06=(22,22)
    thv_bit00=(16,16)
    thv_c2931=(13,15)
    thv_c2831=(12,15)
    thv_c2828=(12,12)
    thv_c2627=(10,11)
    thv_c2527=(9,11)
    thv_c2525=(9,9)
    thv_c2431=(8,15)
    thv_c2427=(8,11)
    thv_c2424=(8,8)
    thv_c2331=(7,15)
    thv_c2327=(7,11)
    thv_c2324=(7,8)
    thv_c2323=(7,7)
    thv_c2223=(6,7)
    thv_c2222=(6,6)
    thv_c2131=(5,15)
    thv_c2127=(5,11)
    thv_c2124=(5,8)
    thv_c2123=(5,7)
    thv_c2122=(5,6)
    thv_c2121=(5,5)
    thv_c2031=(4,15)
    thv_c2027=(4,11)
    thv_c2024=(4,8)
    thv_c2022=(4,6)
    thv_c2021=(4,5)
    thv_c2020=(4,4)
    thv_c1921=(3,5)
    thv_c1919=(3,3)
    thv_c1821=(2,5)
    thv_c1819=(2,3)
    thv_c1818=(2,2)
    thv_c1721=(1,5)
    thv_c1719=(1,3)
    thv_c1718=(1,2)
    thv_c1717=(1,1)
    thv_c1631=(0,15)
    thv_c1627=(0,11)
    thv_c1621=(0,5)
    thv_c1620=(0,4)
    thv_c1619=(0,3)
    thv_c1618=(0,2)
    thv_c1617=(0,1)
    thv_c1616=(0,0)
    thv_c1515=(31,31)
    thv_c1415=(30,31)
    thv_c1414=(30,30)
    thv_c1313=(29,29)
    thv_c1215=(28,31)
    thv_c1212=(28,28)
    thv_c1111=(27,27)
    thv_c1011=(26,27)
    thv_c1010=(26,26)
    thv_c0911=(25,27)
    thv_c0909=(25,25)
    thv_c0811=(24,27)
    thv_c0809=(24,25)
    thv_c0808=(24,24)
    thv_c0711=(23,27)
    thv_c0709=(23,25)
    thv_c0708=(23,24)
    thv_c0707=(23,23)
    thv_c0611=(22,27)
    thv_c0607=(22,23)
    thv_c0606=(22,22)
    thv_c0508=(21,24)
    thv_c0507=(21,23)
    thv_c0506=(21,22)
    thv_c0505=(21,21)
    thv_c0431=(4,31)
    thv_c0427=(4,27)
    thv_c0411=(20,27)
    thv_c0409=(20,25)
    thv_c0407=(20,23)
    thv_c0406=(20,22)
    thv_c0405=(20,21)
    thv_c0404=(20,20)
    thv_c0303=(19,19)
    thv_c0215=(18,31)
    thv_c0202=(18,18)
    thv_c0101=(17,17)
    thv_c0104=(17,20)
    thv_c0031=(0,31)
    thv_c0027=(0,27)
    thv_c0015=(16,31)
    thv_c0011=(16,27)
    thv_c0010=(16,26)
    thv_c0008=(16,24)
    thv_c0007=(16,23)
    thv_c0006=(16,22)
    thv_c0005=(16,21)
    thv_c0004=(16,20)
    thv_c0003=(16,19)
    thv_c0001=(16,17)
    thv_c0000=(16,16)
    thv_option=(16,19)
    
@else # ENDIAN == "big"

  	# Advanced SIMD and VFP instruction fields for 32-bit Big Endian Thumb
	thv_D22=(22,22)
	thv_N7=(7,7)
	thv_L7=(7,7)
	thv_Q6=(6,6)
	thv_M5=(5,5)
	thv_Qn0=(16,19)
	thv_Qd0=(12,15)
	thv_Qm0=(0,3)
	thv_Qn1=(16,19)
	thv_Qd1=(12,15)
	thv_Qm1=(0,3)
	thv_Dn0=(16,19)
	thv_Dd0=(12,15)
	thv_Dd_1=(12,15)
	thv_Dd_2=(12,15)
	thv_Dd_3=(12,15)
	thv_Dd_4=(12,15)
	thv_Dd_5=(12,15)
	thv_Dd_6=(12,15)
	thv_Dd_7=(12,15)
	thv_Dd_8=(12,15)
	thv_Dd_9=(12,15)
	thv_Dd_10=(12,15)
	thv_Dd_11=(12,15)
	thv_Dd_12=(12,15)
	thv_Dd_13=(12,15)
	thv_Dd_14=(12,15)
	thv_Dd_15=(12,15)
	thv_Dd_16=(12,15)
	thv_Dm0=(0,3)
	thv_Dn1=(16,19)
	thv_Dd1=(12,15)
	thv_Dm1=(0,3)
	thv_Dm_3=(0,2)
	thv_Dm_4=(0,3)
	thv_Sn0=(16,19)
	thv_Sd0=(12,15)
	thv_Sm0=(0,3)
	thv_Sm0next=(0,3)
	thv_Sn1=(16,19)
	thv_Sd1=(12,15)
	thv_Sm1=(0,3)
	thv_Sm1next=(0,3)
	thv_Sm0_3=(0,2)
	thv_Sm1_3=(0,2)
	thv_cmode=(8,11)
	
	thv_Rd=(12,15)
	thv_Rt=(12,15)
	thv_Rn=(16,19)
	thv_Rm=(0,3)
    thv_Rt2=(8,11)
	thv_immed=(0,7)
	thv_cpn=(24,26)
	    
    # Arbitrary bit fields for 32-bit Big Endian Thumb
    thv_bit31=(31,31)
    thv_bit30=(30,30)
    thv_bit29=(29,29)
    thv_bit28=(28,28)
    thv_bit23=(23,23)
    thv_bit21=(21,21)
    thv_bit20=(20,20)
    thv_bit07=(7,7)
    thv_bit06=(6,6)
    thv_bit00=(0,0)
    thv_c2931=(29,31)
    thv_c2831=(28,31)
    thv_c2828=(28,28)
    thv_c2627=(26,27)
    thv_c2527=(25,27)
    thv_c2525=(25,25)
    thv_c2431=(24,31)
    thv_c2427=(24,27)
    thv_c2424=(24,24)
    thv_c2331=(23,31)
    thv_c2327=(23,27)
    thv_c2324=(23,24)
    thv_c2323=(23,23)
    thv_c2223=(22,23)
    thv_c2222=(22,22)
    thv_c2131=(21,31)
    thv_c2127=(21,27)
    thv_c2124=(21,24)
    thv_c2123=(21,23)
    thv_c2122=(21,22)
    thv_c2121=(21,21)
    thv_c2031=(20,31)
    thv_c2027=(20,27)
    thv_c2024=(20,24)
    thv_c2022=(20,22)
    thv_c2021=(20,21)
    thv_c2020=(20,20)
    thv_c1921=(19,21)
    thv_c1919=(19,19)
    thv_c1821=(18,21)
    thv_c1819=(18,19)
    thv_c1818=(18,18)
    thv_c1721=(17,21)
    thv_c1719=(17,19)
    thv_c1718=(17,18)
    thv_c1717=(17,17)
    thv_c1631=(16,31)
    thv_c1627=(16,27)
    thv_c1621=(16,21)
    thv_c1620=(16,20)
    thv_c1619=(16,19)
    thv_c1618=(16,18)
    thv_c1617=(16,17)
    thv_c1616=(16,16)
    thv_c1515=(15,15)
    thv_c1415=(14,15)
    thv_c1414=(14,14)
    thv_c1313=(13,13)
    thv_c1215=(12,15)
    thv_c1212=(12,12)
    thv_c1111=(11,11)
    thv_c1011=(10,11)
    thv_c1010=(10,10)
    thv_c0911=(9,11)
    thv_c0909=(9,9)
    thv_c0811=(8,11)
    thv_c0809=(8,9)
    thv_c0808=(8,8)
    thv_c0711=(7,11)
    thv_c0709=(7,9)
    thv_c0708=(7,8)
    thv_c0707=(7,7)
    thv_c0611=(6,11)
    thv_c0607=(6,7)
    thv_c0606=(6,6)
    thv_c0508=(5,8)
    thv_c0507=(5,7)
    thv_c0506=(5,6)
    thv_c0505=(5,5)
    thv_c0431=(4,31)
    thv_c0427=(4,27)
    thv_c0411=(4,11)
    thv_c0409=(4,9)
    thv_c0407=(4,7)
    thv_c0406=(4,6)
    thv_c0405=(4,5)
    thv_c0404=(4,4)
    thv_c0303=(3,3)
    thv_c0215=(2,15)
    thv_c0202=(2,2)
    thv_c0101=(1,1)
    thv_c0104=(1,4)
    thv_c0031=(0,31)
    thv_c0027=(0,27)
    thv_c0015=(0,15)
    thv_c0011=(0,11)
    thv_c0010=(0,10)
    thv_c0008=(0,8)
    thv_c0007=(0,7)
    thv_c0006=(0,6)
    thv_c0005=(0,5)
    thv_c0004=(0,4)
    thv_c0003=(0,3)
    thv_c0001=(0,1)
    thv_c0000=(0,0)
    thv_option=(0,3)
    
@endif # ENDIAN = "big"

;

attach variables [ Rn Rd Rs Rm RdHi RdLo smRd smRn smRm smRa RmHi RnLo ] [ r0 r1 r2 r3 r4 r5 r6 r7 r8 r9 r10 r11 r12 sp lr pc ];
attach variables [ Rd2 Rm2 ] [ r1 _ r3 _ r5 _ r7 _ r9 _ r11 _ sp _ _ _ ]; # see LDREXD
attach variables [ CRd CRn CRm ] [ cr0 cr1 cr2 cr3 cr4 cr5 cr6 cr7 cr8 cr9 cr10 cr11 cr12 cr13 cr14 cr15 ]; 										
attach variables [ thv_Rd thv_Rn thv_Rt thv_Rt2 ] [ r0 r1 r2 r3 r4 r5 r6 r7 r8 r9 r10 r11 r12 sp lr pc ];

attach names [ cpn ] [ p0 p1 p2 p3 p4 p5 p6 p7 p8 p9 p10 p11 p12 p13 p14 p15  ];
attach names [ thv_cpn ] [ p0 p1 p2 p3 p4 p5 p6 p7  ];
attach names [ ibOption ] [ opt0 opt1 opt2 opt3 opt4 opt5 opt6 opt7 opt8 opt9 opt10 opt11 opt12 opt13 opt14 SY ];
attach names [ dbOption ] [ opt0 opt1 OSHST OSH opt4 opt5 NSHST NSH opt8 opt9 ISHST ISH opt12 opt13 ST SY ];

macro addflags(op1,op2) {
 tmpCY = carry(op1,op2);
 tmpOV = scarry(op1,op2);
}

# NOTE:  unlike x86,  carry flag is SET if there is NO borrow
macro subflags(op1,op2) {
 tmpCY = op2 <= op1;
 tmpOV = sborrow(op1,op2);
}

macro logicflags() {
  tmpCY = shift_carry;
  tmpOV = OV;
}

macro CVunaffected() {
  tmpCY = CY;
  tmpOV = OV;
}

macro resultflags(result) {
 tmpNG = result s< 0;
 tmpZR = result == 0;
}

rn: pc is pc & c1619=15        { tmp:4 = inst_start+8; export tmp; }
rn: Rn is Rn				{ export Rn; }

rm: pc is pc & Rm=15        { tmp:4 = inst_start+8; export tmp; }
rm: Rm is Rm				{ export Rm; }

rs: pc is pc & Rs=15        { tmp:4 = inst_start+8; export tmp; }
rs: Rs is Rs				{ export Rs; }

cc: "eq" is cond=0          { export ZR; }
cc: "ne" is cond=1          { tmp:1 = !ZR; export tmp; }
cc: "cs" is cond=2          { export CY; }
cc: "cc" is cond=3          { tmp:1 = !CY; export tmp; }
cc: "mi" is cond=4          { export NG; }
cc: "pl" is cond=5          { tmp:1 = !NG; export tmp; }
cc: "vs" is cond=6          { export OV; }
cc: "vc" is cond=7          { tmp:1 = !OV; export tmp; }
cc: "hi" is cond=8          { tmp:1 = CY && (!ZR); export tmp; }
cc: "ls" is cond=9          { tmp:1 = (!CY) || ZR; export tmp; }
cc: "ge" is cond=10         { tmp:1 = (NG==OV); export tmp; }
cc: "lt" is cond=11         { tmp:1 = (NG!=OV); export tmp; }
cc: "gt" is cond=12         { tmp:1 = (!ZR) && (NG==OV); export tmp; }
cc: "le" is cond=13         { tmp:1 = ZR || (NG!=OV); export tmp; }

COND: cc is $(AMODE) &  cc		      { if (!cc) goto inst_next; }   # Execute conditionally
COND:    is $(AMODE) &  cond=14	  { }		# Always execute
#COND:    is $(AMODE) &  cond=15	  { }	# Always execute - deprecated, should not be used.

@if defined(INCLUDE_NEON) # Unconditional Neon Thumb instructions share many Conditional Neon ARM constructors 
COND: ItCond is TMode=1 & thv_c2831=14 & cond & ItCond    	  { }			     # ItCond execute
#COND: ItCond is TMode=1 & thv_c2831=15 & cond & ItCond    	  { }			     # ItCond execute
@endif

SBIT_CZNO:     is S20=0	    { }   # Do nothing to the flag bits
SBIT_CZNO: "s" is S20=1	    { CY = tmpCY; ZR = tmpZR; NG = tmpNG; OV = tmpOV; }
SBIT_ZN:     is S20=0	    { }   # Do nothing to the flag bits
SBIT_ZN: "s" is S20=1	    { ZR = tmpZR; NG = tmpNG; }

Addr24: reloc is addr24        [ reloc = (inst_next+4) + (4*addr24); ]	          { export *[ram]:4 reloc; }

# see blx(1) instruction
@if defined(T_VARIANT) && defined(VERSION_5)

HAddr24: reloc is addr24 & H24
                               [ reloc = ((inst_next+4) + (4*addr24) + (2*H24)) & 0xFFFFFFFF; TMode=1; globalset(reloc,TMode); ]
                                                                                  { export *[ram]:4 reloc; }
@endif # T_VARIANT && VERSION_5

@if defined(VERSION_5E)

XBIT: "b" is x=0 & smRn       { local tmpRn = smRn; tmp:2 = tmpRn:2;   export tmp; }
XBIT: "t" is x=1 & smRn       { local tmpRn = smRn; tmp:2 = tmpRn(2);  export tmp; }

YBIT: "b" is y=0 & smRm       { local tmpRm = smRm; tmp:2 = tmpRm:2;   export tmp; }
YBIT: "t" is y=1 & smRm       { local tmpRm = smRm; tmp:2 = tmpRm(2);  export tmp; }

@endif # VERSION_5E



#####################
######  shift1 ######
#####################

shift1: "#"^value 		is I25=1 & immed & rotate
  [ value=((immed<<(32-rotate*2))|(immed>>(rotate*2))) $and 0xffffffff; ]
{
  local tmp:4 = (value >> 31); shift_carry = ((rotate == 0:1) && CY) || ((rotate != 0:1) && tmp(0)); export *[const]:4 value;
}

####################

#put mcr defines here

define pcodeop coproc_movefrom_DBGDIDR;
define pcodeop coproc_movefrom_DBGDTRRXext;
define pcodeop coproc_movefrom_DBGDSCRint;
define pcodeop coproc_movefrom_DBGDCCINT;
define pcodeop coproc_movefrom_DBGDSCRext;
define pcodeop coproc_movefrom_DBGDTRTXext;
define pcodeop coproc_movefrom_DBGDTRRXint;
define pcodeop coproc_movefrom_DBGWFAR;
define pcodeop coproc_movefrom_DBGOSECCR;
define pcodeop coproc_movefrom_DBGVCR;
define pcodeop coproc_movefrom_DBGBVR0;
define pcodeop coproc_movefrom_DBGBVR1;
define pcodeop coproc_movefrom_DBGBVR2;
define pcodeop coproc_movefrom_DBGBVR3;
define pcodeop coproc_movefrom_DBGBVR4;
define pcodeop coproc_movefrom_DBGBVR5;
define pcodeop coproc_movefrom_DBGBVR6;
define pcodeop coproc_movefrom_DBGBVR7;
define pcodeop coproc_movefrom_DBGBCR0;
define pcodeop coproc_movefrom_DBGBCR1;
define pcodeop coproc_movefrom_DBGBCR2;
define pcodeop coproc_movefrom_DBGBCR3;
define pcodeop coproc_movefrom_DBGBCR4;
define pcodeop coproc_movefrom_DBGBCR5;
define pcodeop coproc_movefrom_DBGBCR6;
define pcodeop coproc_movefrom_DBGBCR7;
define pcodeop coproc_movefrom_DBGWVR0;
define pcodeop coproc_movefrom_DBGWVR1;
define pcodeop coproc_movefrom_DBGWVR2;
define pcodeop coproc_movefrom_DBGWVR3;
define pcodeop coproc_movefrom_DBGWVR4;
define pcodeop coproc_movefrom_DBGWVR5;
define pcodeop coproc_movefrom_DBGWVR6;
define pcodeop coproc_movefrom_DBGWVR7;
define pcodeop coproc_movefrom_DBGWCR0;
define pcodeop coproc_movefrom_DBGWCR1;
define pcodeop coproc_movefrom_DBGWCR2;
define pcodeop coproc_movefrom_DBGWCR3;
define pcodeop coproc_movefrom_DBGWCR4;
define pcodeop coproc_movefrom_DBGWCR5;
define pcodeop coproc_movefrom_DBGWCR6;
define pcodeop coproc_movefrom_DBGWCR7;
define pcodeop coproc_movefrom_DBGDRAR;
define pcodeop coproc_movefrom_DBGOSLAR;
define pcodeop coproc_movefrom_DBGOSLSR;
define pcodeop coproc_movefrom_DBGOSDLR;
define pcodeop coproc_movefrom_DBGPRCR;
define pcodeop coproc_movefrom_DBGBXVR0;
define pcodeop coproc_movefrom_DBGBXVR1;
define pcodeop coproc_movefrom_DBGBXVR2;
define pcodeop coproc_movefrom_DBGBXVR3;
define pcodeop coproc_movefrom_DBGBXVR4;
define pcodeop coproc_movefrom_DBGBXVR5;
define pcodeop coproc_movefrom_DBGBXVR6;
define pcodeop coproc_movefrom_DBGBXVR7;
define pcodeop coproc_movefrom_DBGDSAR;
define pcodeop coproc_movefrom_DBGDEVID2;
define pcodeop coproc_movefrom_DBGDEVID1;
define pcodeop coproc_movefrom_DBGDEVID;
define pcodeop coproc_movefrom_DBGCLAIMSET;
define pcodeop coproc_movefrom_DBGCLAIMCLR;
define pcodeop coproc_movefrom_DBGAUTHSTATUS;
define pcodeop coproc_movefrom_JIDR;
define pcodeop coproc_movefrom_JOSCR;
define pcodeop coproc_movefrom_JMCR;
define pcodeop coproc_movefrom_MIDR;
define pcodeop coproc_movefrom_CTR;
define pcodeop coproc_movefrom_TCMTR;
define pcodeop coproc_movefrom_TLBTR;
define pcodeop coproc_movefrom_MPIDR;
define pcodeop coproc_movefrom_REVIDR;
define pcodeop coproc_movefrom_ID_PFR0;
define pcodeop coproc_movefrom_ID_PFR1;
define pcodeop coproc_movefrom_ID_DFR0;
define pcodeop coproc_movefrom_ID_AFR0;
define pcodeop coproc_movefrom_ID_MMFR0;
define pcodeop coproc_movefrom_ID_MMFR1;
define pcodeop coproc_movefrom_ID_MMFR2;
define pcodeop coproc_movefrom_ID_MMFR3;
define pcodeop coproc_movefrom_ID_ISAR0;
define pcodeop coproc_movefrom_ID_ISAR1;
define pcodeop coproc_movefrom_ID_ISAR2;
define pcodeop coproc_movefrom_ID_ISAR3;
define pcodeop coproc_movefrom_ID_ISAR4;
define pcodeop coproc_movefrom_ID_ISAR5;
define pcodeop coproc_movefrom_ID_MMFR4;
define pcodeop coproc_movefrom_ID_ISAR6;
define pcodeop coproc_movefrom_ID_PFR2;
define pcodeop coproc_movefrom_ID_DFR1;
define pcodeop coproc_movefrom_ID_MMFR5;
define pcodeop coproc_movefrom_SCTLR;
define pcodeop coproc_movefrom_ACTLR;
define pcodeop coproc_movefrom_CPACR;
define pcodeop coproc_movefrom_ACTLR2;
define pcodeop coproc_movefrom_SCR;
define pcodeop coproc_movefrom_SDER;
define pcodeop coproc_movefrom_NSACR;
define pcodeop coproc_movefrom_TRFCR;
define pcodeop coproc_movefrom_SDCR;
define pcodeop coproc_movefrom_DACR;
define pcodeop coproc_movefrom_ICC_PMR;
define pcodeop coproc_movefrom_DFSR;
define pcodeop coproc_movefrom_IFSR;
define pcodeop coproc_movefrom_ADFSR;
define pcodeop coproc_movefrom_AIFSR;
define pcodeop coproc_movefrom_ERRIDR;
define pcodeop coproc_movefrom_ERRSELR;
define pcodeop coproc_movefrom_ERXFR;
define pcodeop coproc_movefrom_ERXCTLR;
define pcodeop coproc_movefrom_ERXSTATUS;
define pcodeop coproc_movefrom_ERXADDR;
define pcodeop coproc_movefrom_ERXFR2;
define pcodeop coproc_movefrom_ERXCTLR2;
define pcodeop coproc_movefrom_ERXADDR2;
define pcodeop coproc_movefrom_ERXMISC0;
define pcodeop coproc_movefrom_ERXMISC1;
define pcodeop coproc_movefrom_ERXMISC4;
define pcodeop coproc_movefrom_ERXMISC5;
define pcodeop coproc_movefrom_ERXMISC2;
define pcodeop coproc_movefrom_ERXMISC3;
define pcodeop coproc_movefrom_ERXMISC6;
define pcodeop coproc_movefrom_ERXMISC7;
define pcodeop coproc_movefrom_DFAR;
define pcodeop coproc_movefrom_IFAR;
define pcodeop coproc_movefrom_ICIALLUIS;
define pcodeop coproc_movefrom_BPIALLIS;
define pcodeop coproc_movefrom_CFPRCTX;
define pcodeop coproc_movefrom_DVPRCTX;
define pcodeop coproc_movefrom_CPPRCTX;
define pcodeop coproc_movefrom_PAR;
define pcodeop coproc_movefrom_ICIALLU;
define pcodeop coproc_movefrom_ICIMVAU;
define pcodeop coproc_movefrom_CP15ISB;
define pcodeop coproc_movefrom_BPIALL;
define pcodeop coproc_movefrom_BPIMVA;
define pcodeop coproc_movefrom_DCIMVAC;
define pcodeop coproc_movefrom_DCISW;
define pcodeop coproc_movefrom_ATS1CPR;
define pcodeop coproc_movefrom_ATS1CPW;
define pcodeop coproc_movefrom_ATS1CUR;
define pcodeop coproc_movefrom_ATS1CUW;
define pcodeop coproc_movefrom_ATS12NSOPR;
define pcodeop coproc_movefrom_ATS12NSOPW;
define pcodeop coproc_movefrom_ATS12NSOUR;
define pcodeop coproc_movefrom_ATS12NSOUW;
define pcodeop coproc_movefrom_ATS1CPRP;
define pcodeop coproc_movefrom_ATS1CPWP;
define pcodeop coproc_movefrom_DCCMVAC;
define pcodeop coproc_movefrom_DCCSW;
define pcodeop coproc_movefrom_CP15DSB;
define pcodeop coproc_movefrom_CP15DMB;
define pcodeop coproc_movefrom_DCCMVAU;
define pcodeop coproc_movefrom_DCCIMVAC;
define pcodeop coproc_movefrom_DCCISW;
define pcodeop coproc_movefrom_TLBIALLIS;
define pcodeop coproc_movefrom_TLBIMVAIS;
define pcodeop coproc_movefrom_TLBIASIDIS;
define pcodeop coproc_movefrom_TLBIMVAAIS;
define pcodeop coproc_movefrom_TLBIMVALIS;
define pcodeop coproc_movefrom_TLBIMVAALIS;
define pcodeop coproc_movefrom_ITLBIALL;
define pcodeop coproc_movefrom_ITLBIMVA;
define pcodeop coproc_movefrom_ITLBIASID;
define pcodeop coproc_movefrom_DTLBIALL;
define pcodeop coproc_movefrom_DTLBIMVA;
define pcodeop coproc_movefrom_DTLBIASID;
define pcodeop coproc_movefrom_TLBIALL;
define pcodeop coproc_movefrom_TLBIMVA;
define pcodeop coproc_movefrom_TLBIASID;
define pcodeop coproc_movefrom_TLBIMVAA;
define pcodeop coproc_movefrom_TLBIMVAL;
define pcodeop coproc_movefrom_TLBIMVAAL;
define pcodeop coproc_movefrom_PMCR;
define pcodeop coproc_movefrom_PMCNTENSET;
define pcodeop coproc_movefrom_PMCNTENCLR;
define pcodeop coproc_movefrom_PMOVSR;
define pcodeop coproc_movefrom_PMSWINC;
define pcodeop coproc_movefrom_PMSELR;
define pcodeop coproc_movefrom_PMCEID0;
define pcodeop coproc_movefrom_PMCEID1;
define pcodeop coproc_movefrom_PMCCNTR;
define pcodeop coproc_movefrom_PMXEVTYPER;
define pcodeop coproc_movefrom_PMXEVCNTR;
define pcodeop coproc_movefrom_PMUSERENR;
define pcodeop coproc_movefrom_PMINTENSET;
define pcodeop coproc_movefrom_PMINTENCLR;
define pcodeop coproc_movefrom_PMOVSSET;
define pcodeop coproc_movefrom_PMCEID2;
define pcodeop coproc_movefrom_PMCEID3;
define pcodeop coproc_movefrom_PMMIR;
define pcodeop coproc_movefrom_AMAIR0;
define pcodeop coproc_movefrom_AMAIR1;
define pcodeop coproc_movefrom_VBAR;
define pcodeop coproc_movefrom_RMR;
define pcodeop coproc_movefrom_ISR;
define pcodeop coproc_movefrom_DISR;
define pcodeop coproc_movefrom_ICC_IAR0;
define pcodeop coproc_movefrom_ICC_EOIR0;
define pcodeop coproc_movefrom_ICC_HPPIR0;
define pcodeop coproc_movefrom_ICC_BPR0;
define pcodeop coproc_movefrom_ICC_AP0R0;
define pcodeop coproc_movefrom_ICC_AP0R1;
define pcodeop coproc_movefrom_ICC_AP1R0;
define pcodeop coproc_movefrom_ICC_AP1R1;
define pcodeop coproc_movefrom_ICC_DIR;
define pcodeop coproc_movefrom_ICC_RPR;
define pcodeop coproc_movefrom_ICC_IAR1;
define pcodeop coproc_movefrom_ICC_EOIR1;
define pcodeop coproc_movefrom_ICC_HPPIR1;
define pcodeop coproc_movefrom_ICC_BPR1;
define pcodeop coproc_movefrom_ICC_CTLR;
define pcodeop coproc_movefrom_ICC_SRE;
define pcodeop coproc_movefrom_ICC_IGRPEN0;
define pcodeop coproc_movefrom_ICC_IGRPEN1;
define pcodeop coproc_movefrom_FCSEIDR;
define pcodeop coproc_movefrom_CONTEXTIDR;
define pcodeop coproc_movefrom_TPIDRURW;
define pcodeop coproc_movefrom_TPIDRURO;
define pcodeop coproc_movefrom_TPIDRPRW;
define pcodeop coproc_movefrom_AMCR;
define pcodeop coproc_movefrom_AMCFGR;
define pcodeop coproc_movefrom_AMCGCR;
define pcodeop coproc_movefrom_AMUSERENR;
define pcodeop coproc_movefrom_AMCNTENCLR0;
define pcodeop coproc_movefrom_AMCNTENSET0;
define pcodeop coproc_movefrom_AMCNTENCLR1;
define pcodeop coproc_movefrom_AMCNTENSET1;
define pcodeop coproc_movefrom_AMEVTYPER00;
define pcodeop coproc_movefrom_AMEVTYPER01;
define pcodeop coproc_movefrom_AMEVTYPER02;
define pcodeop coproc_movefrom_AMEVTYPER03;
define pcodeop coproc_movefrom_AMEVTYPER04;
define pcodeop coproc_movefrom_AMEVTYPER05;
define pcodeop coproc_movefrom_AMEVTYPER06;
define pcodeop coproc_movefrom_AMEVTYPER07;
define pcodeop coproc_movefrom_AMEVTYPER10;
define pcodeop coproc_movefrom_AMEVTYPER11;
define pcodeop coproc_movefrom_AMEVTYPER12;
define pcodeop coproc_movefrom_AMEVTYPER13;
define pcodeop coproc_movefrom_AMEVTYPER14;
define pcodeop coproc_movefrom_AMEVTYPER15;
define pcodeop coproc_movefrom_AMEVTYPER16;
define pcodeop coproc_movefrom_AMEVTYPER17;
define pcodeop coproc_movefrom_CNTFRQ;
define pcodeop coproc_movefrom_CNTKCTL;
define pcodeop coproc_movefrom_CNTP_TVAL;
define pcodeop coproc_movefrom_CNTP_CTL;
define pcodeop coproc_movefrom_CNTV_TVAL;
define pcodeop coproc_movefrom_CNTV_CTL;
define pcodeop coproc_movefrom_PMEVCNTR0;
define pcodeop coproc_movefrom_PMEVCNTR1;
define pcodeop coproc_movefrom_PMEVCNTR2;
define pcodeop coproc_movefrom_PMEVCNTR3;
define pcodeop coproc_movefrom_PMEVCNTR4;
define pcodeop coproc_movefrom_PMEVCNTR5;
define pcodeop coproc_movefrom_PMEVCNTR6;
define pcodeop coproc_movefrom_PMEVCNTR7;
define pcodeop coproc_movefrom_PMEVCNTR8;
define pcodeop coproc_movefrom_PMEVCNTR9;
define pcodeop coproc_movefrom_PMEVCNTR10;
define pcodeop coproc_movefrom_PMEVCNTR11;
define pcodeop coproc_movefrom_PMEVCNTR12;
define pcodeop coproc_movefrom_PMEVCNTR13;
define pcodeop coproc_movefrom_PMEVCNTR14;
define pcodeop coproc_movefrom_PMEVCNTR15;
define pcodeop coproc_movefrom_PMCCFILTR;
define pcodeop coproc_movefrom_PMEVTYPER0;
define pcodeop coproc_movefrom_PMEVTYPER1;
define pcodeop coproc_movefrom_PMEVTYPER2;
define pcodeop coproc_movefrom_PMEVTYPER3;
define pcodeop coproc_movefrom_PMEVTYPER4;
define pcodeop coproc_movefrom_PMEVTYPER5;
define pcodeop coproc_movefrom_PMEVTYPER6;
define pcodeop coproc_movefrom_PMEVTYPER7;
define pcodeop coproc_movefrom_PMEVTYPER8;
define pcodeop coproc_movefrom_PMEVTYPER9;
define pcodeop coproc_movefrom_PMEVTYPER10;
define pcodeop coproc_movefrom_PMEVTYPER11;
define pcodeop coproc_movefrom_PMEVTYPER12;
define pcodeop coproc_movefrom_PMEVTYPER13;
define pcodeop coproc_movefrom_PMEVTYPER14;
define pcodeop coproc_movefrom_PMEVTYPER15;
define pcodeop coproc_movefrom_CCSIDR;
define pcodeop coproc_movefrom_CLIDR;
define pcodeop coproc_movefrom_CCSIDR2;
define pcodeop coproc_movefrom_AIDR;
define pcodeop coproc_movefrom_CSSELR;
define pcodeop coproc_movefrom_DSPSR;
define pcodeop coproc_movefrom_DLR;
define pcodeop coproc_movefrom_VPIDR;
define pcodeop coproc_movefrom_VMPIDR;
define pcodeop coproc_movefrom_HSCTLR;
define pcodeop coproc_movefrom_HACTLR;
define pcodeop coproc_movefrom_HACTLR2;
define pcodeop coproc_movefrom_HCR;
define pcodeop coproc_movefrom_HDCR;
define pcodeop coproc_movefrom_HCPTR;
define pcodeop coproc_movefrom_HSTR;
define pcodeop coproc_movefrom_HCR2;
define pcodeop coproc_movefrom_HACR;
define pcodeop coproc_movefrom_HTRFCR;
define pcodeop coproc_movefrom_HTCR;
define pcodeop coproc_movefrom_VTCR;
define pcodeop coproc_movefrom_HADFSR;
define pcodeop coproc_movefrom_HAIFSR;
define pcodeop coproc_movefrom_HSR;
define pcodeop coproc_movefrom_VDFSR;
define pcodeop coproc_movefrom_HDFAR;
define pcodeop coproc_movefrom_HIFAR;
define pcodeop coproc_movefrom_HPFAR;
define pcodeop coproc_movefrom_ATS1HR;
define pcodeop coproc_movefrom_ATS1HW;
define pcodeop coproc_movefrom_TLBIIPAS2IS;
define pcodeop coproc_movefrom_TLBIIPAS2LIS;
define pcodeop coproc_movefrom_TLBIALLHIS;
define pcodeop coproc_movefrom_TLBIMVAHIS;
define pcodeop coproc_movefrom_TLBIALLNSNHIS;
define pcodeop coproc_movefrom_TLBIMVALHIS;
define pcodeop coproc_movefrom_TLBIIPAS2;
define pcodeop coproc_movefrom_TLBIIPAS2L;
define pcodeop coproc_movefrom_TLBIALLH;
define pcodeop coproc_movefrom_TLBIMVAH;
define pcodeop coproc_movefrom_TLBIALLNSNH;
define pcodeop coproc_movefrom_TLBIMVALH;
define pcodeop coproc_movefrom_HMAIR0;
define pcodeop coproc_movefrom_HMAIR1;
define pcodeop coproc_movefrom_HAMAIR0;
define pcodeop coproc_movefrom_HAMAIR1;
define pcodeop coproc_movefrom_HVBAR;
define pcodeop coproc_movefrom_HRMR;
define pcodeop coproc_movefrom_VDISR;
define pcodeop coproc_movefrom_ICH_AP0R0;
define pcodeop coproc_movefrom_ICH_AP0R1;
define pcodeop coproc_movefrom_ICH_AP1R0;
define pcodeop coproc_movefrom_ICH_AP1R1;
define pcodeop coproc_movefrom_ICC_HSRE;
define pcodeop coproc_movefrom_ICH_HCR;
define pcodeop coproc_movefrom_ICH_VTR;
define pcodeop coproc_movefrom_ICH_MISR;
define pcodeop coproc_movefrom_ICH_EISR;
define pcodeop coproc_movefrom_ICH_ELRSR;
define pcodeop coproc_movefrom_ICH_VMCR;
define pcodeop coproc_movefrom_ICH_LR0;
define pcodeop coproc_movefrom_ICH_LR1;
define pcodeop coproc_movefrom_ICH_LR2;
define pcodeop coproc_movefrom_ICH_LR3;
define pcodeop coproc_movefrom_ICH_LR4;
define pcodeop coproc_movefrom_ICH_LR5;
define pcodeop coproc_movefrom_ICH_LR6;
define pcodeop coproc_movefrom_ICH_LR7;
define pcodeop coproc_movefrom_ICH_LRC0;
define pcodeop coproc_movefrom_ICH_LRC1;
define pcodeop coproc_movefrom_ICH_LRC2;
define pcodeop coproc_movefrom_ICH_LRC3;
define pcodeop coproc_movefrom_ICH_LRC4;
define pcodeop coproc_movefrom_ICH_LRC5;
define pcodeop coproc_movefrom_ICH_LRC6;
define pcodeop coproc_movefrom_ICH_LRC7;
define pcodeop coproc_movefrom_HTPIDR;
define pcodeop coproc_movefrom_CNTHCTL;
define pcodeop coproc_movefrom_CNTHP_TVAL;
define pcodeop coproc_movefrom_CNTHP_CTL;
define pcodeop coproc_movefrom_ICC_MCTLR;
define pcodeop coproc_movefrom_ICC_MSRE;
define pcodeop coproc_movefrom_ICC_MGRPEN1;
define pcodeop coproc_movefrom_TTBR0;
define pcodeop coproc_movefrom_TTBR1;
define pcodeop coproc_movefrom_TTBCR;
define pcodeop coproc_movefrom_TTBR0H;
define pcodeop coproc_movefrom_TTBR1H;
define pcodeop coproc_movefrom_HTTBRH;
define pcodeop coproc_movefrom_VTTBRH;
define pcodeop coproc_movefrom_WFI;
define pcodeop coproc_movefrom_ICISW;
define pcodeop coproc_movefrom_DCIALL;
define pcodeop coproc_movefrom_CIALL;
define pcodeop coproc_movefrom_CIMVA;
define pcodeop coproc_movefrom_CISW;
define pcodeop coproc_movefrom_DCCALL;
define pcodeop coproc_movefrom_CCALL;
define pcodeop coproc_movefrom_CCSW;
define pcodeop coproc_movefrom_PFIMVA;
define pcodeop coproc_movefrom_DCCIALL;
define pcodeop coproc_movefrom_CCIALL;
define pcodeop coproc_movefrom_CCIMVA;
define pcodeop coproc_movefrom_CCISW;
define pcodeop coproc_movefrom_MAIR0;
define pcodeop coproc_movefrom_MAIR1;
define pcodeop coproc_movefrom_MVBAR;
define pcodeop coproc_moveto_DBGDIDR;
define pcodeop coproc_moveto_DBGDTRRXext;
define pcodeop coproc_moveto_DBGDSCRint;
define pcodeop coproc_moveto_DBGDCCINT;
define pcodeop coproc_moveto_DBGDSCRext;
define pcodeop coproc_moveto_DBGDTRTXext;
define pcodeop coproc_moveto_DBGDTRTXint;
define pcodeop coproc_moveto_DBGWFAR;
define pcodeop coproc_moveto_DBGOSECCR;
define pcodeop coproc_moveto_DBGVCR;
define pcodeop coproc_moveto_DBGBVR0;
define pcodeop coproc_moveto_DBGBVR1;
define pcodeop coproc_moveto_DBGBVR2;
define pcodeop coproc_moveto_DBGBVR3;
define pcodeop coproc_moveto_DBGBVR4;
define pcodeop coproc_moveto_DBGBVR5;
define pcodeop coproc_moveto_DBGBVR6;
define pcodeop coproc_moveto_DBGBVR7;
define pcodeop coproc_moveto_DBGBCR0;
define pcodeop coproc_moveto_DBGBCR1;
define pcodeop coproc_moveto_DBGBCR2;
define pcodeop coproc_moveto_DBGBCR3;
define pcodeop coproc_moveto_DBGBCR4;
define pcodeop coproc_moveto_DBGBCR5;
define pcodeop coproc_moveto_DBGBCR6;
define pcodeop coproc_moveto_DBGBCR7;
define pcodeop coproc_moveto_DBGWVR0;
define pcodeop coproc_moveto_DBGWVR1;
define pcodeop coproc_moveto_DBGWVR2;
define pcodeop coproc_moveto_DBGWVR3;
define pcodeop coproc_moveto_DBGWVR4;
define pcodeop coproc_moveto_DBGWVR5;
define pcodeop coproc_moveto_DBGWVR6;
define pcodeop coproc_moveto_DBGWVR7;
define pcodeop coproc_moveto_DBGWCR0;
define pcodeop coproc_moveto_DBGWCR1;
define pcodeop coproc_moveto_DBGWCR2;
define pcodeop coproc_moveto_DBGWCR3;
define pcodeop coproc_moveto_DBGWCR4;
define pcodeop coproc_moveto_DBGWCR5;
define pcodeop coproc_moveto_DBGWCR6;
define pcodeop coproc_moveto_DBGWCR7;
define pcodeop coproc_moveto_DBGDRAR;
define pcodeop coproc_moveto_DBGOSLAR;
define pcodeop coproc_moveto_DBGOSLSR;
define pcodeop coproc_moveto_DBGOSDLR;
define pcodeop coproc_moveto_DBGPRCR;
define pcodeop coproc_moveto_DBGBXVR0;
define pcodeop coproc_moveto_DBGBXVR1;
define pcodeop coproc_moveto_DBGBXVR2;
define pcodeop coproc_moveto_DBGBXVR3;
define pcodeop coproc_moveto_DBGBXVR4;
define pcodeop coproc_moveto_DBGBXVR5;
define pcodeop coproc_moveto_DBGBXVR6;
define pcodeop coproc_moveto_DBGBXVR7;
define pcodeop coproc_moveto_DBGDSAR;
define pcodeop coproc_moveto_DBGDEVID2;
define pcodeop coproc_moveto_DBGDEVID1;
define pcodeop coproc_moveto_DBGDEVID;
define pcodeop coproc_moveto_DBGCLAIMSET;
define pcodeop coproc_moveto_DBGCLAIMCLR;
define pcodeop coproc_moveto_DBGAUTHSTATUS;
define pcodeop coproc_moveto_JIDR;
define pcodeop coproc_moveto_JOSCR;
define pcodeop coproc_moveto_JMCR;
define pcodeop coproc_moveto_MIDR;
define pcodeop coproc_moveto_CTR;
define pcodeop coproc_moveto_TCMTR;
define pcodeop coproc_moveto_TLBTR;
define pcodeop coproc_moveto_MPIDR;
define pcodeop coproc_moveto_REVIDR;
define pcodeop coproc_moveto_ID_PFR0;
define pcodeop coproc_moveto_ID_PFR1;
define pcodeop coproc_moveto_ID_DFR0;
define pcodeop coproc_moveto_ID_AFR0;
define pcodeop coproc_moveto_ID_MMFR0;
define pcodeop coproc_moveto_ID_MMFR1;
define pcodeop coproc_moveto_ID_MMFR2;
define pcodeop coproc_moveto_ID_MMFR3;
define pcodeop coproc_moveto_ID_ISAR0;
define pcodeop coproc_moveto_ID_ISAR1;
define pcodeop coproc_moveto_ID_ISAR2;
define pcodeop coproc_moveto_ID_ISAR3;
define pcodeop coproc_moveto_ID_ISAR4;
define pcodeop coproc_moveto_ID_ISAR5;
define pcodeop coproc_moveto_ID_MMFR4;
define pcodeop coproc_moveto_ID_ISAR6;
define pcodeop coproc_moveto_ID_PFR2;
define pcodeop coproc_moveto_ID_DFR1;
define pcodeop coproc_moveto_ID_MMFR5;
define pcodeop coproc_moveto_SCTLR;
define pcodeop coproc_moveto_ACTLR;
define pcodeop coproc_moveto_CPACR;
define pcodeop coproc_moveto_ACTLR2;
define pcodeop coproc_moveto_SCR;
define pcodeop coproc_moveto_SDER;
define pcodeop coproc_moveto_NSACR;
define pcodeop coproc_moveto_TRFCR;
define pcodeop coproc_moveto_SDCR;
define pcodeop coproc_moveto_DACR;
define pcodeop coproc_moveto_ICC_PMR;
define pcodeop coproc_moveto_DFSR;
define pcodeop coproc_moveto_IFSR;
define pcodeop coproc_moveto_ADFSR;
define pcodeop coproc_moveto_AIFSR;
define pcodeop coproc_moveto_ERRIDR;
define pcodeop coproc_moveto_ERRSELR;
define pcodeop coproc_moveto_ERXFR;
define pcodeop coproc_moveto_ERXCTLR;
define pcodeop coproc_moveto_ERXSTATUS;
define pcodeop coproc_moveto_ERXADDR;
define pcodeop coproc_moveto_ERXFR2;
define pcodeop coproc_moveto_ERXCTLR2;
define pcodeop coproc_moveto_ERXADDR2;
define pcodeop coproc_moveto_ERXMISC0;
define pcodeop coproc_moveto_ERXMISC1;
define pcodeop coproc_moveto_ERXMISC4;
define pcodeop coproc_moveto_ERXMISC5;
define pcodeop coproc_moveto_ERXMISC2;
define pcodeop coproc_moveto_ERXMISC3;
define pcodeop coproc_moveto_ERXMISC6;
define pcodeop coproc_moveto_ERXMISC7;
define pcodeop coproc_moveto_DFAR;
define pcodeop coproc_moveto_IFAR;
define pcodeop coproc_moveto_ICIALLUIS;
define pcodeop coproc_moveto_BPIALLIS;
define pcodeop coproc_moveto_CFPRCTX;
define pcodeop coproc_moveto_DVPRCTX;
define pcodeop coproc_moveto_CPPRCTX;
define pcodeop coproc_moveto_PAR;
define pcodeop coproc_moveto_CP15ISB;
define pcodeop coproc_moveto_BPIALL;
define pcodeop coproc_moveto_BPIMVA;
define pcodeop coproc_moveto_DCISW;
define pcodeop coproc_moveto_ATS1CPR;
define pcodeop coproc_moveto_ATS1CPW;
define pcodeop coproc_moveto_ATS1CUR;
define pcodeop coproc_moveto_ATS1CUW;
define pcodeop coproc_moveto_ATS12NSOPR;
define pcodeop coproc_moveto_ATS12NSOPW;
define pcodeop coproc_moveto_ATS12NSOUR;
define pcodeop coproc_moveto_ATS12NSOUW;
define pcodeop coproc_moveto_ATS1CPRP;
define pcodeop coproc_moveto_ATS1CPWP;
define pcodeop coproc_moveto_DCCSW;
define pcodeop coproc_moveto_CP15DSB;
define pcodeop coproc_moveto_CP15DMB;
define pcodeop coproc_moveto_DCCISW;
define pcodeop coproc_moveto_TLBIALLIS;
define pcodeop coproc_moveto_TLBIMVAIS;
define pcodeop coproc_moveto_TLBIASIDIS;
define pcodeop coproc_moveto_TLBIMVAAIS;
define pcodeop coproc_moveto_TLBIMVALIS;
define pcodeop coproc_moveto_TLBIMVAALIS;
define pcodeop coproc_moveto_ITLBIALL;
define pcodeop coproc_moveto_ITLBIMVA;
define pcodeop coproc_moveto_ITLBIASID;
define pcodeop coproc_moveto_DTLBIALL;
define pcodeop coproc_moveto_DTLBIMVA;
define pcodeop coproc_moveto_DTLBIASID;
define pcodeop coproc_moveto_TLBIALL;
define pcodeop coproc_moveto_TLBIMVA;
define pcodeop coproc_moveto_TLBIASID;
define pcodeop coproc_moveto_TLBIMVAA;
define pcodeop coproc_moveto_TLBIMVAL;
define pcodeop coproc_moveto_TLBIMVAAL;
define pcodeop coproc_moveto_PMCR;
define pcodeop coproc_moveto_PMCNTENSET;
define pcodeop coproc_moveto_PMCNTENCLR;
define pcodeop coproc_moveto_PMOVSR;
define pcodeop coproc_moveto_PMSWINC;
define pcodeop coproc_moveto_PMSELR;
define pcodeop coproc_moveto_PMCEID0;
define pcodeop coproc_moveto_PMCEID1;
define pcodeop coproc_moveto_PMCCNTR;
define pcodeop coproc_moveto_PMXEVTYPER;
define pcodeop coproc_moveto_PMXEVCNTR;
define pcodeop coproc_moveto_PMUSERENR;
define pcodeop coproc_moveto_PMINTENSET;
define pcodeop coproc_moveto_PMINTENCLR;
define pcodeop coproc_moveto_PMOVSSET;
define pcodeop coproc_moveto_PMCEID2;
define pcodeop coproc_moveto_PMCEID3;
define pcodeop coproc_moveto_PMMIR;
define pcodeop coproc_moveto_AMAIR0;
define pcodeop coproc_moveto_AMAIR1;
define pcodeop coproc_moveto_VBAR;
define pcodeop coproc_moveto_RMR;
define pcodeop coproc_moveto_ISR;
define pcodeop coproc_moveto_DISR;
define pcodeop coproc_moveto_ICC_IAR0;
define pcodeop coproc_moveto_ICC_EOIR0;
define pcodeop coproc_moveto_ICC_HPPIR0;
define pcodeop coproc_moveto_ICC_BPR0;
define pcodeop coproc_moveto_ICC_AP0R0;
define pcodeop coproc_moveto_ICC_AP0R1;
define pcodeop coproc_moveto_ICC_AP1R0;
define pcodeop coproc_moveto_ICC_AP1R1;
define pcodeop coproc_moveto_ICC_DIR;
define pcodeop coproc_moveto_ICC_RPR;
define pcodeop coproc_moveto_ICC_IAR1;
define pcodeop coproc_moveto_ICC_EOIR1;
define pcodeop coproc_moveto_ICC_HPPIR1;
define pcodeop coproc_moveto_ICC_BPR1;
define pcodeop coproc_moveto_ICC_CTLR;
define pcodeop coproc_moveto_ICC_SRE;
define pcodeop coproc_moveto_ICC_IGRPEN0;
define pcodeop coproc_moveto_ICC_IGRPEN1;
define pcodeop coproc_moveto_FCSEIDR;
define pcodeop coproc_moveto_CONTEXTIDR;
define pcodeop coproc_moveto_TPIDRURW;
define pcodeop coproc_moveto_TPIDRURO;
define pcodeop coproc_moveto_TPIDRPRW;
define pcodeop coproc_moveto_AMCR;
define pcodeop coproc_moveto_AMCFGR;
define pcodeop coproc_moveto_AMCGCR;
define pcodeop coproc_moveto_AMUSERENR;
define pcodeop coproc_moveto_AMCNTENCLR0;
define pcodeop coproc_moveto_AMCNTENSET0;
define pcodeop coproc_moveto_AMCNTENCLR1;
define pcodeop coproc_moveto_AMCNTENSET1;
define pcodeop coproc_moveto_AMEVTYPER00;
define pcodeop coproc_moveto_AMEVTYPER01;
define pcodeop coproc_moveto_AMEVTYPER02;
define pcodeop coproc_moveto_AMEVTYPER03;
define pcodeop coproc_moveto_AMEVTYPER04;
define pcodeop coproc_moveto_AMEVTYPER05;
define pcodeop coproc_moveto_AMEVTYPER06;
define pcodeop coproc_moveto_AMEVTYPER07;
define pcodeop coproc_moveto_AMEVTYPER10;
define pcodeop coproc_moveto_AMEVTYPER11;
define pcodeop coproc_moveto_AMEVTYPER12;
define pcodeop coproc_moveto_AMEVTYPER13;
define pcodeop coproc_moveto_AMEVTYPER14;
define pcodeop coproc_moveto_AMEVTYPER15;
define pcodeop coproc_moveto_AMEVTYPER16;
define pcodeop coproc_moveto_AMEVTYPER17;
define pcodeop coproc_moveto_CNTFRQ;
define pcodeop coproc_moveto_CNTKCTL;
define pcodeop coproc_moveto_CNTP_TVAL;
define pcodeop coproc_moveto_CNTP_CTL;
define pcodeop coproc_moveto_CNTV_TVAL;
define pcodeop coproc_moveto_CNTV_CTL;
define pcodeop coproc_moveto_PMEVCNTR0;
define pcodeop coproc_moveto_PMEVCNTR1;
define pcodeop coproc_moveto_PMEVCNTR2;
define pcodeop coproc_moveto_PMEVCNTR3;
define pcodeop coproc_moveto_PMEVCNTR4;
define pcodeop coproc_moveto_PMEVCNTR5;
define pcodeop coproc_moveto_PMEVCNTR6;
define pcodeop coproc_moveto_PMEVCNTR7;
define pcodeop coproc_moveto_PMEVCNTR8;
define pcodeop coproc_moveto_PMEVCNTR9;
define pcodeop coproc_moveto_PMEVCNTR10;
define pcodeop coproc_moveto_PMEVCNTR11;
define pcodeop coproc_moveto_PMEVCNTR12;
define pcodeop coproc_moveto_PMEVCNTR13;
define pcodeop coproc_moveto_PMEVCNTR14;
define pcodeop coproc_moveto_PMEVCNTR15;
define pcodeop coproc_moveto_PMCCFILTR;
define pcodeop coproc_moveto_PMEVTYPER0;
define pcodeop coproc_moveto_PMEVTYPER1;
define pcodeop coproc_moveto_PMEVTYPER2;
define pcodeop coproc_moveto_PMEVTYPER3;
define pcodeop coproc_moveto_PMEVTYPER4;
define pcodeop coproc_moveto_PMEVTYPER5;
define pcodeop coproc_moveto_PMEVTYPER6;
define pcodeop coproc_moveto_PMEVTYPER7;
define pcodeop coproc_moveto_PMEVTYPER8;
define pcodeop coproc_moveto_PMEVTYPER9;
define pcodeop coproc_moveto_PMEVTYPER10;
define pcodeop coproc_moveto_PMEVTYPER11;
define pcodeop coproc_moveto_PMEVTYPER12;
define pcodeop coproc_moveto_PMEVTYPER13;
define pcodeop coproc_moveto_PMEVTYPER14;
define pcodeop coproc_moveto_PMEVTYPER15;
define pcodeop coproc_moveto_CCSIDR;
define pcodeop coproc_moveto_CLIDR;
define pcodeop coproc_moveto_CCSIDR2;
define pcodeop coproc_moveto_AIDR;
define pcodeop coproc_moveto_CSSELR;
define pcodeop coproc_moveto_DSPSR;
define pcodeop coproc_moveto_DLR;
define pcodeop coproc_moveto_VPIDR;
define pcodeop coproc_moveto_VMPIDR;
define pcodeop coproc_moveto_HSCTLR;
define pcodeop coproc_moveto_HACTLR;
define pcodeop coproc_moveto_HACTLR2;
define pcodeop coproc_moveto_HCR;
define pcodeop coproc_moveto_HDCR;
define pcodeop coproc_moveto_HCPTR;
define pcodeop coproc_moveto_HSTR;
define pcodeop coproc_moveto_HCR2;
define pcodeop coproc_moveto_HACR;
define pcodeop coproc_moveto_HTRFCR;
define pcodeop coproc_moveto_HTCR;
define pcodeop coproc_moveto_VTCR;
define pcodeop coproc_moveto_HADFSR;
define pcodeop coproc_moveto_HAIFSR;
define pcodeop coproc_moveto_HSR;
define pcodeop coproc_moveto_VDFSR;
define pcodeop coproc_moveto_HDFAR;
define pcodeop coproc_moveto_HIFAR;
define pcodeop coproc_moveto_HPFAR;
define pcodeop coproc_moveto_ATS1HR;
define pcodeop coproc_moveto_ATS1HW;
define pcodeop coproc_moveto_TLBIIPAS2IS;
define pcodeop coproc_moveto_TLBIIPAS2LIS;
define pcodeop coproc_moveto_TLBIALLHIS;
define pcodeop coproc_moveto_TLBIMVAHIS;
define pcodeop coproc_moveto_TLBIALLNSNHIS;
define pcodeop coproc_moveto_TLBIMVALHIS;
define pcodeop coproc_moveto_TLBIIPAS2;
define pcodeop coproc_moveto_TLBIIPAS2L;
define pcodeop coproc_moveto_TLBIALLH;
define pcodeop coproc_moveto_TLBIMVAH;
define pcodeop coproc_moveto_TLBIALLNSNH;
define pcodeop coproc_moveto_TLBIMVALH;
define pcodeop coproc_moveto_HMAIR0;
define pcodeop coproc_moveto_HMAIR1;
define pcodeop coproc_moveto_HAMAIR0;
define pcodeop coproc_moveto_HAMAIR1;
define pcodeop coproc_moveto_HVBAR;
define pcodeop coproc_moveto_HRMR;
define pcodeop coproc_moveto_VDISR;
define pcodeop coproc_moveto_ICH_AP0R0;
define pcodeop coproc_moveto_ICH_AP0R1;
define pcodeop coproc_moveto_ICH_AP1R0;
define pcodeop coproc_moveto_ICH_AP1R1;
define pcodeop coproc_moveto_ICC_HSRE;
define pcodeop coproc_moveto_ICH_HCR;
define pcodeop coproc_moveto_ICH_VTR;
define pcodeop coproc_moveto_ICH_MISR;
define pcodeop coproc_moveto_ICH_EISR;
define pcodeop coproc_moveto_ICH_ELRSR;
define pcodeop coproc_moveto_ICH_VMCR;
define pcodeop coproc_moveto_ICH_LR0;
define pcodeop coproc_moveto_ICH_LR1;
define pcodeop coproc_moveto_ICH_LR2;
define pcodeop coproc_moveto_ICH_LR3;
define pcodeop coproc_moveto_ICH_LR4;
define pcodeop coproc_moveto_ICH_LR5;
define pcodeop coproc_moveto_ICH_LR6;
define pcodeop coproc_moveto_ICH_LR7;
define pcodeop coproc_moveto_ICH_LRC0;
define pcodeop coproc_moveto_ICH_LRC1;
define pcodeop coproc_moveto_ICH_LRC2;
define pcodeop coproc_moveto_ICH_LRC3;
define pcodeop coproc_moveto_ICH_LRC4;
define pcodeop coproc_moveto_ICH_LRC5;
define pcodeop coproc_moveto_ICH_LRC6;
define pcodeop coproc_moveto_ICH_LRC7;
define pcodeop coproc_moveto_HTPIDR;
define pcodeop coproc_moveto_CNTHCTL;
define pcodeop coproc_moveto_CNTHP_TVAL;
define pcodeop coproc_moveto_CNTHP_CTL;
define pcodeop coproc_moveto_ICC_MCTLR;
define pcodeop coproc_moveto_ICC_MSRE;
define pcodeop coproc_moveto_ICC_MGRPEN1;
define pcodeop coproc_moveto_TTBR0;
define pcodeop coproc_moveto_TTBR1;
define pcodeop coproc_moveto_TTBCR;
define pcodeop coproc_moveto_TTBR0H;
define pcodeop coproc_moveto_TTBR1H;
define pcodeop coproc_moveto_HTTBRH;
define pcodeop coproc_moveto_VTTBRH;
define pcodeop coproc_moveto_WFI;
define pcodeop coproc_moveto_ICIALL;
define pcodeop coproc_moveto_ICIMVA;
define pcodeop coproc_moveto_ICISW;
define pcodeop coproc_moveto_DCIALL;
define pcodeop coproc_moveto_DCIMVA;
define pcodeop coproc_moveto_CIALL;
define pcodeop coproc_moveto_CIMVA;
define pcodeop coproc_moveto_CISW;
define pcodeop coproc_moveto_DCCALL;
define pcodeop coproc_moveto_DCCMVA;
define pcodeop coproc_moveto_CCALL;
define pcodeop coproc_moveto_CCMVA;
define pcodeop coproc_moveto_CCSW;
define pcodeop coproc_moveto_PFIMVA;
define pcodeop coproc_moveto_DCCIALL;
define pcodeop coproc_moveto_DCCIMVA;
define pcodeop coproc_moveto_CCIALL;
define pcodeop coproc_moveto_CCIMVA;
define pcodeop coproc_moveto_CCISW;
define pcodeop coproc_moveto_MAIR0;
define pcodeop coproc_moveto_MAIR1;
define pcodeop coproc_moveto_MVBAR;

define pcodeop coproc_movefrom2_lower_DBGDRAR;
define pcodeop coproc_movefrom2_upper_DBGDRAR;
define pcodeop coproc_movefrom2_lower_DBGDSAR;
define pcodeop coproc_movefrom2_upper_DBGDSAR;
define pcodeop coproc_movefrom2_lower_AMEVCNTR00;
define pcodeop coproc_movefrom2_upper_AMEVCNTR00;
define pcodeop coproc_movefrom2_lower_AMEVCNTR01;
define pcodeop coproc_movefrom2_upper_AMEVCNTR01;
define pcodeop coproc_movefrom2_lower_AMEVCNTR02;
define pcodeop coproc_movefrom2_upper_AMEVCNTR02;
define pcodeop coproc_movefrom2_lower_AMEVCNTR03;
define pcodeop coproc_movefrom2_upper_AMEVCNTR03;
define pcodeop coproc_movefrom2_lower_AMEVCNTR04;
define pcodeop coproc_movefrom2_upper_AMEVCNTR04;
define pcodeop coproc_movefrom2_lower_AMEVCNTR05;
define pcodeop coproc_movefrom2_upper_AMEVCNTR05;
define pcodeop coproc_movefrom2_lower_AMEVCNTR06;
define pcodeop coproc_movefrom2_upper_AMEVCNTR06;
define pcodeop coproc_movefrom2_lower_AMEVCNTR07;
define pcodeop coproc_movefrom2_upper_AMEVCNTR07;
define pcodeop coproc_movefrom2_lower_TTBR0;
define pcodeop coproc_movefrom2_upper_TTBR0;
define pcodeop coproc_movefrom2_lower_TTBR1;
define pcodeop coproc_movefrom2_upper_TTBR1;
define pcodeop coproc_movefrom2_lower_HTTBR;
define pcodeop coproc_movefrom2_upper_HTTBR;
define pcodeop coproc_movefrom2_lower_VTTBR;
define pcodeop coproc_movefrom2_upper_VTTBR;
define pcodeop coproc_movefrom2_lower_AMEVCNTR10;
define pcodeop coproc_movefrom2_upper_AMEVCNTR10;
define pcodeop coproc_movefrom2_lower_AMEVCNTR11;
define pcodeop coproc_movefrom2_upper_AMEVCNTR11;
define pcodeop coproc_movefrom2_lower_AMEVCNTR12;
define pcodeop coproc_movefrom2_upper_AMEVCNTR12;
define pcodeop coproc_movefrom2_lower_AMEVCNTR13;
define pcodeop coproc_movefrom2_upper_AMEVCNTR13;
define pcodeop coproc_movefrom2_lower_AMEVCNTR14;
define pcodeop coproc_movefrom2_upper_AMEVCNTR14;
define pcodeop coproc_movefrom2_lower_AMEVCNTR15;
define pcodeop coproc_movefrom2_upper_AMEVCNTR15;
define pcodeop coproc_movefrom2_lower_AMEVCNTR16;
define pcodeop coproc_movefrom2_upper_AMEVCNTR16;
define pcodeop coproc_movefrom2_lower_AMEVCNTR17;
define pcodeop coproc_movefrom2_upper_AMEVCNTR17;
define pcodeop coproc_movefrom2_lower_PAR;
define pcodeop coproc_movefrom2_upper_PAR;
define pcodeop coproc_movefrom2_lower_PMCCNTR;
define pcodeop coproc_movefrom2_upper_PMCCNTR;
define pcodeop coproc_movefrom2_lower_ICC_SGI1R;
define pcodeop coproc_movefrom2_upper_ICC_SGI1R;
define pcodeop coproc_movefrom2_lower_ICC_ASGI1R;
define pcodeop coproc_movefrom2_upper_ICC_ASGI1R;
define pcodeop coproc_movefrom2_lower_ICC_SGI0R;
define pcodeop coproc_movefrom2_upper_ICC_SGI0R;
define pcodeop coproc_movefrom2_lower_CNTPCT;
define pcodeop coproc_movefrom2_upper_CNTPCT;
define pcodeop coproc_movefrom2_lower_CNTVCT;
define pcodeop coproc_movefrom2_upper_CNTVCT;
define pcodeop coproc_movefrom2_lower_CNTP_CVAL;
define pcodeop coproc_movefrom2_upper_CNTP_CVAL;
define pcodeop coproc_movefrom2_lower_CNTV_CVAL;
define pcodeop coproc_movefrom2_upper_CNTV_CVAL;
define pcodeop coproc_movefrom2_lower_CNTVOFF;
define pcodeop coproc_movefrom2_upper_CNTVOFF;
define pcodeop coproc_movefrom2_lower_CNTHP_CVAL;
define pcodeop coproc_movefrom2_upper_CNTHP_CVAL;
define pcodeop coproc_movefrom2_lower_CNTPCTSS;
define pcodeop coproc_movefrom2_upper_CNTPCTSS;
define pcodeop coproc_movefrom2_lower_CNTVCTSS;
define pcodeop coproc_movefrom2_upper_CNTVCTSS;
define pcodeop coproc_moveto2_DBGDRAR;
define pcodeop coproc_moveto2_DBGDSAR;
define pcodeop coproc_moveto2_AMEVCNTR00;
define pcodeop coproc_moveto2_AMEVCNTR01;
define pcodeop coproc_moveto2_AMEVCNTR02;
define pcodeop coproc_moveto2_AMEVCNTR03;
define pcodeop coproc_moveto2_AMEVCNTR04;
define pcodeop coproc_moveto2_AMEVCNTR05;
define pcodeop coproc_moveto2_AMEVCNTR06;
define pcodeop coproc_moveto2_AMEVCNTR07;
define pcodeop coproc_moveto2_TTBR0;
define pcodeop coproc_moveto2_TTBR1;
define pcodeop coproc_moveto2_HTTBR;
define pcodeop coproc_moveto2_VTTBR;
define pcodeop coproc_moveto2_AMEVCNTR10;
define pcodeop coproc_moveto2_AMEVCNTR11;
define pcodeop coproc_moveto2_AMEVCNTR12;
define pcodeop coproc_moveto2_AMEVCNTR13;
define pcodeop coproc_moveto2_AMEVCNTR14;
define pcodeop coproc_moveto2_AMEVCNTR15;
define pcodeop coproc_moveto2_AMEVCNTR16;
define pcodeop coproc_moveto2_AMEVCNTR17;
define pcodeop coproc_moveto2_PAR;
define pcodeop coproc_moveto2_PMCCNTR;
define pcodeop coproc_moveto2_ICC_SGI1R;
define pcodeop coproc_moveto2_ICC_ASGI1R;
define pcodeop coproc_moveto2_ICC_SGI0R;
define pcodeop coproc_moveto2_CNTPCT;
define pcodeop coproc_moveto2_CNTVCT;
define pcodeop coproc_moveto2_CNTP_CVAL;
define pcodeop coproc_moveto2_CNTV_CVAL;
define pcodeop coproc_moveto2_CNTVOFF;
define pcodeop coproc_moveto2_CNTHP_CVAL;
define pcodeop coproc_moveto2_CNTPCTSS;
define pcodeop coproc_moveto2_CNTVCTSS;


mcrOperands: cpn,opc1,Rd,CRn,CRm,opc2 is CRm & opc2 & cpn & CRn & opc1 & Rd { }
mcrrOperands: cpn,opcode3,Rd,Rn,CRm is cpn & opcode3 & Rd & Rn & CRm { }

#####################
######  shift2 ######
#####################

shift2: rm 	   		is I25=0 & sftimm=0 & c0406=0 & rm
{
  shift_carry = CY; export rm;
}

shift2: rm, "lsl #"^sftimm 	is I25=0 & sftimm & c0406=0 & rm
{
  local tmp1=(rm>>(32-sftimm))&1; shift_carry=tmp1(0); local tmp2=rm<<sftimm; export tmp2;
}

shift2: rm, "lsr #32"		is I25=0 & sftimm=0 & c0406=2 & rm
{
  local tmp1=(rm>>31); shift_carry=tmp1(0); tmp2:4=0; export tmp2;
}

shift2: rm, "lsr #"^sftimm	is I25=0 & sftimm & c0406=2 & rm
{
  local tmp1=(rm>>(sftimm-1))&1; shift_carry=tmp1(0); local tmp2=rm>>sftimm; export tmp2;
}

shift2: rm, "asr #32"		is I25=0 & sftimm=0 & c0406=4 & rm
{
  local tmp1=(rm>>31); shift_carry=tmp1(0); local tmp2 = rm s>> 32; export tmp2;
}

shift2: rm, "asr #"^sftimm	is I25=0 & sftimm & c0406=4 & rm
{
  local tmp1=(rm>>(sftimm-1))&1; shift_carry=tmp1(0); local tmp2=rm s>> sftimm; export tmp2;
}

shift2: rm, "rrx"		is I25=0 & c0411=6 & rm
{
  local tmp1=rm&1; shift_carry=tmp1(0); local tmp2 = (zext(CY)<<31)|(rm>>1); export tmp2;
}

shift2: rm, "ror #"^sftimm	is I25=0 & sftimm & c0406=6 & rm
{
  local tmp1=(rm>>sftimm)|(rm<<(32-sftimm)); local tmp2=(tmp1>>31)&1; shift_carry=tmp2(0); export tmp1;
}

#####################
######  shift3 ######
#####################

shift3: rm, "lsl "^rs 		is I25=0 & rs & c0407=1 & rm
{
  local sa=rs&0xff; local tmp1=(rm>>(32-sa))&1; shift_carry=((sa==0:4)&&CY) || ((sa!=0:4)&&tmp1(0)); local tmp2=rm<<sa; export tmp2;
}

shift3: rm, "lsr "^rs		is I25=0 & rs & c0407=3 & rm
{
  local sa=rs&0xff; local tmp1=(rm>>(sa-1))&1; shift_carry=((sa==0:4)&&CY) || ((sa!=0:4)&&tmp1(0)); local tmp2=rm>>sa; export tmp2;
}

shift3: rm, "asr "^rs		is I25=0 & rs & c0407=5 & rm
{
  local sa=rs&0xff; local tmp1=(rm s>>(sa-1))&1; shift_carry=((sa==0:4)&&CY) || ((sa!=0:4)&&tmp1(0)); local tmp2=rm s>> sa; export tmp2;
}

shift3: rm, "ror "^rs		is I25=0 & rs & c0407=7 & rm
{
  local sa=rs&0x1f; local tmp1=(rm>>sa)|(rm<<(32-sa)); local tmp2=tmp1>>31; shift_carry=(((rs&0xff)==0:4)&&CY) || (((rs&0xff)!=0:4)&&tmp2(0)); export tmp1;
}


#####################
######  shift4 ######
#####################
@if defined(VERSION_6)

shift4: rm 	   		is sftimm=0 & sh=0 & rm
{
  shift_carry = CY; export rm;
}

shift4: rm, "lsl #"^sftimm 	is sftimm & sh=0 & rm
{
  local tmp1=(rm>>(32-sftimm))&1; shift_carry=tmp1(0); local tmp2=rm<<sftimm; export tmp2;
}

shift4: rm, "asr #32"		is sftimm=0 & sh=1 & rm
{
  local tmp1=(rm>>31); shift_carry=tmp1(0); local tmp2 = rm s>> 32; export tmp2;
}

shift4: rm, "asr #"^sftimm	is sftimm & sh=1 & rm
{
  local tmp1=(rm>>(sftimm-1))&1; shift_carry=tmp1(0); local tmp2=rm s>> sftimm; export tmp2;
}

@endif # VERSION_6

#####################
######  ror1   ######
#####################
@if defined(VERSION_6)

ror1: rm 		is c1011=0 & rm
{
  local tmp = rm;
  export tmp;
}

ror1: rm, "ror #8"		is c1011=1 & rm
{
  local tmp =  (rm <<24)| (rm >> 8);
  export tmp;
}

ror1: rm, "ror #16"		is c1011=2 & rm
{
  local tmp = (rm << 16) | (rm >> 16);
  export tmp;
}

ror1: rm, "ror #24"		is c1011=3 & rm
{
  local tmp = (rm << 8) | (rm >> 24);
  export tmp;
}

@endif # VERSION_6

#####################
# addrmode2  is the resulting address for Addressing Mode 2
#   it takes care of bits 27-0, except for the B and L flags and the Rd register
#   the Rn register is taken care of including any possible write-back
#   it returns a varnode containing the address
#####################

# addr2shift is the register rm shifting portion of Addressing Mode 2
addr2shift: rm					is c0411=0 & rm							{ export rm; }
addr2shift: rm,"lsl #"^sftimm	is sftimm & shft=0 & c0404=0 & rm		{ local tmp = rm << sftimm; export tmp; }
addr2shift: rm,"lsr #"^sftimm	is sftimm & shft=1 & c0404=0 & rm		{ local tmp = rm >> sftimm; export tmp; }
addr2shift: rm,"lsr #32"		is sftimm=0 & shft=1 & c0404=0 & rm		{ tmp:4 = 0; export tmp; }
addr2shift: rm,"asr #"^sftimm	is sftimm & shft=2 & c0404=0 & rm		{ local tmp = rm s>> sftimm; export tmp; }
addr2shift: rm,"asr #32"		is sftimm=0 & shft=2 & c0404=0 & rm		{ local tmp = rm s>> 32; export tmp; }
addr2shift: rm,"ror #"^sftimm	is sftimm & shft=3 & c0404=0 & rm		{ local tmp = (rm>>sftimm) | (rm<<(32-sftimm)); export tmp; }
addr2shift: rm,"rrx"			is sftimm=0 & shft=3 & c0404=0 & rm		{ tmp:4 = zext(CY); tmp = (tmp<<31) | (rm>>1); export tmp; }

 # no writeback

addrmode2: [reloff]		is I25=0 & P24=1 & U23=1 & W21=0 & c1619=15 & offset_12
  [ reloff = inst_start + 8 + offset_12; ]
{
  export *[const]:4 reloff;
}

addrmode2: [reloff]		is I25=0 & P24=1 & U23=0 & W21=0 & c1619=15 & offset_12
  [ reloff = inst_start + 8 - offset_12; ]
{
  export *[const]:4 reloff;
}

addrmode2: [rn,"#"^offset_12]	is I25=0 & P24=1 & U23=1 & W21=0 & rn & offset_12	{ local tmp = rn + offset_12; export tmp; }
addrmode2: [rn,"#"^noff]		is I25=0 & P24=1 & U23=0 & W21=0 & rn & offset_12 [ noff = -offset_12; ]	{ local tmp = rn + noff; export tmp; }
addrmode2: [rn,addr2shift]	is I25=1 & P24=1 & U23=1 & W21=0 & rn & addr2shift	{ local tmp = rn + addr2shift; export tmp; }
addrmode2: [rn,-addr2shift]	is I25=1 & P24=1 & U23=0 & W21=0 & rn & addr2shift 	{ local tmp = rn - addr2shift; export tmp; }
 # pre-indexed writeback
addrmode2: [rn,"#"^offset_12]!	is I25=0 & P24=1 & U23=1 & W21=1 & rn & offset_12	{ rn = rn + offset_12; export rn; }
addrmode2: [rn,"#"^noff]!		is I25=0 & P24=1 & U23=0 & W21=1 & rn & offset_12 [ noff = -offset_12; ]	{ rn = rn + noff; export rn; }
addrmode2: [rn,addr2shift]!	is I25=1 & P24=1 & U23=1 & W21=1 & rn & addr2shift	{ rn = rn + addr2shift; export rn; }
addrmode2: [rn,-addr2shift]!	is I25=1 & P24=1 & U23=0 & W21=1 & rn & addr2shift	{ rn = rn - addr2shift; export rn; }
 # post-indexed writeback
addrmode2: [rn],"#"^offset_12	is I25=0 & P24=0 & U23=1 & W21=0 & rn & offset_12	{ local tmp = rn; rn = rn + offset_12; export tmp; }
addrmode2: [rn],"#"^noff		is I25=0 & P24=0 & U23=0 & W21=0 & rn & offset_12 [ noff = -offset_12; ]	{ local tmp = rn; rn = rn + noff; export tmp; }
addrmode2: [rn],addr2shift 	is I25=1 & P24=0 & U23=1 & W21=0 & rn & addr2shift	{ local tmp = rn; rn = rn + addr2shift; export tmp; }
addrmode2: [rn],-addr2shift is I25=1 & P24=0 & U23=0 & W21=0 & rn & addr2shift	{ local tmp = rn; rn = rn - addr2shift; export tmp; }
 # special-form post-indexed writeback for ldrbt, ldrt, strbt, etc.
addrmode2: [rn],"#"^offset_12 	is I25=0 & P24=0 & U23=1 & W21=1 & rn & offset_12	{ local tmp = rn; rn = rn + offset_12; export tmp; }
addrmode2: [rn],"#"^noff		is I25=0 & P24=0 & U23=0 & W21=1 & rn & offset_12 [ noff = -offset_12; ]	{ local tmp = rn; rn = rn + noff; export tmp; }
addrmode2: [rn],addr2shift 	is I25=1 & P24=0 & U23=1 & W21=1 & rn & addr2shift	{ local tmp = rn; rn = rn + addr2shift; export tmp; }
addrmode2: [rn],-addr2shift is I25=1 & P24=0 & U23=0 & W21=1 & rn & addr2shift	{ local tmp = rn; rn = rn - addr2shift; export tmp; }

###########################
# addrmode3 is the resulting address for Addressing Mode 3
#   it takes care of bits 27-0, except for the L, S, and H flags and the Rd register
#   the Rn register is taken care of including any possible write-back
#   it returns a varnode containing the address
###########################

addrmode3: [reloff]		is P24=1 & U23=1 & c2122=2 & c1619=15 & immedH & immedL
  [ reloff=inst_start+8+((immedH<<4) | immedL);]
{
  export *:4 reloff;
}

addrmode3: [reloff]		is P24=1 & U23=0 & c2122=2 & c1619=15 & immedH & immedL
  [ reloff=inst_start+8-((immedH<<4) | immedL);]
{
  export *:4 reloff;
}

addrmode3: [rn,"#"^off8]		is P24=1 & U23=1 & c2122=2 & rn & immedH & immedL
  [ off8=(immedH<<4)|immedL;]
{
  local tmp = rn + off8; export tmp;
}

addrmode3: [rn,"#"^noff8]		is P24=1 & U23=0 & c2122=2 & rn & immedH & immedL
  [ noff8=-((immedH<<4)|immedL);]
{
  local tmp = rn + noff8; export tmp;
}

addrmode3: [rn,rm]		is P24=1 & U23=1 & c2122=0 & rn & c0811=0 & rm
{
  local tmp = rn + rm; export tmp;
}

addrmode3: [rn,-rm]		is P24=1 & U23=0 & c2122=0 & rn & c0811=0 & rm
{
  local tmp = rn - rm; export tmp;
}

addrmode3: [rn,"#"^off8]!		is P24=1 & U23=1 & c2122=3 & rn & immedH & immedL
  [ off8=(immedH<<4)|immedL;]
{
  rn=rn + off8; export rn;
}

addrmode3: [rn,"#"^noff8]!		is P24=1 & U23=0 & c2122=3 & rn & immedH & immedL
  [ noff8=-((immedH<<4)|immedL);]
{
  rn=rn + noff8; export rn;
}

addrmode3: [rn,rm]!		is P24=1 & U23=1 & c2122=1 & rn & c0811=0 & rm
{
  rn = rn+rm; export rn;
}

addrmode3: [rn,-rm]!		is P24=1 & U23=0 & c2122=1 & rn & c0811=0 & rm
{
  rn = rn - rm; export rn;
}

addrmode3: [rn],"#"^off8		is P24=0 & U23=1 & c2222=1 & rn & immedH & immedL
  [ off8=(immedH<<4)|immedL;]
{
  local tmp=rn; rn=rn + off8; export tmp;
}

addrmode3: [rn],"#"^noff8		is P24=0 & U23=0 & c2222=1 & rn & immedH & immedL
  [ noff8=-((immedH<<4)|immedL);]
{
  local tmp=rn; rn=rn + noff8; export tmp;
}

addrmode3: [rn],rm		is P24=0 & U23=1 & c2222=0 & rn & c0811=0 & rm
{
  local tmp=rn; rn=rn+rm; export tmp;
}

addrmode3: [rn],-rm		is P24=0 & U23=0 & c2222=0 & rn & c0811=0 & rm
{
  local tmp=rn; rn=rn-rm; export tmp;
}

############################
# Addressing Mode 4.  These 4 types take care of the register_list argument in Addressing Mode 4.
############################


# ldlist_inc  is the list of registers to be loaded using IA or IB in Addressing Mode 4
linc15: r0			is c0000=1 & r0				{ r0 = * mult_addr; mult_addr = mult_addr + 4; }
linc15:				is c0000=0				{ }
linc14: linc15,r1	is c0101=1 & linc15 & r1	{ r1 = * mult_addr; mult_addr = mult_addr + 4; }
linc14: r1			is c0101=1 & c0000=0 & r1	{ r1 = * mult_addr; mult_addr = mult_addr + 4; }
linc14: linc15		is c0101=0 & linc15		{ }
linc13: linc14,r2	is c0202=1 & linc14 & r2	{ r2 = * mult_addr; mult_addr = mult_addr + 4; }
linc13: r2			is c0202=1 & c0001=0 & r2	{ r2 = * mult_addr; mult_addr = mult_addr + 4; }
linc13: linc14		is c0202=0 & linc14		{ }
linc12: linc13,r3	is c0303=1 & linc13 & r3	{ r3 = * mult_addr; mult_addr = mult_addr + 4; }
linc12: r3			is c0303=1 & c0002=0 & r3	{ r3 = * mult_addr; mult_addr = mult_addr + 4; }
linc12: linc13		is c0303=0 & linc13		{ }
linc11: linc12,r4	is c0404=1 & linc12 & r4	{ r4 = * mult_addr; mult_addr = mult_addr + 4; }
linc11: r4			is c0404=1 & c0003=0 & r4	{ r4 = * mult_addr; mult_addr = mult_addr + 4; }
linc11: linc12		is c0404=0 & linc12		{ }
linc10: linc11,r5	is c0505=1 & linc11 & r5	{ r5 = * mult_addr; mult_addr = mult_addr + 4; }
linc10: r5			is c0505=1 & c0004=0 & r5	{ r5 = * mult_addr; mult_addr = mult_addr + 4; }
linc10: linc11		is c0505=0 & linc11		{ }
linc9: linc10,r6	is c0606=1 & linc10 & r6	{ r6 = * mult_addr; mult_addr = mult_addr + 4; }
linc9: r6			is c0606=1 & c0005=0 & r6	{ r6 = * mult_addr; mult_addr = mult_addr + 4; }
linc9: linc10		is c0606=0 & linc10		{ }
linc8: linc9,r7		is c0707=1 & linc9 & r7		{ r7 = * mult_addr; mult_addr = mult_addr + 4; }
linc8: r7			is c0707=1 & c0006=0 & r7	{ r7 = * mult_addr; mult_addr = mult_addr + 4; }
linc8: linc9		is c0707=0 & linc9		{ }
linc7: linc8,r8		is c0808=1 & linc8 & r8		{ r8 = * mult_addr; mult_addr = mult_addr + 4; }
linc7: r8			is c0808=1 & c0007=0 & r8	{ r8 = * mult_addr; mult_addr = mult_addr + 4; }
linc7: linc8		is c0808=0 & linc8		{ }
linc6: linc7,r9		is c0909=1 & linc7 & r9		{ r9 = * mult_addr; mult_addr = mult_addr + 4; }
linc6: r9			is c0909=1 & c0008=0 & r9	{ r9 = * mult_addr; mult_addr = mult_addr + 4; }
linc6: linc7		is c0909=0 & linc7		{ }
linc5: linc6,r10	is c1010=1 & linc6 & r10	{ r10 = * mult_addr; mult_addr = mult_addr + 4; }
linc5: r10			is c1010=1 & c0009=0 & r10	{ r10 = * mult_addr; mult_addr = mult_addr + 4; }
linc5: linc6		is c1010=0 & linc6		{ }
linc4: linc5,r11	is c1111=1 & linc5 & r11	{ r11 = * mult_addr; mult_addr = mult_addr + 4; }
linc4: r11			is c1111=1 & c0010=0 & r11	{ r11 = * mult_addr; mult_addr = mult_addr + 4; }
linc4: linc5		is c1111=0 & linc5		{ }
linc3: linc4,r12	is c1212=1 & linc4 & r12	{ r12 = * mult_addr; mult_addr = mult_addr + 4; }
linc3: r12			is c1212=1 & c0011=0 & r12	{ r12 = * mult_addr; mult_addr = mult_addr + 4; }
linc3: linc4		is c1212=0 & linc4		{ }
linc2: linc3,sp		is c1313=1 & linc3 & sp		{ sp = * mult_addr; mult_addr = mult_addr + 4; }
linc2: sp			is c1313=1 & c0012=0 & sp	{ sp = * mult_addr; mult_addr = mult_addr + 4; }
linc2: linc3		is c1313=0 & linc3		{ }
linc1: linc2,lr		is c1414=1 & linc2 & lr		{ lr = * mult_addr; mult_addr = mult_addr + 4; }
linc1: lr			is c1414=1 & c0013=0 & lr	{ lr = * mult_addr; mult_addr = mult_addr + 4; }
linc1: linc2		is c1414=0 & linc2		{ }
linc0: linc1,pc		is c1515=1 & linc1 & pc		{ pc = * mult_addr; mult_addr = mult_addr + 4; }
linc0: pc			is c1515=1 & c0014=0 & pc	{ pc = * mult_addr; mult_addr = mult_addr + 4; }
linc0: linc1		is c1515=0 & linc1		{ }
ldlist_inc: {linc0}	is linc0				{ }

# stlist_inc  is the list of registers to be stored using IA or IB in Addressing Mode 4
sinc15: r0			is c0000=1 & r0				{ * mult_addr = r0; mult_addr = mult_addr + 4; }
sinc15:				is c0000=0				{ }
sinc14: sinc15,r1	is c0101=1 & sinc15 & r1	{ * mult_addr = r1; mult_addr = mult_addr + 4; }
sinc14: r1			is c0101=1 & c0000=0 & r1	{ * mult_addr = r1; mult_addr = mult_addr + 4; }
sinc14: sinc15		is c0101=0 & sinc15		{ }
sinc13: sinc14,r2	is c0202=1 & sinc14 & r2	{ * mult_addr = r2; mult_addr = mult_addr + 4; }
sinc13: r2			is c0202=1 & c0001=0 & r2	{ * mult_addr = r2; mult_addr = mult_addr + 4; }
sinc13: sinc14		is c0202=0 & sinc14		{ }
sinc12: sinc13,r3	is c0303=1 & sinc13 & r3	{ * mult_addr = r3; mult_addr = mult_addr + 4; }
sinc12: r3			is c0303=1 & c0002=0 & r3	{ * mult_addr = r3; mult_addr = mult_addr + 4; }
sinc12: sinc13		is c0303=0 & sinc13		{ }
sinc11: sinc12,r4	is c0404=1 & sinc12 & r4	{ * mult_addr = r4; mult_addr = mult_addr + 4; }
sinc11: r4			is c0404=1 & c0003=0 & r4	{ * mult_addr = r4; mult_addr = mult_addr + 4; }
sinc11: sinc12		is c0404=0 & sinc12		{ }
sinc10: sinc11,r5	is c0505=1 & sinc11 & r5	{ * mult_addr = r5; mult_addr = mult_addr + 4; }
sinc10: r5			is c0505=1 & c0004=0 & r5	{ * mult_addr = r5; mult_addr = mult_addr + 4; }
sinc10: sinc11		is c0505=0 & sinc11		{ }
sinc9: sinc10,r6	is c0606=1 & sinc10 & r6	{ * mult_addr = r6; mult_addr = mult_addr + 4; }
sinc9: r6			is c0606=1 & c0005=0 & r6	{ * mult_addr = r6; mult_addr = mult_addr + 4; }
sinc9: sinc10		is c0606=0 & sinc10		{ }
sinc8: sinc9,r7		is c0707=1 & sinc9 & r7		{ * mult_addr = r7; mult_addr = mult_addr + 4; }
sinc8: r7			is c0707=1 & c0006=0 & r7	{ * mult_addr = r7; mult_addr = mult_addr + 4; }
sinc8: sinc9		is c0707=0 & sinc9		{ }
sinc7: sinc8,r8		is c0808=1 & sinc8 & r8		{ * mult_addr = r8; mult_addr = mult_addr + 4; }
sinc7: r8			is c0808=1 & c0007=0 & r8	{ * mult_addr = r8; mult_addr = mult_addr + 4; }
sinc7: sinc8		is c0808=0 & sinc8		{ }
sinc6: sinc7,r9		is c0909=1 & sinc7 & r9		{ * mult_addr = r9; mult_addr = mult_addr + 4; }
sinc6: r9			is c0909=1 & c0008=0 & r9	{ * mult_addr = r9; mult_addr = mult_addr + 4; }
sinc6: sinc7		is c0909=0 & sinc7		{ }
sinc5: sinc6,r10	is c1010=1 & sinc6 & r10	{ * mult_addr = r10; mult_addr = mult_addr + 4; }
sinc5: r10			is c1010=1 & c0009=0 & r10	{ * mult_addr = r10; mult_addr = mult_addr + 4; }
sinc5: sinc6		is c1010=0 & sinc6		{ }
sinc4: sinc5,r11	is c1111=1 & sinc5 & r11	{ * mult_addr = r11; mult_addr = mult_addr + 4; }
sinc4: r11			is c1111=1 & c0010=0 & r11	{ * mult_addr = r11; mult_addr = mult_addr + 4; }
sinc4: sinc5		is c1111=0 & sinc5		{ }
sinc3: sinc4,r12	is c1212=1 & sinc4 & r12	{ * mult_addr = r12; mult_addr = mult_addr + 4; }
sinc3: r12			is c1212=1 & c0011=0 & r12	{ * mult_addr = r12; mult_addr = mult_addr + 4; }
sinc3: sinc4		is c1212=0 & sinc4		{ }
sinc2: sinc3,sp		is c1313=1 & sinc3 & sp		{ * mult_addr = sp; mult_addr = mult_addr + 4; }
sinc2: sp			is c1313=1 & c0012=0 & sp	{ * mult_addr = sp; mult_addr = mult_addr + 4; }
sinc2: sinc3		is c1313=0 & sinc3		{ }
sinc1: sinc2,lr		is c1414=1 & sinc2 & lr		{ * mult_addr = lr; mult_addr = mult_addr + 4; }
sinc1: lr			is c1414=1 & c0013=0 & lr	{ * mult_addr = lr; mult_addr = mult_addr + 4; }
sinc1: sinc2		is c1414=0 & sinc2		{ }
sinc0: sinc1,pc		is c1515=1 & sinc1 & pc		{ *:4 mult_addr = (inst_start + 8); mult_addr = mult_addr + 4; }
sinc0: pc			is c1515=1 & c0014=0 & pc	{ *:4 mult_addr = (inst_start + 8); mult_addr = mult_addr + 4; }
sinc0: sinc1		is c1515=0 & sinc1		{ }
stlist_inc: {sinc0}	is sinc0	{ }


# ldlist_dec  is the list of registers to be loaded using DA or DB in Addressing Mode 4
ldec15: pc			is c1515=1 & pc			{ pc = * mult_addr; mult_addr = mult_addr - 4; }
ldec15:				is c1515=0				{ }
ldec14: lr,ldec15	is c1414=1 & ldec15 & lr	{ lr = * mult_addr; mult_addr = mult_addr - 4; }
ldec14: lr			is c1414=1 & c1515=0 & lr	{ lr = * mult_addr; mult_addr = mult_addr - 4; }
ldec14: ldec15		is c1414=0 & ldec15		{ }
ldec13: sp,ldec14	is c1313=1 & ldec14 & sp	{ sp = * mult_addr; mult_addr = mult_addr - 4; }
ldec13: sp			is c1313=1 & c1415=0 & sp	{ sp = * mult_addr; mult_addr = mult_addr - 4; }
ldec13: ldec14		is c1313=0 & ldec14		{ }
ldec12: r12,ldec13	is c1212=1 & ldec13 & r12	{ r12 = * mult_addr; mult_addr = mult_addr - 4; }
ldec12: r12			is c1212=1 & c1315=0 & r12	{ r12 = * mult_addr; mult_addr = mult_addr - 4; }
ldec12: ldec13		is c1212=0 & ldec13		{ }
ldec11: r11,ldec12	is c1111=1 & ldec12 & r11	{ r11 = * mult_addr; mult_addr = mult_addr - 4; }
ldec11: r11			is c1111=1 & c1215=0 & r11	{ r11 = * mult_addr; mult_addr = mult_addr - 4; }
ldec11: ldec12		is c1111=0 & ldec12		{ }
ldec10: r10,ldec11	is c1010=1 & ldec11 & r10	{ r10 = * mult_addr; mult_addr = mult_addr - 4; }
ldec10: r10			is c1010=1 & c1115=0 & r10	{ r10 = * mult_addr; mult_addr = mult_addr - 4; }
ldec10: ldec11		is c1010=0 & ldec11		{ }
ldec9: r9,ldec10	is c0909=1 & ldec10 & r9	{ r9 = * mult_addr; mult_addr = mult_addr - 4; }
ldec9: r9			is c0909=1 & c1015=0 & r9	{ r9 = * mult_addr; mult_addr = mult_addr - 4; }
ldec9: ldec10		is c0909=0 & ldec10		{ }
ldec8: r8,ldec9		is c0808=1 & ldec9 & r8		{ r8 = * mult_addr; mult_addr = mult_addr - 4; }
ldec8: r8			is c0808=1 & c0915=0 & r8	{ r8 = * mult_addr; mult_addr = mult_addr - 4; }
ldec8: ldec9		is c0808=0 & ldec9		{ }
ldec7: r7,ldec8		is c0707=1 & ldec8 & r7		{ r7 = * mult_addr; mult_addr = mult_addr - 4; }
ldec7: r7			is c0707=1 & c0815=0 & r7	{ r7 = * mult_addr; mult_addr = mult_addr - 4; }
ldec7: ldec8		is c0707=0 & ldec8		{ }
ldec6: r6,ldec7		is c0606=1 & ldec7 & r6		{ r6 = * mult_addr; mult_addr = mult_addr - 4; }
ldec6: r6			is c0606=1 & c0715=0 & r6	{ r6 = * mult_addr; mult_addr = mult_addr - 4; }
ldec6: ldec7		is c0606=0 & ldec7		{ }
ldec5: r5,ldec6		is c0505=1 & ldec6 & r5		{ r5 = * mult_addr; mult_addr = mult_addr - 4; }
ldec5: r5			is c0505=1 & c0615=0 & r5	{ r5 = * mult_addr; mult_addr = mult_addr - 4; }
ldec5: ldec6		is c0505=0 & ldec6		{ }
ldec4: r4,ldec5		is c0404=1 & ldec5 & r4		{ r4 = * mult_addr; mult_addr = mult_addr - 4; }
ldec4: r4			is c0404=1 & c0515=0 & r4	{ r4 = * mult_addr; mult_addr = mult_addr - 4; }
ldec4: ldec5		is c0404=0 & ldec5		{ }
ldec3: r3,ldec4		is c0303=1 & ldec4 & r3		{ r3 = * mult_addr; mult_addr = mult_addr - 4; }
ldec3: r3			is c0303=1 & c0415=0 & r3	{ r3 = * mult_addr; mult_addr = mult_addr - 4; }
ldec3: ldec4		is c0303=0 & ldec4		{ }
ldec2: r2,ldec3		is c0202=1 & ldec3 & r2		{ r2 = * mult_addr; mult_addr = mult_addr - 4; }
ldec2: r2			is c0202=1 & c0315=0 & r2	{ r2 = * mult_addr; mult_addr = mult_addr - 4; }
ldec2: ldec3		is c0202=0 & ldec3		{ }
ldec1: r1,ldec2		is c0101=1 & ldec2 & r1		{ r1 = * mult_addr; mult_addr = mult_addr - 4; }
ldec1: r1			is c0101=1 & c0215=0 & r1	{ r1 = * mult_addr; mult_addr = mult_addr - 4; }
ldec1: ldec2		is c0101=0 & ldec2		{ }
ldec0: r0,ldec1		is c0000=1 & ldec1 & r0		{ r0 = * mult_addr; mult_addr = mult_addr - 4; }
ldec0: r0			is c0000=1 & c0115=0 & r0	{ r0 = * mult_addr; mult_addr = mult_addr - 4; }
ldec0: ldec1		is c0000=0 & ldec1		{ }
ldlist_dec: {ldec0}	is ldec0	{ }

# stlist_dec  is the list of registers to be stored using DA or DB in Addressing Mode 4
sdec15: pc			is c1515=1 & pc				{ *:4 mult_addr = (inst_start + 8); mult_addr = mult_addr - 4; }
sdec15:				is c1515=0				{ }
sdec14: lr,sdec15	is c1414=1 & sdec15 & lr	{ * mult_addr=lr; mult_addr = mult_addr - 4; }
sdec14: lr			is c1414=1 & c1515=0 & lr	{ * mult_addr=lr; mult_addr = mult_addr - 4; }
sdec14: sdec15		is c1414=0 & sdec15		{ }
sdec13: sp,sdec14	is c1313=1 & sdec14 & sp	{ * mult_addr=sp; mult_addr = mult_addr - 4; }
sdec13: sp			is c1313=1 & c1415=0 & sp	{ * mult_addr=sp; mult_addr = mult_addr - 4; }
sdec13: sdec14		is c1313=0 & sdec14		{ }
sdec12: r12,sdec13  is c1212=1 & sdec13 & r12	{ * mult_addr=r12; mult_addr = mult_addr - 4; }
sdec12: r12			is c1212=1 & c1315=0 & r12	{ * mult_addr=r12; mult_addr = mult_addr - 4; }
sdec12: sdec13		is c1212=0 & sdec13		{ }
sdec11: r11,sdec12	is c1111=1 & sdec12 & r11	{ * mult_addr=r11; mult_addr = mult_addr - 4; }
sdec11: r11			is c1111=1 & c1215=0 & r11	{ * mult_addr=r11; mult_addr = mult_addr - 4; }
sdec11: sdec12		is c1111=0 & sdec12		{ }
sdec10: r10,sdec11	is c1010=1 & sdec11 & r10	{ * mult_addr=r10; mult_addr = mult_addr - 4; }
sdec10: r10			is c1010=1 & c1115=0 & r10	{ * mult_addr=r10; mult_addr = mult_addr - 4; }
sdec10: sdec11		is c1010=0 & sdec11		{ }
sdec9: r9,sdec10	is c0909=1 & sdec10 & r9	{ * mult_addr=r9; mult_addr = mult_addr - 4; }
sdec9: r9			is c0909=1 & c1015=0 & r9	{ * mult_addr=r9; mult_addr = mult_addr - 4; }
sdec9: sdec10		is c0909=0 & sdec10		{ }
sdec8: r8,sdec9		is c0808=1 & sdec9 & r8		{ * mult_addr=r8; mult_addr = mult_addr - 4; }
sdec8: r8			is c0808=1 & c0915=0 & r8	{ * mult_addr=r8; mult_addr = mult_addr - 4; }
sdec8: sdec9		is c0808=0 & sdec9		{ }
sdec7: r7,sdec8		is c0707=1 & sdec8 & r7		{ * mult_addr=r7; mult_addr = mult_addr - 4; }
sdec7: r7			is c0707=1 & c0815=0 & r7	{ * mult_addr=r7; mult_addr = mult_addr - 4; }
sdec7: sdec8		is c0707=0 & sdec8		{ }
sdec6: r6,sdec7		is c0606=1 & sdec7 & r6		{ * mult_addr=r6; mult_addr = mult_addr - 4; }
sdec6: r6			is c0606=1 & c0715=0 & r6	{ * mult_addr=r6; mult_addr = mult_addr - 4; }
sdec6: sdec7		is c0606=0 & sdec7		{ }
sdec5: r5,sdec6		is c0505=1 & sdec6 & r5		{ * mult_addr=r5; mult_addr = mult_addr - 4; }
sdec5: r5			is c0505=1 & c0615=0 & r5	{ * mult_addr=r5; mult_addr = mult_addr - 4; }
sdec5: sdec6		is c0505=0 & sdec6		{ }
sdec4: r4,sdec5		is c0404=1 & sdec5 & r4		{ * mult_addr=r4; mult_addr = mult_addr - 4; }
sdec4: r4			is c0404=1 & c0515=0 & r4	{ * mult_addr=r4; mult_addr = mult_addr - 4; }
sdec4: sdec5		is c0404=0 & sdec5		{ }
sdec3: r3,sdec4		is c0303=1 & sdec4 & r3		{ * mult_addr=r3; mult_addr = mult_addr - 4; }
sdec3: r3			is c0303=1 & c0415=0 & r3	{ * mult_addr=r3; mult_addr = mult_addr - 4; }
sdec3: sdec4		is c0303=0 & sdec4		{ }
sdec2: r2,sdec3		is c0202=1 & sdec3 & r2		{ * mult_addr=r2; mult_addr = mult_addr - 4; }
sdec2: r2			is c0202=1 & c0315=0 & r2	{ * mult_addr=r2; mult_addr = mult_addr - 4; }
sdec2: sdec3		is c0202=0 & sdec3		{ }
sdec1: r1,sdec2		is c0101=1 & sdec2 & r1		{ * mult_addr=r1; mult_addr = mult_addr - 4; }
sdec1: r1			is c0101=1 & c0215=0 & r1	{ * mult_addr=r1; mult_addr = mult_addr - 4; }
sdec1: sdec2		is c0101=0 & sdec2		{ }
sdec0: r0,sdec1		is c0000=1 & sdec1 & r0		{ * mult_addr=r0; mult_addr = mult_addr - 4; }
sdec0: r0			is c0000=1 & c0115=0 & r0	{ * mult_addr=r0; mult_addr = mult_addr - 4; }
sdec0: sdec1		is c0000=0 & sdec1		{ }

stlist_dec: {sdec0}	is sdec0	{ }

# reglist deals with Addressing Mode 4
# it takes care of bits 0-27
# we assume that alignment checking is turned on
reglist: rn,ldlist_inc		is P24=0 & U23=1 & S22=0 & W21=0 & L20=1 & rn & ldlist_inc
{
  mult_addr=rn; build ldlist_inc;
}

reglist: rn,ldlist_inc"^"	is P24=0 & U23=1 & S22=1 & W21=0 & L20=1 & rn & ldlist_inc
{
  mult_addr=rn; build ldlist_inc;
}

reglist: rn!,ldlist_inc		is P24=0 & U23=1 & S22=0 & W21=1 & L20=1 & rn & ldlist_inc
{
  mult_addr=rn; build ldlist_inc; rn=mult_addr;
}

reglist: rn!,ldlist_inc"^"	is P24=0 & U23=1 & S22=1 & W21=1 & L20=1 & rn & ldlist_inc
{
  mult_addr=rn; build ldlist_inc; rn=mult_addr;
}

reglist: rn,ldlist_inc		is P24=1 & U23=1 & S22=0 & W21=0 & L20=1 & rn & ldlist_inc
{
  mult_addr=(rn+4); build ldlist_inc;
}

reglist: rn,ldlist_inc"^"	is P24=1 & U23=1 & S22=1 & W21=0 & L20=1 & rn & ldlist_inc
{
  mult_addr=(rn+4); build ldlist_inc;
}

reglist: rn!,ldlist_inc		is P24=1 & U23=1 & S22=0 & W21=1 & L20=1 & rn & ldlist_inc
{
  mult_addr=(rn+4); build ldlist_inc; rn=mult_addr-4;
}

reglist: rn!,ldlist_inc"^"	is P24=1 & U23=1 & S22=1 & W21=1 & L20=1 & rn & ldlist_inc
{
  mult_addr=(rn+4); build ldlist_inc; rn=mult_addr-4;
}

reglist: rn,ldlist_dec		is P24=0 & U23=0 & S22=0 & W21=0 & L20=1 & rn & ldlist_dec
{
  mult_addr=rn; build ldlist_dec;
}

reglist: rn,ldlist_dec"^"	is P24=0 & U23=0 & S22=1 & W21=0 & L20=1 & rn & ldlist_dec
{
  mult_addr=rn; build ldlist_dec;
}

reglist: rn!,ldlist_dec		is P24=0 & U23=0 & S22=0 & W21=1 & L20=1 & rn & ldlist_dec
{
  mult_addr=rn; build ldlist_dec; rn=mult_addr;
}

reglist: rn!,ldlist_dec"^"	is P24=0 & U23=0 & S22=1 & W21=1 & L20=1 & rn & ldlist_dec
{
  mult_addr=rn; build ldlist_dec; rn=mult_addr;
}

reglist: rn,ldlist_dec		is P24=1 & U23=0 & S22=0 & W21=0 & L20=1 & rn & ldlist_dec
{
  mult_addr=(rn-4); build ldlist_dec;
}

reglist: rn,ldlist_dec"^"	is P24=1 & U23=0 & S22=1 & W21=0 & L20=1 & rn & ldlist_dec
{
  mult_addr=(rn-4); build ldlist_dec;
}

reglist: rn!,ldlist_dec		is P24=1 & U23=0 & S22=0 & W21=1 & L20=1 & rn & ldlist_dec
{
  mult_addr=(rn-4); build ldlist_dec; rn=mult_addr+4;
}

reglist: rn!,ldlist_dec"^"	is P24=1 & U23=0 & S22=1 & W21=1 & L20=1 & rn & ldlist_dec
{
  mult_addr=(rn-4); build ldlist_dec; rn=mult_addr+4;
}

reglist: rn,stlist_inc		is P24=0 & U23=1 & S22=0 & W21=0 & L20=0 & rn & stlist_inc
{
  mult_addr=rn; build stlist_inc;
}

reglist: rn,stlist_inc"^"	is P24=0 & U23=1 & S22=1 & W21=0 & L20=0 & rn & stlist_inc
{
  mult_addr=rn; build stlist_inc;
}

## This is here to allow old versions of this instruction to decode.
## The W-Bit21 is specified as (0) in the manual meaning should be 0 but is unpredictable if 1
##  Some older processors did not specify that Writeback was not available if the P24=0 and S22=0,
##  which is a system interrupt instruction.
## I AM ASSUMING, that the W-bit is honored on these processors and does update the register!!!!
##  This is probably an arbitrary decision, but keeps with what old processor did.
reglist: rn,stlist_inc"^"	is P24=0 & U23=1 & S22=1 & W21=1 & L20=0 & rn & stlist_inc
{
  mult_addr=rn; build stlist_inc; rn=mult_addr;
}


reglist: rn!,stlist_inc		is P24=0 & U23=1 & S22=0 & W21=1 & L20=0 & rn & stlist_inc
{
  mult_addr=rn; build stlist_inc; rn=mult_addr;
}

reglist: rn,stlist_inc		is P24=1 & U23=1 & S22=0 & W21=0 & L20=0 & rn & stlist_inc
{
  mult_addr=(rn+4); build stlist_inc;
}

reglist: rn,stlist_inc"^"	is P24=1 & U23=1 & S22=1 & W21=0 & L20=0 & rn & stlist_inc
{
  mult_addr=(rn+4); build stlist_inc;
}

reglist: rn!,stlist_inc		is P24=1 & U23=1 & S22=0 & W21=1 & L20=0 & rn & stlist_inc
{
  mult_addr=(rn+4); build stlist_inc; rn=mult_addr-4;
}

reglist: rn,stlist_dec		is P24=0 & U23=0 & S22=0 & W21=0 & L20=0 & rn & stlist_dec
{
  mult_addr=rn; build stlist_dec;
}

reglist: rn,stlist_dec"^"	is P24=0 & U23=0 & S22=1 & W21=0 & L20=0 & rn & stlist_dec
{
  mult_addr=rn; build stlist_dec;
}

reglist: rn!,stlist_dec		is P24=0 & U23=0 & S22=0 & W21=1 & L20=0 & rn & stlist_dec
{
  mult_addr=rn; build stlist_dec; rn=mult_addr;
}

reglist: rn,stlist_dec		is P24=1 & U23=0 & S22=0 & W21=0 & L20=0 & rn & stlist_dec
{
  mult_addr=(rn-4); build stlist_dec;
}

reglist: rn,stlist_dec"^"	is P24=1 & U23=0 & S22=1 & W21=0 & L20=0 & rn & stlist_dec
{
  mult_addr=(rn-4); build stlist_dec;
}

reglist: rn!,stlist_dec		is P24=1 & U23=0 & S22=0 & W21=1 & L20=0 & rn & stlist_dec
{
  mult_addr=(rn-4); build stlist_dec; rn=mult_addr+4;
}

# mdir is for attaching the load/store multiple addressing mode mnemonic to the mnemonic
mdir: "ia"	is P24=0 & U23=1	{ }
mdir: "ib"	is P24=1 & U23=1	{ }
mdir: "da"	is P24=0 & U23=0	{ }
mdir: "db"	is P24=1 & U23=0	{ }

# addrmode5  is the <addressing_mode> parameter in Addressing Mode5
#   it takes care of bits 27-0 except for the N and L flags and CRd and cp#
#   it takes care of possible writebacks to Rn
addrmode5: [rn,"#"^off8]	is P24=1 & U23=1 & W21=0 & rn & immed		[ off8=immed*4; ] { local tmp = rn + off8; export tmp; }
addrmode5: [rn,"#"^noff8]	is P24=1 & U23=0 & W21=0 & rn & immed		[ noff8=-(immed*4); ] { local tmp = rn + noff8; export tmp; }
addrmode5: [rn,"#"^off8]!	is P24=1 & U23=1 & W21=1 & rn & immed		[ off8=immed*4; ] { rn = rn + off8; export rn; }
addrmode5: [rn,"#"^noff8]!	is P24=1 & U23=0 & W21=1 & rn & immed		[ noff8=-(immed*4); ] { rn = rn + noff8; export rn; }
addrmode5: [rn],"#"^off8	is P24=0 & U23=1 & W21=1 & rn & immed		[ off8=immed*4; ] { local tmp = rn; rn = rn+off8; export tmp; }
addrmode5: [rn],"#"^noff8	is P24=0 & U23=0 & W21=1 & rn & immed		[ noff8=-(immed*4); ] { local tmp = rn; rn = rn + noff8; export tmp; }
addrmode5: [rn],{immed}	is P24=0 & U23=1 & W21=0 & rn & immed				  { export rn; }

# cpsrmask is the resulting cpsr mask for the msr instruction

cpsrmask:				is mask=0	{ export 0:4; }
cpsrmask: "cpsr_c"		is mask=1	{ export 0xff:4; }
cpsrmask: "cpsr_x"		is mask=2	{ export 0xff00:4; }
cpsrmask: "cpsr_cx"		is mask=3	{ export 0xffff:4; }
cpsrmask: "cpsr_s"		is mask=4	{ export 0xff0000:4; }
cpsrmask: "cpsr_cs"		is mask=5	{ export 0xff00ff:4; }
cpsrmask: "cpsr_xs"		is mask=6	{ export 0xffff00:4; }
cpsrmask: "cpsr_cxs"	is mask=7	{ export 0xffffff:4; }
cpsrmask: "cpsr_f"		is mask=8	{ export 0xff000000:4; }
cpsrmask: "cpsr_cf"		is mask=9	{ export 0xff0000ff:4; }
cpsrmask: "cpsr_xf"		is mask=10	{ export 0xff00ff00:4; }
cpsrmask: "cpsr_cxf"	is mask=11	{ export 0xff00ffff:4; }
cpsrmask: "cpsr_sf"		is mask=12	{ export 0xffff0000:4; }
cpsrmask: "cpsr_csf"	is mask=13	{ export 0xffff00ff:4; }
cpsrmask: "cpsr_xsf"	is mask=14	{ export 0xffffff00:4; }
cpsrmask: "cpsr_cxsf"	is mask=15	{ export 0xffffffff:4; }

# spsrmask is the mask for spsr in the msr instruction

spsrmask:			is mask=0	{ export 0:4; }
spsrmask: "spsr_c"	is mask=1	{ export 0xff:4; }
spsrmask: "spsr_x"	is mask=2	{ export 0xff00:4; }
spsrmask: "spsr_cx"	is mask=3	{ export 0xffff:4; }
spsrmask: "spsr_s"	is mask=4	{ export 0xff0000:4; }
spsrmask: "spsr_cs"	is mask=5	{ export 0xff00ff:4; }
spsrmask: "spsr_xs"	is mask=6	{ export 0xffff00:4; }
spsrmask: "spsr_cxs"	is mask=7	{ export 0xffffff:4; }
spsrmask: "spsr_f"	is mask=8	{ export 0xff000000:4; }
spsrmask: "spsr_cf"	is mask=9	{ export 0xff0000ff:4; }
spsrmask: "spsr_xf"	is mask=10	{ export 0xff00ff00:4; }
spsrmask: "spsr_cxf"	is mask=11	{ export 0xff00ffff:4; }
spsrmask: "spsr_sf"	is mask=12	{ export 0xffff0000:4; }
spsrmask: "spsr_csf"	is mask=13	{ export 0xffff00ff:4; }
spsrmask: "spsr_xsf"	is mask=14	{ export 0xffffff00:4; }
spsrmask: "spsr_cxsf"	is mask=15	{ export 0xffffffff:4; }

#####################
######  immediate bit-number data for unsigned/signed saturated instructions 
#####################
@if defined(VERSION_6)

sSatImm5: "#"^satimm   is satimm5 [ satimm = satimm5 + 1; ]  { export *[const]:2 satimm; }
sSatImm4: "#"^satimm   is satimm4 [ satimm = satimm4 + 1; ]  { export *[const]:2 satimm; }
uSatImm5: "#"^satimm5  is satimm5   { export *[const]:2 satimm5; }
uSatImm4: "#"^satimm4  is satimm4   { export *[const]:2 satimm4; }

@endif # VERSION_6

@if defined(VERSION_6K) || defined(VERSION_6T2)
optionImm: "#"^immed4	is immed4	{ export *[const]:4 immed4; }
@endif

@if defined(VERSION_6T2) || defined(VERSION_7)

lsbImm: "#"^lsb	is lsb	{ export *[const]:4 lsb; }
msbImm: "#"^msb	is msb	{ export *[const]:4 msb; }
widthMinus1: "#"^width	is msb [ width = msb + 1; ] { export *[const]:4 msb; }
bitWidth: "#"^w	is lsb & msb	[ w = msb - lsb + 1; ]  { export *[const]:4 w; }

@endif # VERSION_6T2 || VERSION_7

#
# Modes for SRS instructions
#
@if defined(VERSION_6)
SRSMode: "usr" is srsMode=8 & c0004  { export *[const]:1 c0004; }
SRSMode: "fiq" is srsMode=9 & c0004  { export *[const]:1 c0004; }
SRSMode: "irq" is srsMode=10 & c0004 { export *[const]:1 c0004; }
SRSMode: "svc" is srsMode=11 & c0004 { export *[const]:1 c0004; }
SRSMode: "mon" is srsMode=14 & c0004 { export *[const]:1 c0004; }
SRSMode: "abt" is srsMode=15 & c0004 { export *[const]:1 c0004; }
SRSMode: "und" is srsMode=19 & c0004 { export *[const]:1 c0004; }
SRSMode: "sys" is srsMode=23 & c0004 { export *[const]:1 c0004; }
SRSMode: "#"^srsMode is srsMode      { export *[const]:1 srsMode; }
@endif # VERSION_6

# Perform ARMcond check phase and set ARMcond context variable
:^instruction is $(AMODE) & ARMcondCk=0 & (bit31=0|bit30=0|bit29=0|bit28=0) & instruction [ ARMcondCk=1; ARMcond=1; ] {}
:^instruction is ARMcondCk=0 & instruction [ ARMcondCk=1; ARMcond=0; ] {}

# Ensure that the condition check phase has been completed
with : ARMcondCk=1 {

#################################################
#
# Include the SIMD/VFP instructions before the
# other ARM instructions to avoid incorrect
# constructor matching for those that use the
# COND subconstructor.  This also ensures
# that the various VFP instructions supersede the 
# CDP/MCR/MRC general coprocessor instructions
#
#################################################
@if defined(INCLUDE_NEON)
@include "ARMneon.sinc"
@endif

#################################################
#
# Do the same now for ARMv8, which also has neon
#
#################################################
@if defined(VERSION_8)
@include "ARMv8.sinc"
@endif # VERSION_8

################################################
#
#  These instructions must come first because the cond pattern match
#  is more specific than the subconstructor COND.  If a base intruction
#  matches and then COND fails (cond=14 or cond=15) then the disassembly
#  will fail
#
################################################

@if defined(VERSION_5)

# Exception Generation and UDF

# immed12_4 used in Exception Generation and Media instructions class

immed12_4: "#"^tmp is $(AMODE) & immed12 & immed4 [tmp = (immed12 << 4) | immed4; ] { export *[const]:4 tmp; }

:hlt immed12_4			is $(AMODE) &  cond=0xe & c2027=0x10 & c0407=0x7 & immed12_4
{
	software_hlt(immed12_4);
}

:bkpt immed12_4			is $(AMODE) &  cond=0xe & c2027=0x12 & c0407=0x7 & immed12_4
{
	software_bkpt(immed12_4);
}

:hvc immed12_4			is $(AMODE) &  cond=0xe & c2027=0x14 & c0407=0x7 & immed12_4
{
	software_hvc(immed12_4);
}

@if defined(VERSION_6T2) || defined(VERSION_7)

define pcodeop SG;

:sg is TMode=1 & thv_c0031=0xe97fe97f
{
	SG();
}
@endif

# Requires Security Extensions
:smc^COND immed4		is $(AMODE) &  COND  & c2027=0x16 & c0407=0x7 & immed4
{
	build COND;
	software_smc(immed4:4);
}

@if defined(VERSION_6T2) || defined(VERSION_7)
define pcodeop TT;

:tt^ItCond thv_Rt2, thv_Rn is TMode=1 & ItCond & thv_c2031=0b111010000100 & thv_c1215=0b1111 & thv_bit07=0 & thv_bit06=0 & thv_Rt2 & thv_Rn
{
	thv_Rt2 = TT(thv_Rn);
}

define pcodeop TTA;

:tta^ItCond thv_Rt2, thv_Rn is TMode=1 & ItCond & thv_c2031=0b111010000100 & thv_c1215=0b1111 & thv_bit07=1 & thv_bit06=0 & thv_Rt2 & thv_Rn
{
	thv_Rt2 = TTA(thv_Rn);
}

define pcodeop TTAT;

:ttat^ItCond thv_Rt2, thv_Rn is TMode=1 & ItCond & thv_c2031=0b111010000100 & thv_c1215=0b1111 & thv_bit07=1 & thv_bit06=1 & thv_Rt2 & thv_Rn
{
	thv_Rt2 = TTAT(thv_Rn);
}

define pcodeop TTT;

:ttt^ItCond thv_Rt2, thv_Rn is TMode=1 & ItCond & thv_c2031=0b111010000100 & thv_c1215=0b1111 & thv_bit07=0 & thv_bit06=1 & thv_Rt2 & thv_Rn
{
	thv_Rt2 = TTT(thv_Rn);
}

@endif

:udf immed12_4			is $(AMODE) &  cond=0xe & c2027=0x7f & c0407=0xf & immed12_4
{
	local excaddr:4 = inst_start;
	local target:4 = software_udf(immed12_4:4, excaddr);
	goto [target];
}

@endif # VERSION_5

@if defined(VERSION_6)

AFLAG: "a" is c0808=1 & c1819=2 	{ enableDataAbortInterrupts(); }
AFLAG: "a" is c0808=1  				{ disableDataAbortInterrupts(); }
AFLAG:     is c0808=0  				{ }
IFLAG: "i" is c0707=1 & c1819=2 	{ enableIRQinterrupts(); }
IFLAG: "i" is c0707=1  				{ disableIRQinterrupts(); }
IFLAG:     is c0707=0  				{ }
FFLAG: "f" is c0606=1 & c1819=2 	{ enableFIQinterrupts(); }
FFLAG: "f" is c0606=1  				{ disableFIQinterrupts(); }
FFLAG:     is c0606=0  				{ }
IFLAGS: AFLAG^IFLAG^FFLAG is AFLAG & IFLAG & FFLAG  { }

SetMode: "#"^16  is c0004=0x10  { setUserMode(); } 
SetMode: "#"^17  is c0004=0x11  { setFIQMode(); } 
SetMode: "#"^18  is c0004=0x12  { setIRQMode(); } 
SetMode: "#"^19  is c0004=0x13  { setSupervisorMode(); } 
SetMode: "#"^22  is c0004=0x16  { setMonitorMode(); }
SetMode: "#"^23  is c0004=0x17  { setAbortMode(); } 
SetMode: "#"^27  is c0004=0x1b  { setUndefinedMode(); } 
SetMode: "#"^31  is c0004=0x1f  { setSystemMode(); } 

:cps SetMode    		is $(AMODE) & ARMcond=0 & cond=15 & c2027=16 & c1819=0 & c1717=1 & c0916=0 & c0508=0 & SetMode { }
:cpsie IFLAGS    	is $(AMODE) & ARMcond=0 & cond=15 & c2027=16 & c1819=2 & c1717=0 & c0916=0 & c0505=0 & c0004=0 & IFLAGS { }
:cpsid IFLAGS    	is $(AMODE) & ARMcond=0 & cond=15 & c2027=16 & c1819=3 & c1717=0 & c0916=0 & c0505=0 & c0004=0 & IFLAGS { }
:cpsie IFLAGS, SetMode  is $(AMODE) & ARMcond=0 & cond=15 & c2027=16 & c1819=2 & c1717=1 & c0916=0 & c0505=0 & IFLAGS & SetMode { }
:cpsid IFLAGS, SetMode  is $(AMODE) & ARMcond=0 & cond=15 & c2027=16 & c1819=3 & c1717=1 & c0916=0 & c0505=0 & IFLAGS & SetMode { }

@endif  # VERSION_6

@if defined(VERSION_5E)

:pld addrmode2         is $(AMODE) &  cond=0xf & c2627=1 & c2424=1 & c2022=5 & c1215=0xf & (I25=0 | (I25=1 & c0404=0)) & addrmode2
{
	HintPreloadData(addrmode2);
}

# prevent literal form getting matched by pldw
:pld addrmode2         is $(AMODE) &  cond=0xf & c2627=1 & c2424=1 & c2022=5 & c1619=0xf & c1215=0xf & (I25=0 | (I25=1 & c0404=0)) & addrmode2
{
	HintPreloadData(addrmode2);
}

@endif # VERSION_5E

@if defined(VERSION_7)

:pldw addrmode2         is $(AMODE) &  cond=0xf & c2627=1 & c2424=1 & c2022=1 & c1215=0xf & (I25=0 | (I25=1 & c0404=0)) & addrmode2
{
	HintPreloadDataForWrite(addrmode2);
}

:pli addrmode2			is $(AMODE) &  cond=0xf & c2627=1 & c2424=0 & c2022=5 & c1215=0xf & (I25=0 | (I25=1 & c0404=0)) & addrmode2
{
	HintPreloadInstruction(addrmode2);
}

@endif # VERSION_7


@if defined(VERSION_6)

:rfeia rn 		is $(AMODE) & ARMcond=0 & cond=15 & c2527=4 & P24=0 & U23=1 & S22=0 & W21=0 & L20=1 & rn & c1215=0 & c0811=10 & c0007=0
{
  # register list is always: pc, cpsr
  ptr:4 = rn;
  cpsr = *ptr;
  ptr = ptr + 4;
  pc = *ptr;
  return [pc];
}

:rfeib rn 		is $(AMODE) & ARMcond=0 & cond=15 & c2527=4 & P24=1 & U23=1 & S22=0 & W21=0 & L20=1 & rn & c1215=0 & c0811=10 & c0007=0
{
  # register list is always: pc, cpsr
  ptr:4 = rn + 4;
  cpsr = *ptr;
  ptr = ptr + 4;
  pc = *ptr;
  return [pc];
}

:rfeda rn 		is $(AMODE) & ARMcond=0 & cond=15 & c2527=4 & P24=0 & U23=0 & S22=0 & W21=0 & L20=1 & rn & c1215=0 & c0811=10 & c0007=0
{
  # register list is always: pc, cpsr
  ptr:4 = rn;
  cpsr = *ptr;
  ptr = ptr - 4;
  pc = *ptr;
  return [pc];
}

:rfedb rn 		is $(AMODE) & ARMcond=0 & cond=15 & c2527=4 & P24=1 & U23=0 & S22=0 & W21=0 & L20=1 & rn & c1215=0 & c0811=10 & c0007=0
{
  # register list is always: pc, cpsr
  ptr:4 = rn - 4;
  cpsr = *ptr;
  ptr = ptr - 4;
  pc = *ptr;
  return [pc];
}

:rfeia Rn! 		is $(AMODE) & ARMcond=0 & cond=15 & c2527=4 & P24=0 & U23=1 & S22=0 & W21=1 & L20=1 & Rn & c1215=0 & c0811=10 & c0007=0
{
  # register list is always: pc, cpsr
  ptr:4 = Rn;
  cpsr = *ptr;
  ptr = ptr + 4;
  pc = *ptr;
  Rn = ptr + 4;
  return [pc];
}

:rfeib Rn! 		is $(AMODE) & ARMcond=0 & cond=15 & c2527=4 & P24=1 & U23=1 & S22=0 & W21=1 & L20=1 & Rn & c1215=0 & c0811=10 & c0007=0
{
  # register list is always: pc, cpsr
  ptr:4 = Rn + 4;
  cpsr = *ptr;
  ptr = ptr + 4;
  pc = *ptr;
  Rn = ptr;
  return [pc];
}

:rfeda Rn! 		is $(AMODE) & ARMcond=0 & cond=15 & c2527=4 & P24=0 & U23=0 & S22=0 & W21=1 & L20=1 & Rn & c1215=0 & c0811=10 & c0007=0
{
  # register list is always: pc, cpsr
  ptr:4 = Rn;
  cpsr = *ptr;
  ptr = ptr - 4;
  pc = *ptr;
  Rn = ptr - 4;
  return [pc];
}

:rfedb Rn! 		is $(AMODE) & ARMcond=0 & cond=15 & c2527=4 & P24=1 & U23=0 & S22=0 & W21=1 & L20=1 & Rn & c1215=0 & c0811=10 & c0007=0
{
  # register list is always: pc, cpsr
  ptr:4 = Rn - 4;
  cpsr = *ptr;
  ptr = ptr - 4;
  pc = *ptr;
  Rn = ptr;
  return [pc];
}

:srsia SRSMode 		is $(AMODE) & ARMcond=0 & cond=15 & c2527=4 & P24=0 & U23=1 & S22=1 & W21=0 & L20=0 & c1215=0 & c0811=5 & c0507=0 & SRSMode
{
  # register list is always: r14, spsr
  ptr:4 = sp;
  *ptr = lr;
  ptr = ptr + 4;
  *ptr = spsr;
  ptr = ptr + 4;
}

:srsib SRSMode 		is $(AMODE) & ARMcond=0 & cond=15 & c2527=4 & P24=1 & U23=1 & W21=0 & S22=1 & L20=0 & c1215=0 & c0811=5 & c0507=0 & SRSMode
{
  # register list is always: r14, spsr
  ptr:4 = sp + 4;
  *ptr = lr;
  ptr = ptr + 4;
  *ptr = spsr;
}

:srsda SRSMode 		is $(AMODE) & ARMcond=0 & cond=15 & c2527=4 & P24=0 & U23=0 & W21=0 & S22=1 & L20=0 & c1215=0 & c0811=5 & c0507=0 & SRSMode
{
  # register list is always: r14, spsr
  ptr:4 = sp;
  *ptr = lr;
  ptr = ptr - 4;
  *ptr = spsr;
  ptr = ptr - 4;
}

:srsdb SRSMode 		is $(AMODE) & ARMcond=0 & cond=15 & c2527=4 & P24=1 & U23=0 & W21=0 & S22=1 & L20=0 & c1215=0 & c0811=5 & c0507=0 & SRSMode
{
  # register list is always: r14, spsr
  ptr:4 = sp - 4;
  *ptr = lr;
  ptr = ptr - 4;
  *ptr = spsr;
}

:srsia SRSMode! 		is $(AMODE) & ARMcond=0 & cond=15 & c2527=4 & P24=0 & U23=1 & S22=1 & W21=1 & L20=0 & c1215=0 & c0811=5 & c0507=0 & SRSMode
{
  # register list is always: r14, spsr
  ptr:4 = sp;
  *ptr = lr;
  ptr = ptr + 4;
  *ptr = spsr;
  ptr = ptr + 4;
  sp = ptr;
}

:srsib SRSMode! 		is $(AMODE) & ARMcond=0 & cond=15 & c2527=4 & P24=1 & U23=1 & W21=1 & S22=1 & L20=0 & c1215=0 & c0811=5 & c0507=0 & SRSMode
{
  # register list is always: r14, spsr
  ptr:4 = sp + 4;
  *ptr = lr;
  ptr = ptr + 4;
  *ptr = spsr;
  sp = ptr;
}

:srsda SRSMode! 		is $(AMODE) & ARMcond=0 & cond=15 & c2527=4 & P24=0 & U23=0 & W21=1 & S22=1 & L20=0 & c1215=0 & c0811=5 & c0507=0 & SRSMode
{
  # register list is always: r14, spsr
  ptr:4 = sp;
  *ptr = lr;
  ptr = ptr - 4;
  *ptr = spsr;
  ptr = ptr - 4;
  sp = ptr;
}

:srsdb SRSMode! 		is $(AMODE) & ARMcond=0 & cond=15 & c2527=4 & P24=1 & U23=0 & W21=1 & S22=1 & L20=0 & c1215=0 & c0811=5 & c0507=0 & SRSMode
{
  # register list is always: r14, spsr
  ptr:4 = sp;
  ptr = ptr - 4;
  *ptr = lr;
  ptr = ptr - 4;
  *ptr = spsr;
  sp = ptr;
}

@endif # VERSION_6

@if defined(VERSION_5)

:stc2 cpn,CRd,addrmode5 	is $(AMODE) & ARMcond=0 & cond=15 & c2527=6 & addrmode5 & cpn & CRd & N22=0 & L20=0
{
  t_cpn:4 = cpn;
  coprocessor_store2(t_cpn,CRd,addrmode5);
}

:stc2l cpn,CRd,addrmode5 	is $(AMODE) & ARMcond=0 & cond=15 & c2527=6 & addrmode5 & cpn & CRd & N22=1 & L20=0
{
  t_cpn:4 = cpn;
  coprocessor_storelong2(t_cpn,CRd,addrmode5);
}

@endif # VERSION_5

#################################################
#
# Here are the rest of instructions in alphabetical order
#
#################################################

#See ARM Architecture reference section "Pseudocode details of addition and subtraction"
macro add_with_carry_flags(op1,op2){
  local CYz = zext(CY);
  local result = op1 + op2;
  tmpCY = carry( op1, op2) || carry( result, CYz );
  tmpOV = scarry( op1, op2 ) ^^ scarry( result, CYz );
}

#Note: used for subtraction op1 - (op2 + !CY)
#sets tmpCY if there is NO borrow
macro sub_with_carry_flags(op1, op2){
  local result = op1 - op2;
  tmpCY = (op1 > op2) || (result < zext(CY));
  tmpOV = sborrow(op1,op2) ^^ sborrow(result,zext(!CY));	
}


:adc^COND^SBIT_CZNO Rd,rn,shift1	is $(AMODE) & ARMcond=1 & COND & c2124=5 & SBIT_CZNO & rn & Rd & c2627=0 & shift1
{
  build COND;
  build rn;
  build shift1;
  add_with_carry_flags(rn,shift1);
  Rd = rn+shift1+zext(CY);
  resultflags(Rd);
  build SBIT_CZNO;
}

:adc^COND^SBIT_CZNO Rd,rn,shift2	is $(AMODE) & ARMcond=1 & COND & c2124=5 & SBIT_CZNO & rn & Rd & c2627=0 & shift2
{
  build COND;
  build rn;
  build shift2;
  add_with_carry_flags(rn,shift2);
  Rd = rn+shift2+zext(CY);
  resultflags(Rd);
  build SBIT_CZNO;
}

:adc^COND^SBIT_CZNO Rd,rn,shift3	is $(AMODE) & ARMcond=1 & COND & c2124=5 & SBIT_CZNO & rn & Rd & c2627=0 & shift3
{
  build COND;
  build rn;
  build shift3;
  add_with_carry_flags(rn,shift3);
  Rd = rn+shift3+zext(CY);
  resultflags(Rd);
  build SBIT_CZNO;
}

:adc^COND^SBIT_CZNO pc,rn,shift1 	is $(AMODE) & pc & ARMcond=1 & COND & c2124=5 & SBIT_CZNO & rn & Rd=15 & c2627=0 & shift1
{
  build COND;
  build rn;
  build shift1;
  add_with_carry_flags(rn,shift1);
  dest:4 = rn + shift1 + zext(CY);
  resultflags(dest);
  build SBIT_CZNO;
  ALUWritePC(dest);
  goto [pc];
}

:adc^COND^SBIT_CZNO pc,rn,shift2 	is $(AMODE) & pc & ARMcond=1 & COND & c2124=5 & SBIT_CZNO & rn & Rd=15 & c2627=0 & shift2
{
  build COND;
  build rn;
  build shift2;
  add_with_carry_flags(rn,shift2);
  dest:4 = rn + shift2 + zext(CY);
  resultflags(dest);
  build SBIT_CZNO;
  ALUWritePC(dest);
  goto [pc];
}

:adc^COND^SBIT_CZNO pc,rn,shift3 	is $(AMODE) & pc & ARMcond=1 & COND & c2124=5 & SBIT_CZNO & rn & Rd=15 & c2627=0 & shift3
{
  build COND;
  build rn;
  build shift3;
  add_with_carry_flags(rn,shift3);
  dest:4 = rn + shift3 + zext(CY);
  resultflags(dest);
  build SBIT_CZNO;
  ALUWritePC(dest);
  goto [pc];
}

ArmPCRelImmed12: reloff		is U23=1 & immed & rotate
  [ reloff = inst_start + 8 + ( ((immed<<(32-rotate*2))|(immed>>(rotate*2))) $and 0xffffffff); ]
{
  export *[const]:4 reloff;
}

ArmPCRelImmed12: reloff		is U23=0 & immed & rotate
  [ reloff = inst_start + 8 - ( ((immed<<(32-rotate*2))|(immed>>(rotate*2))) $and 0xffffffff); ]
{
  export *[const]:4 reloff;
}

#
# ADR constructors must appear before ADD constructors to give ADR parsing precedence
#

:adr^COND Rd,ArmPCRelImmed12	is $(AMODE) & ARMcond=1 & COND & c2527=1 & (c2024=8 | c2024=4) & Rn=15 & Rd & ArmPCRelImmed12
{
  build COND;
  Rd = ArmPCRelImmed12;
}

:adr^COND pc,ArmPCRelImmed12 	is $(AMODE) & ARMcond=1 & COND & c2527=1 & (c2024=8 | c2024=4) & Rn=15 & Rd=15 & pc & ArmPCRelImmed12
{
  build COND;
  dest:4 = ArmPCRelImmed12;
  ALUWritePC(dest);
  goto [pc];
}


:add^COND^SBIT_CZNO Rd,rn,shift1	is $(AMODE) & ARMcond=1 & COND & c2124=4 & SBIT_CZNO & rn & Rd & c2627=0 & shift1
{
  build COND;
  build rn;
  build shift1;
  addflags(rn,shift1);
  Rd = rn + shift1;
  resultflags(Rd);
  build SBIT_CZNO;
}

:add^COND^SBIT_CZNO Rd,rn,shift2	is $(AMODE) & ARMcond=1 & COND & c2124=4 & SBIT_CZNO & rn & Rd & c2627=0 & shift2
{
  build COND;
  build rn;
  build shift2;
  addflags(rn,shift2);
  Rd = rn + shift2;
  resultflags(Rd);
  build SBIT_CZNO;
}

:add^COND^SBIT_CZNO Rd,rn,shift3	is $(AMODE) & ARMcond=1 & COND & c2124=4 & SBIT_CZNO & rn & Rd & c2627=0 & shift3
{
  build COND;
  build rn;
  build shift3;
  addflags(rn,shift3);
  Rd = rn + shift3;
  resultflags(Rd);
  build SBIT_CZNO;
}

:add^COND^SBIT_CZNO pc,rn,shift1 	is $(AMODE) & pc & ARMcond=1 & COND & c2124=4 & SBIT_CZNO & rn & Rd=15 & c2627=0 & shift1
{
  build COND;
  build rn;
  build shift1;
  addflags(rn,shift1);
  dest:4 = rn + shift1;
  resultflags(dest);
  build SBIT_CZNO;
  ALUWritePC(dest);
  goto [pc];
}

:add^COND^SBIT_CZNO pc,rn,shift2 	is $(AMODE) & pc & ARMcond=1 & COND & c2124=4 & SBIT_CZNO & rn & Rd=15 & c2627=0 & shift2
{
  build COND;
  build rn;
  build shift2;
  addflags(rn,shift2);
  dest:4 = rn + shift2;
  resultflags(dest);
  build SBIT_CZNO;
  ALUWritePC(dest);
  goto [pc];
}

:add^COND^SBIT_CZNO pc,rn,shift3 	is $(AMODE) & pc & ARMcond=1 & COND & c2124=4 & SBIT_CZNO & rn & Rd=15 & c2627=0 & shift3
{
  build COND;
  build rn;
  build shift3;
  addflags(rn,shift3);
  dest:4 = rn + shift3;
  resultflags(dest);
  build SBIT_CZNO;
  ALUWritePC(dest);
  goto [pc];
}

:and^COND^SBIT_CZNO Rd,rn,shift1	is $(AMODE) & ARMcond=1 & COND & c2124=0 & SBIT_CZNO & rn & Rd & c2627=0 & shift1
{
  build COND;
  build rn;
  build shift1;
  Rd = rn & shift1;
  logicflags();
  resultflags(Rd);
  build SBIT_CZNO;
}

:and^COND^SBIT_CZNO Rd,rn,shift2	is $(AMODE) & ARMcond=1 & COND & c2124=0 & SBIT_CZNO & rn & Rd & c2627=0 & shift2
{
  build COND;
  build rn;
  build shift2;
  Rd = rn & shift2;
  logicflags();
  resultflags(Rd);
  build SBIT_CZNO;
}

:and^COND^SBIT_CZNO Rd,rn,shift3	is $(AMODE) & ARMcond=1 & COND & c2124=0 & SBIT_CZNO & rn & Rd & c2627=0 & shift3
{
  build COND;
  build rn;
  build shift3;
  Rd = rn & shift3;
  logicflags();
  resultflags(Rd);
  build SBIT_CZNO;
}

:and^COND^SBIT_CZNO pc,rn,shift1 	is $(AMODE) & pc & ARMcond=1 & COND & c2124=0 & SBIT_CZNO & rn & Rd=15 & c2627=0 & shift1
{
  build COND;
  build rn;
  build shift1;
  dest:4 = rn & shift1;
  logicflags();
  resultflags(dest);
  build SBIT_CZNO;
  ALUWritePC(dest);
  goto [pc];
}

:and^COND^SBIT_CZNO pc,rn,shift2 	is $(AMODE) & pc & ARMcond=1 & COND & c2124=0 & SBIT_CZNO & rn & Rd=15 & c2627=0 & shift2
{
  build COND;
  build rn;
  build shift2;
  dest:4 = rn & shift2;
  logicflags();
  resultflags(dest);
  build SBIT_CZNO;
  ALUWritePC(dest);
  goto [pc];
}

:and^COND^SBIT_CZNO pc,rn,shift3 	is $(AMODE) & pc & ARMcond=1 & COND & c2124=0 & SBIT_CZNO & rn & Rd=15 & c2627=0 & shift3
{
  build COND;
  build rn;
  build shift3;
  dest:4 = rn & shift3;
  logicflags();
  resultflags(dest);
  build SBIT_CZNO;
  ALUWritePC(dest);
  goto [pc];
}

# must match first! before conditional goto

:b Addr24 			is $(AMODE) &  cond=14 & c2527=5 & L24=0 & Addr24
{
  goto Addr24;
}

:b^cc Addr24 			is $(AMODE) &  cc & c2527=5 & L24=0 & Addr24
{
  if (cc) goto Addr24;
}



@if defined(VERSION_6T2)

:bfc^COND Rd,lsbImm,bitWidth	is $(AMODE) & ARMcond=1 & COND & c2127=0x3e & msbImm & Rd & lsbImm & bitWidth & c0006=0x1f 	{
	build COND;
	build lsbImm;
	build msbImm;
	build bitWidth;
	clearMask:4 = (-1 << (msbImm + 1)) | (-1 >> (32 - lsbImm));
	Rd = Rd & clearMask;
}

:bfi^COND Rd,Rm,lsbImm,bitWidth	is $(AMODE) & ARMcond=1 & COND & c2127=0x3e & Rd & Rm & lsbImm & bitWidth & c0406=1	{
	build COND;
	build lsbImm;
	build bitWidth;
	vmask:4 = (1 << bitWidth) - 1;
	clear:4 = ~(vmask << lsbImm);
	bits:4 = (Rm & vmask) << lsbImm;
	Rd = (Rd & clear) | bits;
}

@endif # VERSION_6T2

:bic^COND^SBIT_CZNO Rd,rn,shift1	is $(AMODE) & ARMcond=1 & COND & c2124=14 & SBIT_CZNO & rn & Rd & c2627=0 & shift1
{
  build COND;
  build rn;
  build shift1;
  Rd = rn&(~shift1);
  logicflags();
  resultflags(Rd);
  build SBIT_CZNO;
}

:bic^COND^SBIT_CZNO Rd,rn,shift2	is $(AMODE) & ARMcond=1 & COND & c2124=14 & SBIT_CZNO & rn & Rd & c2627=0 & shift2
{
  build COND;
  build rn;
  build shift2;
  Rd = rn&(~shift2);
  logicflags();
  resultflags(Rd);
  build SBIT_CZNO;
}

:bic^COND^SBIT_CZNO Rd,rn,shift3	is $(AMODE) & ARMcond=1 & COND & c2124=14 & SBIT_CZNO & rn & Rd & c2627=0 & shift3
{
  build COND;
  build rn;
  build shift3;
  Rd = rn&(~shift3);
  logicflags();
  resultflags(Rd);
  build SBIT_CZNO;
}

:bic^COND^SBIT_CZNO pc,rn,shift1 	is $(AMODE) & pc & ARMcond=1 & COND & c2124=14 & SBIT_CZNO & rn & Rd=15 & c2627=0 & shift1
{
  build COND;
  build rn;
  build shift1;
  dest:4 = rn&(~shift1);
  logicflags();
  resultflags(dest);
  build SBIT_CZNO;
  ALUWritePC(dest);
  goto [pc];
}

:bic^COND^SBIT_CZNO pc,rn,shift2 	is $(AMODE) & pc & ARMcond=1 & COND & c2124=14 & SBIT_CZNO & rn & Rd=15 & c2627=0 & shift2
{
  build COND;
  build rn;
  build shift2;
  dest:4 = rn&(~shift2);
  logicflags();
  resultflags(dest);
  build SBIT_CZNO;
  ALUWritePC(dest);
  goto [pc];
}

:bic^COND^SBIT_CZNO pc,rn,shift3 	is $(AMODE) & pc & ARMcond=1 & COND & c2124=14 & SBIT_CZNO & rn & Rd=15 & c2627=0 & shift3
{
  build COND;
  build rn;
  build shift3;
  dest:4 = rn&(~shift3);
  logicflags();
  resultflags(dest);
  build SBIT_CZNO;
  ALUWritePC(dest);
  goto [pc];
}

# bl used as a PIC instruction to get at current PC in lr
:bl Addr24 		is $(AMODE) &  cond=14 & c2527=5 & L24=1 & immed24=0xffffff & Addr24
{
  lr = inst_next;
  goto Addr24;
}

# bl<COND> used as a PIC instruction to get at current PC in lr
:bl^COND Addr24 		is $(AMODE) & ARMcond=1 & COND & c2527=5 & L24=1 & immed24=0xffffff & Addr24
{
  build COND;
  build Addr24;
  lr = inst_next;
  goto Addr24;
}

:bl Addr24 		is $(AMODE) &  cond=14 & c2527=5 & L24=1 & Addr24
{
  lr = inst_next;
  call Addr24;
}

:bl^COND Addr24 		is $(AMODE) &  CALLoverride=0 & COND & c2527=5 & L24=1 & Addr24
{
  build COND;
  build Addr24;
  lr = inst_next;
  call Addr24;
}

:bl^COND Addr24 		is $(AMODE) &  CALLoverride=1 & COND & c2527=5 & L24=1 & Addr24
{
  build COND;
  build Addr24;
  lr = inst_next;
  goto Addr24;
}

# blx(1) instruction
@if defined(T_VARIANT) && defined(VERSION_5)

# Two forms of blx needed to distinguish from b
:blx HAddr24			is $(AMODE) &  CALLoverride=0 & ARMcond=0 & cond=15 & c2527=5 & H24=0 & HAddr24
{
  lr = inst_next;
  SetISAModeSwitch(1); # TMode done by HAddr24's globalset
  call HAddr24;
  # don't do causes decompiler trouble  TB = 0;
} # Always changes to THUMB mode

:blx HAddr24			is $(AMODE) &  CALLoverride=1 & ARMcond=0 & cond=15 & c2527=5 & H24=0 & HAddr24
{
  lr = inst_next;
  SetISAModeSwitch(1); # TMode done by HAddr24's globalset
  goto HAddr24;
} # Always changes to THUMB mode


:blx HAddr24 			is $(AMODE) & ARMcond=0 & CALLoverride=0 & cond=15 & c2527=5 & H24=1 & HAddr24
{
  lr = inst_next;
  SetISAModeSwitch(1); # TMode done by HAddr24's globalset
  call HAddr24;
  # don't do causes decompiler trouble  TB = 0;
}   # Always changes to THUMB mode

:blx HAddr24 			is $(AMODE) & ARMcond=0 & CALLoverride=1 & cond=15 & c2527=5 & H24=1 & HAddr24
{
  lr = inst_next;
  SetISAModeSwitch(1); # TMode done by HAddr24's globalset
  goto HAddr24;
}   # Always changes to THUMB mode

@endif # T_VARIANT && VERSION_5

@if defined(VERSION_5)

:blx^COND rm 			is $(AMODE) & ARMcond=1 & COND & c2027=18 & c1619=15 & c1215=15 & c0811=15 & c0407=3 & rm
{
  build COND;
  build rm;
  BXWritePC(rm);
  lr=inst_next;
  call [pc];
# don't do causes decompiler trouble  TB = 0;
} # Optional THUMB

:blx^COND rm 			is $(AMODE) &  CALLoverride=1 & ARMcond=1 & COND & c2027=18 & c1619=15 & c1215=15 & c0811=15 & c0407=3 & rm
{
  build COND;
  build rm;
  BXWritePC(rm);
  lr=inst_next;
  goto [pc];
} # Optional THUMB

@endif # VERSION_5

@if defined(VERSION_5_or_T)

# if branching using lr, assume return
:bx^COND rm 			is $(AMODE) &  REToverride=0 & LRset=0 & ARMcond=1 & COND & c2027=18 & c1619=15 & c1215=15 & c0811=15 & c0407=1 & rm & Rm=14
{
  build COND;
  build rm;
  BXWritePC(rm);
  return [pc];
} # Optional change to THUMB

:bx^COND rm 			is $(AMODE) &  REToverride=0 & LRset=0 & ARMcond=1 & COND & c2027=18 & c1619=15 & c1215=15 & c0811=15 & c0407=1 & rm & Rm
{
  build COND;
  build rm;
  BXWritePC(rm);
  goto [pc];
} # Optional change to THUMB

# if lr has just been set, assume call
:bx^COND rm 			is $(AMODE) &  REToverride=0 & LRset=1 & ARMcond=1 & COND & c2027=18 & c1619=15 & c1215=15 & c0811=15 & c0407=1 & rm & Rm
{
  build COND;
  build rm;
  BXWritePC(rm);
  call [pc];
} # Optional change to THUMB

:bx^COND rm 			is $(AMODE) &  REToverride=1 & ARMcond=1 & COND & c2027=18 & c1619=15 & c1215=15 & c0811=15 & c0407=1 & rm
{
  build COND;
  build rm;
  BXWritePC(rm);
  goto [pc];
} # Optional change to THUMB

#:bx^COND lr 			is $(AMODE) & ARMcond=1 & COND & c2027=18 & c1619=15 & c1215=15 & c0811=15 & c0407=1 & Rm=14 & lr
#{
#  build COND;
#  TB=(lr&0x00000001)!=0;
#  tmp = lr & 0xfffffffe;
#  return [tmp];
#} # Optional change to THUMB

@endif # VERSION_5_or_T

@if defined(VERSION_6)

# bxj behaves like bx except that Jazelle state is enabled if available (added with Version-5 J-variant)

:bxj^COND rm 			is $(AMODE) &  REToverride=0 & ARMcond=1 & COND & c2027=18 & c1619=15 & c1215=15 & c0811=15 & c0407=2 & rm
{
  build COND;
  build rm;
  success:1 = jazelle_branch();
  if (success) goto <skipBx>;
  BXWritePC(rm);
  return [pc];
  <skipBx>
} # Optional change to THUMB

# if branching using "ip" then is a goto
:bxj^COND rm 			is $(AMODE) &  REToverride=0 & ARMcond=1 & COND & c2027=18 & c1619=15 & c1215=15 & c0811=15 & c0407=2 & rm & Rm=12
{
  build COND;
  build rm;
  success:1 = jazelle_branch();
  if (success) goto <skipBx>;
  BXWritePC(rm);
  goto [pc];
  <skipBx>
} # Optional change to THUMB

:bxj^COND rm 			is $(AMODE) &  REToverride=1 & ARMcond=1 & COND & c2027=18 & c1619=15 & c1215=15 & c0811=15 & c0407=2 & rm
{
  build COND;
  build rm;
  success:1 = jazelle_branch();
  if (success) goto <skipBx>;
  BXWritePC(rm);
  goto [pc];
  <skipBx>
} # Optional change to THUMB

@endif # VERSION_6

@if defined(VERSION_5)

:cdp2 cpn,opcode1,CRd,CRn,CRm,opcode2 is $(AMODE) & ARMcond=0 & cond=15 & c2427=14 & opcode1 & CRn & CRd & cpn & opcode2 & c0404=0 & CRm
{
  t_cpn:4 = cpn;
  t_op1:4 = opcode1;
  t_op2:4 = opcode2;
  coprocessor_function2(t_cpn,t_op1,t_op2,CRd,CRn,CRm);
}

@endif # VERSION_5

:cdp^COND cpn,opcode1,CRd,CRn,CRm,opcode2 is $(AMODE) & ARMcond=1 & COND & c2427=14 & opcode1 & CRn & CRd & cpn & opcode2 & c0404=0 & CRm
{
  build COND;
  t_cpn:4 = cpn;
  t_op1:4 = opcode1;
  t_op2:4 = opcode2;
  coprocessor_function(t_cpn,t_op1,t_op2,CRd,CRn,CRm);
}

@if defined(VERSION_6K) || defined(VERSION_7)

:clrex	is $(AMODE) & c0031=0xf57ff01f	{
	ClearExclusiveLocal();
}

@endif # VERSION_6K

@if defined(VERSION_5)

:clz^COND Rd,rm 		is $(AMODE) & ARMcond=1 & COND & c2027=22 & c1619=15 & Rd & c0811=15 & c0407=1 & rm
{
  build COND;
  build rm;
  Rd = lzcount(rm);
}

@endif # VERSION_5

:cmn^COND rn,shift1 		is $(AMODE) & ARMcond=1 & COND & c2024=23 & rn & c1215=0 & c2627=0 & shift1
{
  build COND;
  build rn;
  build shift1;
  addflags(rn,shift1);
  local tmp = rn + shift1;
  resultflags(tmp);
  affectflags();
}

:cmn^COND rn,shift2 		is $(AMODE) & ARMcond=1 & COND & c2024=23 & rn & c1215=0 & c2627=0 & shift2
{
  build COND;
  build rn;
  build shift2;
  addflags(rn,shift2);
  local tmp = rn + shift2;
  resultflags(tmp);
  affectflags();
}

:cmn^COND rn,shift3 		is $(AMODE) & ARMcond=1 & COND & c2024=23 & rn & c1215=0 & c2627=0 & shift3
{
  build COND;
  build rn;
  build shift3;
  addflags(rn,shift3);
  local tmp = rn + shift3;
  resultflags(tmp);
  affectflags();
}

:cmp^COND rn,shift1 		is $(AMODE) & ARMcond=1 & COND & c2024=21 & rn & c1215=0 & c2627=0 & shift1
{
  build COND;
  build rn;
  build shift1;
  subflags(rn,shift1);
  local tmp = rn - shift1;
  resultflags(tmp);
  affectflags();
}

:cmp^COND rn,shift2 		is $(AMODE) & ARMcond=1 & COND & c2024=21 & rn & c1215=0 & c2627=0 & shift2
{
  build COND;
  build rn;
  build shift2;
  subflags(rn,shift2);
  local tmp = rn - shift2;
  resultflags(tmp);
  affectflags();
}

:cmp^COND rn,shift3 		is $(AMODE) & ARMcond=1 & COND & c2024=21 & rn & c1215=0 & c2627=0 & shift3
{
  build COND;
  build rn;
  build shift3;
  subflags(rn,shift3);
  local tmp = rn - shift3;
  resultflags(tmp);
  affectflags();
}

@if defined(VERSION_6)

# cpy is a pre-UAL synonym for mov
:cpy^COND pc,rm 	is $(AMODE) & ARMcond=1 & LRset=0 & COND & pc & c2027=0x1a & c1619=0 & c0411=0 & Rd=15 & rm
{
  build COND;
  build rm;
  BXWritePC(rm);
  goto [pc];
}

:cpy^COND pc,lr 		is $(AMODE) & ARMcond=1 & LRset=0 & COND & pc & c2527=0 & S20=0 & c2124=13 & c1619=0 & Rd=15 & sftimm=0 & c0406=0 & Rm=14 & lr
{
  build COND;
  dest:4 = lr;
  ALUWritePC(dest);
  return [pc];
}

:cpy^COND pc,rm 	is $(AMODE) & ARMcond=1 & LRset=1 & COND & pc & c2027=0x1a & c1619=0 & c0411=0 & Rd=15 & rm
{
  build COND;
  build rm;
  BXWritePC(rm);
  call [pc];
}

:cpy^COND lr,rm 	is $(AMODE) & ARMcond=1 & COND & c2027=0x1a & c1619=0 & c0411=0 & Rd=14 & lr & rm & Rm2=15
                    [ LRset=1; globalset(inst_next,LRset); ]
{
  build COND;
  lr = rm;
}

:cpy^COND Rd,rm 	is $(AMODE) & ARMcond=1 & COND & c2027=0x1a & c1619=0 & c0411=0 & Rd & rm
{
  build COND;
  build rm;
  Rd = rm;
}

@endif # VERSION_6

@if defined(VERSION_6K) || defined(VERSION_6T2)

:dbg^COND optionImm	is $(AMODE) & ARMcond=1 & COND & c0427=0x320f0f & optionImm	{
@if defined(VERSION_7)
	build COND;
	build optionImm;
	HintDebug(optionImm);
@endif # VERSION_7
}

@endif # VERSION_6K || VERSION_6T2

@if defined(VERSION_7)



:dmb dbOption	is $(AMODE) &  c0431=0xf57ff05 & dbOption	{
	DataMemoryBarrier(dbOption:1);
}

:dsb dbOption	is $(AMODE) &  c0431=0xf57ff04 & dbOption	{
	DataSynchronizationBarrier(dbOption:1);
}

@endif # VERSION_7

:eor^COND^SBIT_CZNO Rd,rn,shift1	is $(AMODE) & ARMcond=1 & COND & c2124=1 & SBIT_CZNO & rn & Rd & c2627=0 & shift1
{
  build COND;
  build rn;
  build shift1;
  Rd = rn^shift1;
  logicflags();
  resultflags(Rd);
  build SBIT_CZNO;
}

:eor^COND^SBIT_CZNO Rd,rn,shift2	is $(AMODE) & ARMcond=1 & COND & c2124=1 & SBIT_CZNO & rn & Rd & c2627=0 & shift2
{
  build COND;
  build rn;
  build shift2;
  Rd = rn^shift2;
  logicflags();
  resultflags(Rd);
  build SBIT_CZNO;
}

:eor^COND^SBIT_CZNO Rd,rn,shift3	is $(AMODE) & ARMcond=1 & COND & c2124=1 & SBIT_CZNO & rn & Rd & c2627=0 & shift3
{
  build COND;
  build rn;
  build shift3;
  Rd = rn^shift3;
  logicflags();
  resultflags(Rd);
  build SBIT_CZNO;
}

:eor^COND^SBIT_CZNO pc,rn,shift1 	is $(AMODE) & pc & ARMcond=1 & COND & c2124=1 & SBIT_CZNO & rn & Rd=15 & c2627=0 & shift1
{
  build COND;
  build rn;
  build shift1;
  dest:4 = rn^shift1;
  logicflags();
  resultflags(dest);
  build SBIT_CZNO;
  ALUWritePC(dest);
  goto [pc];
}

:eor^COND^SBIT_CZNO pc,rn,shift2 	is $(AMODE) & pc & ARMcond=1 & COND & c2124=1 & SBIT_CZNO & rn & Rd=15 & c2627=0 & shift2
{
  build COND;
  build rn;
  build shift2;
  dest:4 = rn^shift2;
  logicflags();
  resultflags(dest);
  build SBIT_CZNO;
  ALUWritePC(dest);
  goto [pc];
}

:eor^COND^SBIT_CZNO pc,rn,shift3 	is $(AMODE) & pc & ARMcond=1 & COND & c2124=1 & SBIT_CZNO & rn & Rd=15 & c2627=0 & shift3
{
  build COND;
  build rn;
  build shift3;
  dest:4 = rn^shift3;
  logicflags();
  resultflags(dest);
  build SBIT_CZNO;
  ALUWritePC(dest);
  goto [pc];
}

@if defined(VERSION_7)


:isb ibOption	is $(AMODE) &  c0431=0xf57ff06 & ibOption	{
	InstructionSynchronizationBarrier(ibOption:1);
}

@endif # VERSION_7

### These must come first, because of cond=15 match
@if defined(VERSION_5)

:ldc2 cpn,CRd,addrmode5 	is $(AMODE) & ARMcond=0 & cond=15 & c2527=6 & addrmode5 & cpn & CRd & N22=0 & L20=1
{
  t_cpn:4 = cpn;
  coprocessor_load2(t_cpn,CRd,addrmode5);
}

:ldc2l cpn,CRd,addrmode5 	is $(AMODE) & ARMcond=0 & cond=15 & c2527=6 & addrmode5 & cpn & CRd & N22=1 & L20=1
{
  t_cpn:4 = cpn;
  coprocessor_loadlong2(t_cpn,CRd,addrmode5);
}

@endif # VERSION_5
########  cond=15 match

:ldc^COND cpn,CRd,addrmode5 	is $(AMODE) & ARMcond=1 & COND & c2527=6 & addrmode5 & cpn & CRd & N22=0 & L20=1
{
  build COND;
  build addrmode5;
  t_cpn:4 = cpn;
  coprocessor_load(t_cpn,CRd,addrmode5);
}

:ldcl^COND cpn,CRd,addrmode5 is $(AMODE) & ARMcond=1 & COND & c2527=6 & addrmode5 & cpn & CRd & N22=1 & L20=1
{
  build COND;
  build addrmode5;
  t_cpn:4 = cpn;
  coprocessor_loadlong(t_cpn,CRd,addrmode5);
}

:ldm^mdir^COND reglist 		is $(AMODE) & ARMcond=1 & COND & c2527=4 & mdir & L20=1 & c1515=0 & reglist
{
  build COND;
  build reglist;
}

:ldm^mdir^COND reglist 		is $(AMODE) & ARMcond=1 & COND & c2527=4 & mdir & L20=1 & c1515=1 & reglist
{
  build COND;
  build reglist;
  LoadWritePC(pc);
  return [pc];
}

#:ldr^COND Rd,addrmode2 	is $(AMODE) & ARMcond=1 & COND & B22=0 & L20=1 & Rd & (I25=0 | (I25=1 & c0404=0)) & addrmode2
#{
#  build COND;
#  build addrmode2;
#  tmp:4=addrmode2&0xfffffffc;
#  tmp2:4=(addrmode2&3)<<3;
#  Rd=*tmp;
#  Rd = (Rd >> tmp2) | (Rd << (32-tmp2));
#}

# The following form of ldr assumes alignment checking is on
:ldr^COND Rd,addrmode2 		is $(AMODE) & ARMcond=1 & COND & c2627=1 & B22=0 & L20=1 & Rd & (I25=0 | (I25=1 & c0404=0)) & addrmode2
{
  build COND;
  build addrmode2;
  Rd = *addrmode2;
}

# Two forms of ldr with destination=pc needed to distinguish from ldrt
:ldr^COND pc,addrmode2 		is $(AMODE) & pc & ARMcond=1 & COND & LRset=1 & c2627=1 & B22=0 & L20=1 & Rd=15 & P24=1 & (I25=0 | (I25=1 & c0404=0)) & addrmode2
           [ LRset=0; globalset(inst_next,LRset); ]
{
  build COND;
  build addrmode2;
  dest:4=*addrmode2;
  SetThumbMode((dest&0x00000001)!=0);
  pc=dest&0xfffffffe;
  call [pc];
  SetThumbMode(0);
} # No unaligned address

:ldr^COND pc,addrmode2 		is $(AMODE) & pc & ARMcond=1 & COND & LRset=1 & c2627=1 & B22=0 & L20=1 & Rd=15 & P24=0 & W21=0 & (I25=0 | (I25=1 & c0404=0)) & addrmode2
           [ LRset=0; globalset(inst_next,LRset); ]
{
  build COND;
  build addrmode2;
  dest:4=*addrmode2;
  SetThumbMode((dest&0x00000001)!=0);
  pc=dest&0xfffffffe;
  call [pc];
  SetThumbMode(0);
} # No unaligned address

# Two forms of ldr with destination=pc needed to distinguish from ldrt
:ldr^COND pc,addrmode2 		is $(AMODE) & pc & ARMcond=1 & COND & c2627=1 & B22=0 & L20=1 & Rd=15 & P24=1 & (I25=0 | (I25=1 & c0404=0)) & addrmode2
{
  build COND;
  build addrmode2;
  dest:4=*addrmode2;
  BXWritePC(dest);
  goto [pc];
} # No unaligned address

:ldr^COND pc,addrmode2 		is $(AMODE) & pc & ARMcond=1 & COND & c2627=1 & B22=0 & L20=1 & Rd=15 & P24=0 & W21=0 & (I25=0 | (I25=1 & c0404=0)) & addrmode2
{
  build COND;
  build addrmode2;
  dest:4=*addrmode2;
  BXWritePC(dest);
  goto [pc];
} # No unaligned address

:ldrb^COND Rd,addrmode2 	is $(AMODE) & ARMcond=1 & COND & c2627=1 & B22=1 & L20=1 & Rd & (I25=0 | (I25=1 & c0404=0)) & addrmode2
{
  build COND;
  build addrmode2;
  Rd = zext( *:1 addrmode2);
}

:ldrbt^COND Rd,addrmode2 	is $(AMODE) & ARMcond=1 & COND & c2627=1 & B22=1 & L20=1 & P24=0 & W21=1 & Rd & (I25=0 | (I25=1 & c0404=0)) & addrmode2
{
  build COND;
  build addrmode2;
  Rd = zext( *:1 addrmode2);
}

@if defined(VERSION_5E)

:ldrd^COND Rd,Rd2,addrmode3   is $(AMODE) & ARMcond=1 & COND & c2527=0 & c0407=13 & c1212=0 & L20=0 & Rd & Rd2 & addrmode3
{
  build COND;
  build addrmode3;
  Rd = *(addrmode3);
  Rd2 = *(addrmode3+4);
}

@endif # VERSION_5E

@if defined(VERSION_6)

:ldrex^COND Rd,[Rn]  is $(AMODE) & ARMcond=1 & COND & c2027=0x19 & Rn & Rd & c0011=0xf9f
{
	build COND;
	Rd = *Rn;
}

@endif # VERSION_6

@if defined(VERSION_6K)

:ldrexb^COND Rd,[Rn]  is $(AMODE) & ARMcond=1 & COND & c2027=0x1d & Rn & Rd & c0011=0xf9f
{
	build COND;
	Rd = zext(*:1 Rn);
}

:ldrexd^COND Rd,Rd2,[Rn]  is $(AMODE) & ARMcond=1 & COND & c2027=0x1b & Rn & Rd & Rd2 & c0011=0xf9f
{
	build COND;
  	Rd = *(Rn);
  	Rd2 = *(Rn + 4);
}

:ldrexh^COND Rd,[Rn]  is $(AMODE) & ARMcond=1 & COND & c2027=0x1f & Rn & Rd & c0011=0xf9f
{
	build COND;
	Rd = zext(*:2 Rn);
}

@endif # VERSION_6K

:ldrh^COND Rd,addrmode3 	is $(AMODE) & ARMcond=1 & COND & c2527=0 & L20=1 & c0407=11 & Rd & addrmode3
{
  build COND;
  build addrmode3;
  Rd = zext( *:2 addrmode3);
}

@if defined(VERSION_6T2)

:ldrht^COND Rd,addrmode3		is $(AMODE) & ARMcond=1 & COND & c2527=0 & P24=0 & W21=1 & L20=1 & c0407=11 & Rd & addrmode3	{
  build COND;
  build addrmode3;
  Rd = zext( *:2 addrmode3);
}

@endif # VERSION_6T2

:ldrsb^COND Rd,addrmode3 	is $(AMODE) & ARMcond=1 & COND & c2527=0 & L20=1 & c0407=13 & Rd & addrmode3
{
  build COND;
  build addrmode3;
  Rd = sext( *:1 addrmode3);
}

@if defined(VERSION_6T2)

:ldrsbt^COND Rd,addrmode3		is $(AMODE) & ARMcond=1 & COND & c2527=0 & P24=0 & W21=1 & L20=1 & c0407=13 & Rd & addrmode3	{
  build COND;
  build addrmode3;
  Rd = sext( *:1 addrmode3);
}

@endif # VERSION_6T2

:ldrsh^COND Rd,addrmode3 	is $(AMODE) & ARMcond=1 & COND & c2527=0 & L20=1 & c0407=15 & Rd & addrmode3
{
  build COND;
  build addrmode3;
  Rd = sext( *:2 addrmode3);
}

@if defined(VERSION_6T2)

:ldrsht^COND Rd,addrmode3		is $(AMODE) & ARMcond=1 & COND & c2527=0 & P24=0 & W21=1 & L20=1 & c0407=15 & Rd & addrmode3	{
  build COND;
  build addrmode3;
  Rd = sext( *:2 addrmode3);
}

@endif # VERSION_6T2

# The following form of ldr assumes alignment checking is on
:ldrt^COND Rd,addrmode2 	is $(AMODE) & ARMcond=1 & COND & c2627=1 & B22=0 & L20=1 & P24=0 & W21=1 & Rd & (I25=0 | (I25=1 & c0404=0)) & addrmode2
{
  build COND;
  build addrmode2;
  Rd = *addrmode2;
}


###### must come first cond=15
@if defined(VERSION_5)
:mcr2 cpn,opc1,Rd,CRn,CRm,opc2 is $(AMODE) & ARMcond=0 & cond=15 & c2427=14 & opc1 & c2020=0 & CRn & Rd & cpn & opc2 & c0404=1 & CRm
{
  t_cpn:4 = cpn;
  t_op1:4 = opc1;
  t_op2:4 = opc2;
  coprocessor_moveto(t_cpn,t_op1,t_op2,Rd,CRn,CRm);
}
@endif # VERSION_5
###### must come first cond=15


# ===== Start mrc

:mrc^COND mcrOperands  is 
    $(AMODE) &  CRm=0b0000 & c0404=1 & opc2=0b000 & cpn=0b1110 & Rd & CRn=0b0000 & c2020=1 & opc1=0b000 & c2427=14 & COND & ARMcond=1 &
        mcrOperands
{
  build COND;
  Rd = coproc_movefrom_DBGDIDR();
}


:mrc^COND mcrOperands  is 
    $(AMODE) &  CRm=0b0000 & c0404=1 & opc2=0b010 & cpn=0b1110 & Rd & CRn=0b0000 & c2020=1 & opc1=0b000 & c2427=14 & COND & ARMcond=1 &
        mcrOperands
{
  build COND;
  Rd = coproc_movefrom_DBGDTRRXext();
}


:mrc^COND mcrOperands  is 
    $(AMODE) &  CRm=0b0001 & c0404=1 & opc2=0b000 & cpn=0b1110 & Rd & CRn=0b0000 & c2020=1 & opc1=0b000 & c2427=14 & COND & ARMcond=1 &
        mcrOperands
{
  build COND;
  Rd = coproc_movefrom_DBGDSCRint();
}


:mrc^COND mcrOperands  is 
    $(AMODE) &  CRm=0b0010 & c0404=1 & opc2=0b000 & cpn=0b1110 & Rd & CRn=0b0000 & c2020=1 & opc1=0b000 & c2427=14 & COND & ARMcond=1 &
        mcrOperands
{
  build COND;
  Rd = coproc_movefrom_DBGDCCINT();
}


:mrc^COND mcrOperands  is 
    $(AMODE) &  CRm=0b0010 & c0404=1 & opc2=0b010 & cpn=0b1110 & Rd & CRn=0b0000 & c2020=1 & opc1=0b000 & c2427=14 & COND & ARMcond=1 &
        mcrOperands
{
  build COND;
  Rd = coproc_movefrom_DBGDSCRext();
}


:mrc^COND mcrOperands  is 
    $(AMODE) &  CRm=0b0011 & c0404=1 & opc2=0b010 & cpn=0b1110 & Rd & CRn=0b0000 & c2020=1 & opc1=0b000 & c2427=14 & COND & ARMcond=1 &
        mcrOperands
{
  build COND;
  Rd = coproc_movefrom_DBGDTRTXext();
}


:mrc^COND mcrOperands  is 
    $(AMODE) &  CRm=0b0101 & c0404=1 & opc2=0b000 & cpn=0b1110 & Rd & CRn=0b0000 & c2020=1 & opc1=0b000 & c2427=14 & COND & ARMcond=1 &
        mcrOperands
{
  build COND;
  Rd = coproc_movefrom_DBGDTRRXint();
}


:mrc^COND mcrOperands  is 
    $(AMODE) &  CRm=0b0110 & c0404=1 & opc2=0b000 & cpn=0b1110 & Rd & CRn=0b0000 & c2020=1 & opc1=0b000 & c2427=14 & COND & ARMcond=1 &
        mcrOperands
{
  build COND;
  Rd = coproc_movefrom_DBGWFAR();
}


:mrc^COND mcrOperands  is 
    $(AMODE) &  CRm=0b0110 & c0404=1 & opc2=0b010 & cpn=0b1110 & Rd & CRn=0b0000 & c2020=1 & opc1=0b000 & c2427=14 & COND & ARMcond=1 &
        mcrOperands
{
  build COND;
  Rd = coproc_movefrom_DBGOSECCR();
}


:mrc^COND mcrOperands  is 
    $(AMODE) &  CRm=0b0111 & c0404=1 & opc2=0b000 & cpn=0b1110 & Rd & CRn=0b0000 & c2020=1 & opc1=0b000 & c2427=14 & COND & ARMcond=1 &
        mcrOperands
{
  build COND;
  Rd = coproc_movefrom_DBGVCR();
}


:mrc^COND mcrOperands  is 
    $(AMODE) &  CRm=0b0000 & c0404=1 & opc2=0b100 & cpn=0b1110 & Rd & CRn=0b0000 & c2020=1 & opc1=0b000 & c2427=14 & COND & ARMcond=1 &
        mcrOperands
{
  build COND;
  Rd = coproc_movefrom_DBGBVR0();
}


:mrc^COND mcrOperands  is 
    $(AMODE) &  CRm=0b0001 & c0404=1 & opc2=0b100 & cpn=0b1110 & Rd & CRn=0b0000 & c2020=1 & opc1=0b000 & c2427=14 & COND & ARMcond=1 &
        mcrOperands
{
  build COND;
  Rd = coproc_movefrom_DBGBVR1();
}


:mrc^COND mcrOperands  is 
    $(AMODE) &  CRm=0b0010 & c0404=1 & opc2=0b100 & cpn=0b1110 & Rd & CRn=0b0000 & c2020=1 & opc1=0b000 & c2427=14 & COND & ARMcond=1 &
        mcrOperands
{
  build COND;
  Rd = coproc_movefrom_DBGBVR2();
}


:mrc^COND mcrOperands  is 
    $(AMODE) &  CRm=0b0011 & c0404=1 & opc2=0b100 & cpn=0b1110 & Rd & CRn=0b0000 & c2020=1 & opc1=0b000 & c2427=14 & COND & ARMcond=1 &
        mcrOperands
{
  build COND;
  Rd = coproc_movefrom_DBGBVR3();
}


:mrc^COND mcrOperands  is 
    $(AMODE) &  CRm=0b0100 & c0404=1 & opc2=0b100 & cpn=0b1110 & Rd & CRn=0b0000 & c2020=1 & opc1=0b000 & c2427=14 & COND & ARMcond=1 &
        mcrOperands
{
  build COND;
  Rd = coproc_movefrom_DBGBVR4();
}


:mrc^COND mcrOperands  is 
    $(AMODE) &  CRm=0b0101 & c0404=1 & opc2=0b100 & cpn=0b1110 & Rd & CRn=0b0000 & c2020=1 & opc1=0b000 & c2427=14 & COND & ARMcond=1 &
        mcrOperands
{
  build COND;
  Rd = coproc_movefrom_DBGBVR5();
}


:mrc^COND mcrOperands  is 
    $(AMODE) &  CRm=0b0110 & c0404=1 & opc2=0b100 & cpn=0b1110 & Rd & CRn=0b0000 & c2020=1 & opc1=0b000 & c2427=14 & COND & ARMcond=1 &
        mcrOperands
{
  build COND;
  Rd = coproc_movefrom_DBGBVR6();
}


:mrc^COND mcrOperands  is 
    $(AMODE) &  CRm=0b0111 & c0404=1 & opc2=0b100 & cpn=0b1110 & Rd & CRn=0b0000 & c2020=1 & opc1=0b000 & c2427=14 & COND & ARMcond=1 &
        mcrOperands
{
  build COND;
  Rd = coproc_movefrom_DBGBVR7();
}


:mrc^COND mcrOperands  is 
    $(AMODE) &  CRm=0b0000 & c0404=1 & opc2=0b101 & cpn=0b1110 & Rd & CRn=0b0000 & c2020=1 & opc1=0b000 & c2427=14 & COND & ARMcond=1 &
        mcrOperands
{
  build COND;
  Rd = coproc_movefrom_DBGBCR0();
}


:mrc^COND mcrOperands  is 
    $(AMODE) &  CRm=0b0001 & c0404=1 & opc2=0b101 & cpn=0b1110 & Rd & CRn=0b0000 & c2020=1 & opc1=0b000 & c2427=14 & COND & ARMcond=1 &
        mcrOperands
{
  build COND;
  Rd = coproc_movefrom_DBGBCR1();
}


:mrc^COND mcrOperands  is 
    $(AMODE) &  CRm=0b0010 & c0404=1 & opc2=0b101 & cpn=0b1110 & Rd & CRn=0b0000 & c2020=1 & opc1=0b000 & c2427=14 & COND & ARMcond=1 &
        mcrOperands
{
  build COND;
  Rd = coproc_movefrom_DBGBCR2();
}


:mrc^COND mcrOperands  is 
    $(AMODE) &  CRm=0b0011 & c0404=1 & opc2=0b101 & cpn=0b1110 & Rd & CRn=0b0000 & c2020=1 & opc1=0b000 & c2427=14 & COND & ARMcond=1 &
        mcrOperands
{
  build COND;
  Rd = coproc_movefrom_DBGBCR3();
}


:mrc^COND mcrOperands  is 
    $(AMODE) &  CRm=0b0100 & c0404=1 & opc2=0b101 & cpn=0b1110 & Rd & CRn=0b0000 & c2020=1 & opc1=0b000 & c2427=14 & COND & ARMcond=1 &
        mcrOperands
{
  build COND;
  Rd = coproc_movefrom_DBGBCR4();
}


:mrc^COND mcrOperands  is 
    $(AMODE) &  CRm=0b0101 & c0404=1 & opc2=0b101 & cpn=0b1110 & Rd & CRn=0b0000 & c2020=1 & opc1=0b000 & c2427=14 & COND & ARMcond=1 &
        mcrOperands
{
  build COND;
  Rd = coproc_movefrom_DBGBCR5();
}


:mrc^COND mcrOperands  is 
    $(AMODE) &  CRm=0b0110 & c0404=1 & opc2=0b101 & cpn=0b1110 & Rd & CRn=0b0000 & c2020=1 & opc1=0b000 & c2427=14 & COND & ARMcond=1 &
        mcrOperands
{
  build COND;
  Rd = coproc_movefrom_DBGBCR6();
}


:mrc^COND mcrOperands  is 
    $(AMODE) &  CRm=0b0111 & c0404=1 & opc2=0b101 & cpn=0b1110 & Rd & CRn=0b0000 & c2020=1 & opc1=0b000 & c2427=14 & COND & ARMcond=1 &
        mcrOperands
{
  build COND;
  Rd = coproc_movefrom_DBGBCR7();
}


:mrc^COND mcrOperands  is 
    $(AMODE) &  CRm=0b0000 & c0404=1 & opc2=0b110 & cpn=0b1110 & Rd & CRn=0b0000 & c2020=1 & opc1=0b000 & c2427=14 & COND & ARMcond=1 &
        mcrOperands
{
  build COND;
  Rd = coproc_movefrom_DBGWVR0();
}


:mrc^COND mcrOperands  is 
    $(AMODE) &  CRm=0b0001 & c0404=1 & opc2=0b110 & cpn=0b1110 & Rd & CRn=0b0000 & c2020=1 & opc1=0b000 & c2427=14 & COND & ARMcond=1 &
        mcrOperands
{
  build COND;
  Rd = coproc_movefrom_DBGWVR1();
}


:mrc^COND mcrOperands  is 
    $(AMODE) &  CRm=0b0010 & c0404=1 & opc2=0b110 & cpn=0b1110 & Rd & CRn=0b0000 & c2020=1 & opc1=0b000 & c2427=14 & COND & ARMcond=1 &
        mcrOperands
{
  build COND;
  Rd = coproc_movefrom_DBGWVR2();
}


:mrc^COND mcrOperands  is 
    $(AMODE) &  CRm=0b0011 & c0404=1 & opc2=0b110 & cpn=0b1110 & Rd & CRn=0b0000 & c2020=1 & opc1=0b000 & c2427=14 & COND & ARMcond=1 &
        mcrOperands
{
  build COND;
  Rd = coproc_movefrom_DBGWVR3();
}


:mrc^COND mcrOperands  is 
    $(AMODE) &  CRm=0b0100 & c0404=1 & opc2=0b110 & cpn=0b1110 & Rd & CRn=0b0000 & c2020=1 & opc1=0b000 & c2427=14 & COND & ARMcond=1 &
        mcrOperands
{
  build COND;
  Rd = coproc_movefrom_DBGWVR4();
}


:mrc^COND mcrOperands  is 
    $(AMODE) &  CRm=0b0101 & c0404=1 & opc2=0b110 & cpn=0b1110 & Rd & CRn=0b0000 & c2020=1 & opc1=0b000 & c2427=14 & COND & ARMcond=1 &
        mcrOperands
{
  build COND;
  Rd = coproc_movefrom_DBGWVR5();
}


:mrc^COND mcrOperands  is 
    $(AMODE) &  CRm=0b0110 & c0404=1 & opc2=0b110 & cpn=0b1110 & Rd & CRn=0b0000 & c2020=1 & opc1=0b000 & c2427=14 & COND & ARMcond=1 &
        mcrOperands
{
  build COND;
  Rd = coproc_movefrom_DBGWVR6();
}


:mrc^COND mcrOperands  is 
    $(AMODE) &  CRm=0b0111 & c0404=1 & opc2=0b110 & cpn=0b1110 & Rd & CRn=0b0000 & c2020=1 & opc1=0b000 & c2427=14 & COND & ARMcond=1 &
        mcrOperands
{
  build COND;
  Rd = coproc_movefrom_DBGWVR7();
}


:mrc^COND mcrOperands  is 
    $(AMODE) &  CRm=0b0000 & c0404=1 & opc2=0b111 & cpn=0b1110 & Rd & CRn=0b0000 & c2020=1 & opc1=0b000 & c2427=14 & COND & ARMcond=1 &
        mcrOperands
{
  build COND;
  Rd = coproc_movefrom_DBGWCR0();
}


:mrc^COND mcrOperands  is 
    $(AMODE) &  CRm=0b0001 & c0404=1 & opc2=0b111 & cpn=0b1110 & Rd & CRn=0b0000 & c2020=1 & opc1=0b000 & c2427=14 & COND & ARMcond=1 &
        mcrOperands
{
  build COND;
  Rd = coproc_movefrom_DBGWCR1();
}


:mrc^COND mcrOperands  is 
    $(AMODE) &  CRm=0b0010 & c0404=1 & opc2=0b111 & cpn=0b1110 & Rd & CRn=0b0000 & c2020=1 & opc1=0b000 & c2427=14 & COND & ARMcond=1 &
        mcrOperands
{
  build COND;
  Rd = coproc_movefrom_DBGWCR2();
}


:mrc^COND mcrOperands  is 
    $(AMODE) &  CRm=0b0011 & c0404=1 & opc2=0b111 & cpn=0b1110 & Rd & CRn=0b0000 & c2020=1 & opc1=0b000 & c2427=14 & COND & ARMcond=1 &
        mcrOperands
{
  build COND;
  Rd = coproc_movefrom_DBGWCR3();
}


:mrc^COND mcrOperands  is 
    $(AMODE) &  CRm=0b0100 & c0404=1 & opc2=0b111 & cpn=0b1110 & Rd & CRn=0b0000 & c2020=1 & opc1=0b000 & c2427=14 & COND & ARMcond=1 &
        mcrOperands
{
  build COND;
  Rd = coproc_movefrom_DBGWCR4();
}


:mrc^COND mcrOperands  is 
    $(AMODE) &  CRm=0b0101 & c0404=1 & opc2=0b111 & cpn=0b1110 & Rd & CRn=0b0000 & c2020=1 & opc1=0b000 & c2427=14 & COND & ARMcond=1 &
        mcrOperands
{
  build COND;
  Rd = coproc_movefrom_DBGWCR5();
}


:mrc^COND mcrOperands  is 
    $(AMODE) &  CRm=0b0110 & c0404=1 & opc2=0b111 & cpn=0b1110 & Rd & CRn=0b0000 & c2020=1 & opc1=0b000 & c2427=14 & COND & ARMcond=1 &
        mcrOperands
{
  build COND;
  Rd = coproc_movefrom_DBGWCR6();
}


:mrc^COND mcrOperands  is 
    $(AMODE) &  CRm=0b0111 & c0404=1 & opc2=0b111 & cpn=0b1110 & Rd & CRn=0b0000 & c2020=1 & opc1=0b000 & c2427=14 & COND & ARMcond=1 &
        mcrOperands
{
  build COND;
  Rd = coproc_movefrom_DBGWCR7();
}


:mrc^COND mcrOperands  is 
    $(AMODE) &  CRm=0b0000 & c0404=1 & opc2=0b000 & cpn=0b1110 & Rd & CRn=0b0001 & c2020=1 & opc1=0b000 & c2427=14 & COND & ARMcond=1 &
        mcrOperands
{
  build COND;
  Rd = coproc_movefrom_DBGDRAR();
}


:mrc^COND mcrOperands  is 
    $(AMODE) &  CRm=0b0000 & c0404=1 & opc2=0b100 & cpn=0b1110 & Rd & CRn=0b0001 & c2020=1 & opc1=0b000 & c2427=14 & COND & ARMcond=1 &
        mcrOperands
{
  build COND;
  Rd = coproc_movefrom_DBGOSLAR();
}


:mrc^COND mcrOperands  is 
    $(AMODE) &  CRm=0b0001 & c0404=1 & opc2=0b100 & cpn=0b1110 & Rd & CRn=0b0001 & c2020=1 & opc1=0b000 & c2427=14 & COND & ARMcond=1 &
        mcrOperands
{
  build COND;
  Rd = coproc_movefrom_DBGOSLSR();
}


:mrc^COND mcrOperands  is 
    $(AMODE) &  CRm=0b0011 & c0404=1 & opc2=0b100 & cpn=0b1110 & Rd & CRn=0b0001 & c2020=1 & opc1=0b000 & c2427=14 & COND & ARMcond=1 &
        mcrOperands
{
  build COND;
  Rd = coproc_movefrom_DBGOSDLR();
}


:mrc^COND mcrOperands  is 
    $(AMODE) &  CRm=0b0100 & c0404=1 & opc2=0b100 & cpn=0b1110 & Rd & CRn=0b0001 & c2020=1 & opc1=0b000 & c2427=14 & COND & ARMcond=1 &
        mcrOperands
{
  build COND;
  Rd = coproc_movefrom_DBGPRCR();
}


:mrc^COND mcrOperands  is 
    $(AMODE) &  CRm=0b0000 & c0404=1 & opc2=0b001 & cpn=0b1110 & Rd & CRn=0b0001 & c2020=1 & opc1=0b000 & c2427=14 & COND & ARMcond=1 &
        mcrOperands
{
  build COND;
  Rd = coproc_movefrom_DBGBXVR0();
}


:mrc^COND mcrOperands  is 
    $(AMODE) &  CRm=0b0001 & c0404=1 & opc2=0b001 & cpn=0b1110 & Rd & CRn=0b0001 & c2020=1 & opc1=0b000 & c2427=14 & COND & ARMcond=1 &
        mcrOperands
{
  build COND;
  Rd = coproc_movefrom_DBGBXVR1();
}


:mrc^COND mcrOperands  is 
    $(AMODE) &  CRm=0b0010 & c0404=1 & opc2=0b001 & cpn=0b1110 & Rd & CRn=0b0001 & c2020=1 & opc1=0b000 & c2427=14 & COND & ARMcond=1 &
        mcrOperands
{
  build COND;
  Rd = coproc_movefrom_DBGBXVR2();
}


:mrc^COND mcrOperands  is 
    $(AMODE) &  CRm=0b0011 & c0404=1 & opc2=0b001 & cpn=0b1110 & Rd & CRn=0b0001 & c2020=1 & opc1=0b000 & c2427=14 & COND & ARMcond=1 &
        mcrOperands
{
  build COND;
  Rd = coproc_movefrom_DBGBXVR3();
}


:mrc^COND mcrOperands  is 
    $(AMODE) &  CRm=0b0100 & c0404=1 & opc2=0b001 & cpn=0b1110 & Rd & CRn=0b0001 & c2020=1 & opc1=0b000 & c2427=14 & COND & ARMcond=1 &
        mcrOperands
{
  build COND;
  Rd = coproc_movefrom_DBGBXVR4();
}


:mrc^COND mcrOperands  is 
    $(AMODE) &  CRm=0b0101 & c0404=1 & opc2=0b001 & cpn=0b1110 & Rd & CRn=0b0001 & c2020=1 & opc1=0b000 & c2427=14 & COND & ARMcond=1 &
        mcrOperands
{
  build COND;
  Rd = coproc_movefrom_DBGBXVR5();
}


:mrc^COND mcrOperands  is 
    $(AMODE) &  CRm=0b0110 & c0404=1 & opc2=0b001 & cpn=0b1110 & Rd & CRn=0b0001 & c2020=1 & opc1=0b000 & c2427=14 & COND & ARMcond=1 &
        mcrOperands
{
  build COND;
  Rd = coproc_movefrom_DBGBXVR6();
}


:mrc^COND mcrOperands  is 
    $(AMODE) &  CRm=0b0111 & c0404=1 & opc2=0b001 & cpn=0b1110 & Rd & CRn=0b0001 & c2020=1 & opc1=0b000 & c2427=14 & COND & ARMcond=1 &
        mcrOperands
{
  build COND;
  Rd = coproc_movefrom_DBGBXVR7();
}


:mrc^COND mcrOperands  is 
    $(AMODE) &  CRm=0b0000 & c0404=1 & opc2=0b000 & cpn=0b1110 & Rd & CRn=0b0010 & c2020=1 & opc1=0b000 & c2427=14 & COND & ARMcond=1 &
        mcrOperands
{
  build COND;
  Rd = coproc_movefrom_DBGDSAR();
}


:mrc^COND mcrOperands  is 
    $(AMODE) &  CRm=0b0000 & c0404=1 & opc2=0b111 & cpn=0b1110 & Rd & CRn=0b0111 & c2020=1 & opc1=0b000 & c2427=14 & COND & ARMcond=1 &
        mcrOperands
{
  build COND;
  Rd = coproc_movefrom_DBGDEVID2();
}


:mrc^COND mcrOperands  is 
    $(AMODE) &  CRm=0b0001 & c0404=1 & opc2=0b111 & cpn=0b1110 & Rd & CRn=0b0111 & c2020=1 & opc1=0b000 & c2427=14 & COND & ARMcond=1 &
        mcrOperands
{
  build COND;
  Rd = coproc_movefrom_DBGDEVID1();
}


:mrc^COND mcrOperands  is 
    $(AMODE) &  CRm=0b0010 & c0404=1 & opc2=0b111 & cpn=0b1110 & Rd & CRn=0b0111 & c2020=1 & opc1=0b000 & c2427=14 & COND & ARMcond=1 &
        mcrOperands
{
  build COND;
  Rd = coproc_movefrom_DBGDEVID();
}


:mrc^COND mcrOperands  is 
    $(AMODE) &  CRm=0b1000 & c0404=1 & opc2=0b110 & cpn=0b1110 & Rd & CRn=0b0111 & c2020=1 & opc1=0b000 & c2427=14 & COND & ARMcond=1 &
        mcrOperands
{
  build COND;
  Rd = coproc_movefrom_DBGCLAIMSET();
}


:mrc^COND mcrOperands  is 
    $(AMODE) &  CRm=0b1001 & c0404=1 & opc2=0b110 & cpn=0b1110 & Rd & CRn=0b0111 & c2020=1 & opc1=0b000 & c2427=14 & COND & ARMcond=1 &
        mcrOperands
{
  build COND;
  Rd = coproc_movefrom_DBGCLAIMCLR();
}


:mrc^COND mcrOperands  is 
    $(AMODE) &  CRm=0b1110 & c0404=1 & opc2=0b110 & cpn=0b1110 & Rd & CRn=0b0111 & c2020=1 & opc1=0b000 & c2427=14 & COND & ARMcond=1 &
        mcrOperands
{
  build COND;
  Rd = coproc_movefrom_DBGAUTHSTATUS();
}


:mrc^COND mcrOperands  is 
    $(AMODE) &  CRm=0b0000 & c0404=1 & opc2=0b000 & cpn=0b1110 & Rd & CRn=0b0000 & c2020=1 & opc1=0b111 & c2427=14 & COND & ARMcond=1 &
        mcrOperands
{
  build COND;
  Rd = coproc_movefrom_JIDR();
}


:mrc^COND mcrOperands  is 
    $(AMODE) &  CRm=0b0000 & c0404=1 & opc2=0b000 & cpn=0b1110 & Rd & CRn=0b0001 & c2020=1 & opc1=0b111 & c2427=14 & COND & ARMcond=1 &
        mcrOperands
{
  build COND;
  Rd = coproc_movefrom_JOSCR();
}


:mrc^COND mcrOperands  is 
    $(AMODE) &  CRm=0b0000 & c0404=1 & opc2=0b000 & cpn=0b1110 & Rd & CRn=0b0010 & c2020=1 & opc1=0b111 & c2427=14 & COND & ARMcond=1 &
        mcrOperands
{
  build COND;
  Rd = coproc_movefrom_JMCR();
}


:mrc^COND mcrOperands  is 
    $(AMODE) &  CRm=0b0000 & c0404=1 & opc2=0b000 & cpn=0b1111 & Rd & CRn=0b0000 & c2020=1 & opc1=0b000 & c2427=14 & COND & ARMcond=1 &
        mcrOperands
{
  build COND;
  Rd = coproc_movefrom_MIDR();
}


:mrc^COND mcrOperands  is 
    $(AMODE) &  CRm=0b0000 & c0404=1 & opc2=0b001 & cpn=0b1111 & Rd & CRn=0b0000 & c2020=1 & opc1=0b000 & c2427=14 & COND & ARMcond=1 &
        mcrOperands
{
  build COND;
  Rd = coproc_movefrom_CTR();
}

<<<<<<< HEAD
@if defined(VERSION_6T2)
=======

:mrc^COND mcrOperands  is 
    $(AMODE) &  CRm=0b0000 & c0404=1 & opc2=0b010 & cpn=0b1111 & Rd & CRn=0b0000 & c2020=1 & opc1=0b000 & c2427=14 & COND & ARMcond=1 &
        mcrOperands
{
  build COND;
  Rd = coproc_movefrom_TCMTR();
}

>>>>>>> f3f0487d

:mrc^COND mcrOperands  is 
    $(AMODE) &  CRm=0b0000 & c0404=1 & opc2=0b011 & cpn=0b1111 & Rd & CRn=0b0000 & c2020=1 & opc1=0b000 & c2427=14 & COND & ARMcond=1 &
        mcrOperands
{
  build COND;
  Rd = coproc_movefrom_TLBTR();
}


:mrc^COND mcrOperands  is 
    $(AMODE) &  CRm=0b0000 & c0404=1 & opc2=0b101 & cpn=0b1111 & Rd & CRn=0b0000 & c2020=1 & opc1=0b000 & c2427=14 & COND & ARMcond=1 &
        mcrOperands
{
  build COND;
  Rd = coproc_movefrom_MPIDR();
}


:mrc^COND mcrOperands  is 
    $(AMODE) &  CRm=0b0000 & c0404=1 & opc2=0b110 & cpn=0b1111 & Rd & CRn=0b0000 & c2020=1 & opc1=0b000 & c2427=14 & COND & ARMcond=1 &
        mcrOperands
{
  build COND;
  Rd = coproc_movefrom_REVIDR();
}


:mrc^COND mcrOperands  is 
    $(AMODE) &  CRm=0b0001 & c0404=1 & opc2=0b000 & cpn=0b1111 & Rd & CRn=0b0000 & c2020=1 & opc1=0b000 & c2427=14 & COND & ARMcond=1 &
        mcrOperands
{
  build COND;
  Rd = coproc_movefrom_ID_PFR0();
}


:mrc^COND mcrOperands  is 
    $(AMODE) &  CRm=0b0001 & c0404=1 & opc2=0b001 & cpn=0b1111 & Rd & CRn=0b0000 & c2020=1 & opc1=0b000 & c2427=14 & COND & ARMcond=1 &
        mcrOperands
{
  build COND;
  Rd = coproc_movefrom_ID_PFR1();
}


:mrc^COND mcrOperands  is 
    $(AMODE) &  CRm=0b0001 & c0404=1 & opc2=0b010 & cpn=0b1111 & Rd & CRn=0b0000 & c2020=1 & opc1=0b000 & c2427=14 & COND & ARMcond=1 &
        mcrOperands
{
  build COND;
  Rd = coproc_movefrom_ID_DFR0();
}


:mrc^COND mcrOperands  is 
    $(AMODE) &  CRm=0b0001 & c0404=1 & opc2=0b011 & cpn=0b1111 & Rd & CRn=0b0000 & c2020=1 & opc1=0b000 & c2427=14 & COND & ARMcond=1 &
        mcrOperands
{
  build COND;
  Rd = coproc_movefrom_ID_AFR0();
}


:mrc^COND mcrOperands  is 
    $(AMODE) &  CRm=0b0001 & c0404=1 & opc2=0b100 & cpn=0b1111 & Rd & CRn=0b0000 & c2020=1 & opc1=0b000 & c2427=14 & COND & ARMcond=1 &
        mcrOperands
{
  build COND;
  Rd = coproc_movefrom_ID_MMFR0();
}


:mrc^COND mcrOperands  is 
    $(AMODE) &  CRm=0b0001 & c0404=1 & opc2=0b101 & cpn=0b1111 & Rd & CRn=0b0000 & c2020=1 & opc1=0b000 & c2427=14 & COND & ARMcond=1 &
        mcrOperands
{
  build COND;
  Rd = coproc_movefrom_ID_MMFR1();
}


:mrc^COND mcrOperands  is 
    $(AMODE) &  CRm=0b0001 & c0404=1 & opc2=0b110 & cpn=0b1111 & Rd & CRn=0b0000 & c2020=1 & opc1=0b000 & c2427=14 & COND & ARMcond=1 &
        mcrOperands
{
  build COND;
  Rd = coproc_movefrom_ID_MMFR2();
}


:mrc^COND mcrOperands  is 
    $(AMODE) &  CRm=0b0001 & c0404=1 & opc2=0b111 & cpn=0b1111 & Rd & CRn=0b0000 & c2020=1 & opc1=0b000 & c2427=14 & COND & ARMcond=1 &
        mcrOperands
{
  build COND;
  Rd = coproc_movefrom_ID_MMFR3();
}


:mrc^COND mcrOperands  is 
    $(AMODE) &  CRm=0b0010 & c0404=1 & opc2=0b000 & cpn=0b1111 & Rd & CRn=0b0000 & c2020=1 & opc1=0b000 & c2427=14 & COND & ARMcond=1 &
        mcrOperands
{
  build COND;
  Rd = coproc_movefrom_ID_ISAR0();
}


:mrc^COND mcrOperands  is 
    $(AMODE) &  CRm=0b0010 & c0404=1 & opc2=0b001 & cpn=0b1111 & Rd & CRn=0b0000 & c2020=1 & opc1=0b000 & c2427=14 & COND & ARMcond=1 &
        mcrOperands
{
  build COND;
  Rd = coproc_movefrom_ID_ISAR1();
}


:mrc^COND mcrOperands  is 
    $(AMODE) &  CRm=0b0010 & c0404=1 & opc2=0b010 & cpn=0b1111 & Rd & CRn=0b0000 & c2020=1 & opc1=0b000 & c2427=14 & COND & ARMcond=1 &
        mcrOperands
{
  build COND;
  Rd = coproc_movefrom_ID_ISAR2();
}


:mrc^COND mcrOperands  is 
    $(AMODE) &  CRm=0b0010 & c0404=1 & opc2=0b011 & cpn=0b1111 & Rd & CRn=0b0000 & c2020=1 & opc1=0b000 & c2427=14 & COND & ARMcond=1 &
        mcrOperands
{
  build COND;
  Rd = coproc_movefrom_ID_ISAR3();
}


:mrc^COND mcrOperands  is 
    $(AMODE) &  CRm=0b0010 & c0404=1 & opc2=0b100 & cpn=0b1111 & Rd & CRn=0b0000 & c2020=1 & opc1=0b000 & c2427=14 & COND & ARMcond=1 &
        mcrOperands
{
  build COND;
  Rd = coproc_movefrom_ID_ISAR4();
}


:mrc^COND mcrOperands  is 
    $(AMODE) &  CRm=0b0010 & c0404=1 & opc2=0b101 & cpn=0b1111 & Rd & CRn=0b0000 & c2020=1 & opc1=0b000 & c2427=14 & COND & ARMcond=1 &
        mcrOperands
{
  build COND;
  Rd = coproc_movefrom_ID_ISAR5();
}


:mrc^COND mcrOperands  is 
    $(AMODE) &  CRm=0b0010 & c0404=1 & opc2=0b110 & cpn=0b1111 & Rd & CRn=0b0000 & c2020=1 & opc1=0b000 & c2427=14 & COND & ARMcond=1 &
        mcrOperands
{
  build COND;
  Rd = coproc_movefrom_ID_MMFR4();
}


:mrc^COND mcrOperands  is 
    $(AMODE) &  CRm=0b0010 & c0404=1 & opc2=0b111 & cpn=0b1111 & Rd & CRn=0b0000 & c2020=1 & opc1=0b000 & c2427=14 & COND & ARMcond=1 &
        mcrOperands
{
  build COND;
  Rd = coproc_movefrom_ID_ISAR6();
}


:mrc^COND mcrOperands  is 
    $(AMODE) &  CRm=0b0011 & c0404=1 & opc2=0b100 & cpn=0b1111 & Rd & CRn=0b0000 & c2020=1 & opc1=0b000 & c2427=14 & COND & ARMcond=1 &
        mcrOperands
{
  build COND;
  Rd = coproc_movefrom_ID_PFR2();
}


:mrc^COND mcrOperands  is 
    $(AMODE) &  CRm=0b0011 & c0404=1 & opc2=0b101 & cpn=0b1111 & Rd & CRn=0b0000 & c2020=1 & opc1=0b000 & c2427=14 & COND & ARMcond=1 &
        mcrOperands
{
  build COND;
  Rd = coproc_movefrom_ID_DFR1();
}


:mrc^COND mcrOperands  is 
    $(AMODE) &  CRm=0b0011 & c0404=1 & opc2=0b110 & cpn=0b1111 & Rd & CRn=0b0000 & c2020=1 & opc1=0b000 & c2427=14 & COND & ARMcond=1 &
        mcrOperands
{
  build COND;
  Rd = coproc_movefrom_ID_MMFR5();
}


:mrc^COND mcrOperands  is 
    $(AMODE) &  CRm=0b0000 & c0404=1 & opc2=0b000 & cpn=0b1111 & Rd & CRn=0b0001 & c2020=1 & opc1=0b000 & c2427=14 & COND & ARMcond=1 &
        mcrOperands
{
  build COND;
  Rd = coproc_movefrom_SCTLR();
}


:mrc^COND mcrOperands  is 
    $(AMODE) &  CRm=0b0000 & c0404=1 & opc2=0b001 & cpn=0b1111 & Rd & CRn=0b0001 & c2020=1 & opc1=0b000 & c2427=14 & COND & ARMcond=1 &
        mcrOperands
{
  build COND;
  Rd = coproc_movefrom_ACTLR();
}


:mrc^COND mcrOperands  is 
    $(AMODE) &  CRm=0b0000 & c0404=1 & opc2=0b010 & cpn=0b1111 & Rd & CRn=0b0001 & c2020=1 & opc1=0b000 & c2427=14 & COND & ARMcond=1 &
        mcrOperands
{
  build COND;
  Rd = coproc_movefrom_CPACR();
}


:mrc^COND mcrOperands  is 
    $(AMODE) &  CRm=0b0000 & c0404=1 & opc2=0b011 & cpn=0b1111 & Rd & CRn=0b0001 & c2020=1 & opc1=0b000 & c2427=14 & COND & ARMcond=1 &
        mcrOperands
{
  build COND;
  Rd = coproc_movefrom_ACTLR2();
}


:mrc^COND mcrOperands  is 
    $(AMODE) &  CRm=0b0001 & c0404=1 & opc2=0b000 & cpn=0b1111 & Rd & CRn=0b0001 & c2020=1 & opc1=0b000 & c2427=14 & COND & ARMcond=1 &
        mcrOperands
{
  build COND;
  Rd = coproc_movefrom_SCR();
}


:mrc^COND mcrOperands  is 
    $(AMODE) &  CRm=0b0001 & c0404=1 & opc2=0b001 & cpn=0b1111 & Rd & CRn=0b0001 & c2020=1 & opc1=0b000 & c2427=14 & COND & ARMcond=1 &
        mcrOperands
{
  build COND;
  Rd = coproc_movefrom_SDER();
}


:mrc^COND mcrOperands  is 
    $(AMODE) &  CRm=0b0001 & c0404=1 & opc2=0b010 & cpn=0b1111 & Rd & CRn=0b0001 & c2020=1 & opc1=0b000 & c2427=14 & COND & ARMcond=1 &
        mcrOperands
{
  build COND;
  Rd = coproc_movefrom_NSACR();
}


:mrc^COND mcrOperands  is 
    $(AMODE) &  CRm=0b0010 & c0404=1 & opc2=0b001 & cpn=0b1111 & Rd & CRn=0b0001 & c2020=1 & opc1=0b000 & c2427=14 & COND & ARMcond=1 &
        mcrOperands
{
  build COND;
  Rd = coproc_movefrom_TRFCR();
}


:mrc^COND mcrOperands  is 
    $(AMODE) &  CRm=0b0011 & c0404=1 & opc2=0b001 & cpn=0b1111 & Rd & CRn=0b0001 & c2020=1 & opc1=0b000 & c2427=14 & COND & ARMcond=1 &
        mcrOperands
{
  build COND;
  Rd = coproc_movefrom_SDCR();
}


:mrc^COND mcrOperands  is 
    $(AMODE) &  CRm=0b0000 & c0404=1 & opc2=0b000 & cpn=0b1111 & Rd & CRn=0b0011 & c2020=1 & opc1=0b000 & c2427=14 & COND & ARMcond=1 &
        mcrOperands
{
  build COND;
  Rd = coproc_movefrom_DACR();
}


:mrc^COND mcrOperands  is 
    $(AMODE) &  CRm=0b0110 & c0404=1 & opc2=0b000 & cpn=0b1111 & Rd & CRn=0b0100 & c2020=1 & opc1=0b000 & c2427=14 & COND & ARMcond=1 &
        mcrOperands
{
  build COND;
  Rd = coproc_movefrom_ICC_PMR();
}


:mrc^COND mcrOperands  is 
    $(AMODE) &  CRm=0b0000 & c0404=1 & opc2=0b000 & cpn=0b1111 & Rd & CRn=0b0101 & c2020=1 & opc1=0b000 & c2427=14 & COND & ARMcond=1 &
        mcrOperands
{
  build COND;
  Rd = coproc_movefrom_DFSR();
}


:mrc^COND mcrOperands  is 
    $(AMODE) &  CRm=0b0000 & c0404=1 & opc2=0b001 & cpn=0b1111 & Rd & CRn=0b0101 & c2020=1 & opc1=0b000 & c2427=14 & COND & ARMcond=1 &
        mcrOperands
{
  build COND;
  Rd = coproc_movefrom_IFSR();
}


:mrc^COND mcrOperands  is 
    $(AMODE) &  CRm=0b0001 & c0404=1 & opc2=0b000 & cpn=0b1111 & Rd & CRn=0b0101 & c2020=1 & opc1=0b000 & c2427=14 & COND & ARMcond=1 &
        mcrOperands
{
  build COND;
  Rd = coproc_movefrom_ADFSR();
}


:mrc^COND mcrOperands  is 
    $(AMODE) &  CRm=0b0001 & c0404=1 & opc2=0b001 & cpn=0b1111 & Rd & CRn=0b0101 & c2020=1 & opc1=0b000 & c2427=14 & COND & ARMcond=1 &
        mcrOperands
{
  build COND;
  Rd = coproc_movefrom_AIFSR();
}


:mrc^COND mcrOperands  is 
    $(AMODE) &  CRm=0b0011 & c0404=1 & opc2=0b000 & cpn=0b1111 & Rd & CRn=0b0101 & c2020=1 & opc1=0b000 & c2427=14 & COND & ARMcond=1 &
        mcrOperands
{
  build COND;
  Rd = coproc_movefrom_ERRIDR();
}


:mrc^COND mcrOperands  is 
    $(AMODE) &  CRm=0b0011 & c0404=1 & opc2=0b001 & cpn=0b1111 & Rd & CRn=0b0101 & c2020=1 & opc1=0b000 & c2427=14 & COND & ARMcond=1 &
        mcrOperands
{
  build COND;
  Rd = coproc_movefrom_ERRSELR();
}


:mrc^COND mcrOperands  is 
    $(AMODE) &  CRm=0b0100 & c0404=1 & opc2=0b000 & cpn=0b1111 & Rd & CRn=0b0101 & c2020=1 & opc1=0b000 & c2427=14 & COND & ARMcond=1 &
        mcrOperands
{
  build COND;
  Rd = coproc_movefrom_ERXFR();
}


:mrc^COND mcrOperands  is 
    $(AMODE) &  CRm=0b0100 & c0404=1 & opc2=0b001 & cpn=0b1111 & Rd & CRn=0b0101 & c2020=1 & opc1=0b000 & c2427=14 & COND & ARMcond=1 &
        mcrOperands
{
  build COND;
  Rd = coproc_movefrom_ERXCTLR();
}


:mrc^COND mcrOperands  is 
    $(AMODE) &  CRm=0b0100 & c0404=1 & opc2=0b010 & cpn=0b1111 & Rd & CRn=0b0101 & c2020=1 & opc1=0b000 & c2427=14 & COND & ARMcond=1 &
        mcrOperands
{
  build COND;
  Rd = coproc_movefrom_ERXSTATUS();
}


:mrc^COND mcrOperands  is 
    $(AMODE) &  CRm=0b0100 & c0404=1 & opc2=0b011 & cpn=0b1111 & Rd & CRn=0b0101 & c2020=1 & opc1=0b000 & c2427=14 & COND & ARMcond=1 &
        mcrOperands
{
  build COND;
  Rd = coproc_movefrom_ERXADDR();
}


:mrc^COND mcrOperands  is 
    $(AMODE) &  CRm=0b0100 & c0404=1 & opc2=0b100 & cpn=0b1111 & Rd & CRn=0b0101 & c2020=1 & opc1=0b000 & c2427=14 & COND & ARMcond=1 &
        mcrOperands
{
  build COND;
  Rd = coproc_movefrom_ERXFR2();
}


:mrc^COND mcrOperands  is 
    $(AMODE) &  CRm=0b0100 & c0404=1 & opc2=0b101 & cpn=0b1111 & Rd & CRn=0b0101 & c2020=1 & opc1=0b000 & c2427=14 & COND & ARMcond=1 &
        mcrOperands
{
  build COND;
  Rd = coproc_movefrom_ERXCTLR2();
}


:mrc^COND mcrOperands  is 
    $(AMODE) &  CRm=0b0100 & c0404=1 & opc2=0b111 & cpn=0b1111 & Rd & CRn=0b0101 & c2020=1 & opc1=0b000 & c2427=14 & COND & ARMcond=1 &
        mcrOperands
{
  build COND;
  Rd = coproc_movefrom_ERXADDR2();
}


:mrc^COND mcrOperands  is 
    $(AMODE) &  CRm=0b0101 & c0404=1 & opc2=0b000 & cpn=0b1111 & Rd & CRn=0b0101 & c2020=1 & opc1=0b000 & c2427=14 & COND & ARMcond=1 &
        mcrOperands
{
  build COND;
  Rd = coproc_movefrom_ERXMISC0();
}


:mrc^COND mcrOperands  is 
    $(AMODE) &  CRm=0b0101 & c0404=1 & opc2=0b001 & cpn=0b1111 & Rd & CRn=0b0101 & c2020=1 & opc1=0b000 & c2427=14 & COND & ARMcond=1 &
        mcrOperands
{
  build COND;
  Rd = coproc_movefrom_ERXMISC1();
}


:mrc^COND mcrOperands  is 
    $(AMODE) &  CRm=0b0101 & c0404=1 & opc2=0b010 & cpn=0b1111 & Rd & CRn=0b0101 & c2020=1 & opc1=0b000 & c2427=14 & COND & ARMcond=1 &
        mcrOperands
{
  build COND;
  Rd = coproc_movefrom_ERXMISC4();
}


:mrc^COND mcrOperands  is 
    $(AMODE) &  CRm=0b0101 & c0404=1 & opc2=0b011 & cpn=0b1111 & Rd & CRn=0b0101 & c2020=1 & opc1=0b000 & c2427=14 & COND & ARMcond=1 &
        mcrOperands
{
  build COND;
  Rd = coproc_movefrom_ERXMISC5();
}


:mrc^COND mcrOperands  is 
    $(AMODE) &  CRm=0b0101 & c0404=1 & opc2=0b100 & cpn=0b1111 & Rd & CRn=0b0101 & c2020=1 & opc1=0b000 & c2427=14 & COND & ARMcond=1 &
        mcrOperands
{
  build COND;
  Rd = coproc_movefrom_ERXMISC2();
}


:mrc^COND mcrOperands  is 
    $(AMODE) &  CRm=0b0101 & c0404=1 & opc2=0b101 & cpn=0b1111 & Rd & CRn=0b0101 & c2020=1 & opc1=0b000 & c2427=14 & COND & ARMcond=1 &
        mcrOperands
{
  build COND;
  Rd = coproc_movefrom_ERXMISC3();
}


:mrc^COND mcrOperands  is 
    $(AMODE) &  CRm=0b0101 & c0404=1 & opc2=0b110 & cpn=0b1111 & Rd & CRn=0b0101 & c2020=1 & opc1=0b000 & c2427=14 & COND & ARMcond=1 &
        mcrOperands
{
  build COND;
  Rd = coproc_movefrom_ERXMISC6();
}


:mrc^COND mcrOperands  is 
    $(AMODE) &  CRm=0b0101 & c0404=1 & opc2=0b111 & cpn=0b1111 & Rd & CRn=0b0101 & c2020=1 & opc1=0b000 & c2427=14 & COND & ARMcond=1 &
        mcrOperands
{
  build COND;
  Rd = coproc_movefrom_ERXMISC7();
}


:mrc^COND mcrOperands  is 
    $(AMODE) &  CRm=0b0000 & c0404=1 & opc2=0b000 & cpn=0b1111 & Rd & CRn=0b0110 & c2020=1 & opc1=0b000 & c2427=14 & COND & ARMcond=1 &
        mcrOperands
{
  build COND;
  Rd = coproc_movefrom_DFAR();
}


:mrc^COND mcrOperands  is 
    $(AMODE) &  CRm=0b0000 & c0404=1 & opc2=0b010 & cpn=0b1111 & Rd & CRn=0b0110 & c2020=1 & opc1=0b000 & c2427=14 & COND & ARMcond=1 &
        mcrOperands
{
  build COND;
  Rd = coproc_movefrom_IFAR();
}


:mrc^COND mcrOperands  is 
    $(AMODE) &  CRm=0b0001 & c0404=1 & opc2=0b000 & cpn=0b1111 & Rd & CRn=0b0111 & c2020=1 & opc1=0b000 & c2427=14 & COND & ARMcond=1 &
        mcrOperands
{
  build COND;
  Rd = coproc_movefrom_ICIALLUIS();
}


:mrc^COND mcrOperands  is 
    $(AMODE) &  CRm=0b0001 & c0404=1 & opc2=0b110 & cpn=0b1111 & Rd & CRn=0b0111 & c2020=1 & opc1=0b000 & c2427=14 & COND & ARMcond=1 &
        mcrOperands
{
  build COND;
  Rd = coproc_movefrom_BPIALLIS();
}


:mrc^COND mcrOperands  is 
    $(AMODE) &  CRm=0b0011 & c0404=1 & opc2=0b100 & cpn=0b1111 & Rd & CRn=0b0111 & c2020=1 & opc1=0b000 & c2427=14 & COND & ARMcond=1 &
        mcrOperands
{
  build COND;
  Rd = coproc_movefrom_CFPRCTX();
}


:mrc^COND mcrOperands  is 
    $(AMODE) &  CRm=0b0011 & c0404=1 & opc2=0b101 & cpn=0b1111 & Rd & CRn=0b0111 & c2020=1 & opc1=0b000 & c2427=14 & COND & ARMcond=1 &
        mcrOperands
{
  build COND;
  Rd = coproc_movefrom_DVPRCTX();
}


:mrc^COND mcrOperands  is 
    $(AMODE) &  CRm=0b0011 & c0404=1 & opc2=0b111 & cpn=0b1111 & Rd & CRn=0b0111 & c2020=1 & opc1=0b000 & c2427=14 & COND & ARMcond=1 &
        mcrOperands
{
  build COND;
  Rd = coproc_movefrom_CPPRCTX();
}


:mrc^COND mcrOperands  is 
    $(AMODE) &  CRm=0b0100 & c0404=1 & opc2=0b000 & cpn=0b1111 & Rd & CRn=0b0111 & c2020=1 & opc1=0b000 & c2427=14 & COND & ARMcond=1 &
        mcrOperands
{
  build COND;
  Rd = coproc_movefrom_PAR();
}


:mrc^COND mcrOperands  is 
    $(AMODE) &  CRm=0b0101 & c0404=1 & opc2=0b000 & cpn=0b1111 & Rd & CRn=0b0111 & c2020=1 & opc1=0b000 & c2427=14 & COND & ARMcond=1 &
        mcrOperands
{
  build COND;
  Rd = coproc_movefrom_ICIALLU();
}


:mrc^COND mcrOperands  is 
    $(AMODE) &  CRm=0b0101 & c0404=1 & opc2=0b001 & cpn=0b1111 & Rd & CRn=0b0111 & c2020=1 & opc1=0b000 & c2427=14 & COND & ARMcond=1 &
        mcrOperands
{
  build COND;
  Rd = coproc_movefrom_ICIMVAU();
}


:mrc^COND mcrOperands  is 
    $(AMODE) &  CRm=0b0101 & c0404=1 & opc2=0b100 & cpn=0b1111 & Rd & CRn=0b0111 & c2020=1 & opc1=0b000 & c2427=14 & COND & ARMcond=1 &
        mcrOperands
{
  build COND;
  Rd = coproc_movefrom_CP15ISB();
}


:mrc^COND mcrOperands  is 
    $(AMODE) &  CRm=0b0101 & c0404=1 & opc2=0b110 & cpn=0b1111 & Rd & CRn=0b0111 & c2020=1 & opc1=0b000 & c2427=14 & COND & ARMcond=1 &
        mcrOperands
{
  build COND;
  Rd = coproc_movefrom_BPIALL();
}


:mrc^COND mcrOperands  is 
    $(AMODE) &  CRm=0b0101 & c0404=1 & opc2=0b111 & cpn=0b1111 & Rd & CRn=0b0111 & c2020=1 & opc1=0b000 & c2427=14 & COND & ARMcond=1 &
        mcrOperands
{
  build COND;
  Rd = coproc_movefrom_BPIMVA();
}


:mrc^COND mcrOperands  is 
    $(AMODE) &  CRm=0b0110 & c0404=1 & opc2=0b001 & cpn=0b1111 & Rd & CRn=0b0111 & c2020=1 & opc1=0b000 & c2427=14 & COND & ARMcond=1 &
        mcrOperands
{
  build COND;
  Rd = coproc_movefrom_DCIMVAC();
}


:mrc^COND mcrOperands  is 
    $(AMODE) &  CRm=0b0110 & c0404=1 & opc2=0b010 & cpn=0b1111 & Rd & CRn=0b0111 & c2020=1 & opc1=0b000 & c2427=14 & COND & ARMcond=1 &
        mcrOperands
{
  build COND;
  Rd = coproc_movefrom_DCISW();
}


:mrc^COND mcrOperands  is 
    $(AMODE) &  CRm=0b1000 & c0404=1 & opc2=0b000 & cpn=0b1111 & Rd & CRn=0b0111 & c2020=1 & opc1=0b000 & c2427=14 & COND & ARMcond=1 &
        mcrOperands
{
  build COND;
  Rd = coproc_movefrom_ATS1CPR();
}


:mrc^COND mcrOperands  is 
    $(AMODE) &  CRm=0b1000 & c0404=1 & opc2=0b001 & cpn=0b1111 & Rd & CRn=0b0111 & c2020=1 & opc1=0b000 & c2427=14 & COND & ARMcond=1 &
        mcrOperands
{
  build COND;
  Rd = coproc_movefrom_ATS1CPW();
}


:mrc^COND mcrOperands  is 
    $(AMODE) &  CRm=0b1000 & c0404=1 & opc2=0b010 & cpn=0b1111 & Rd & CRn=0b0111 & c2020=1 & opc1=0b000 & c2427=14 & COND & ARMcond=1 &
        mcrOperands
{
  build COND;
  Rd = coproc_movefrom_ATS1CUR();
}


:mrc^COND mcrOperands  is 
    $(AMODE) &  CRm=0b1000 & c0404=1 & opc2=0b011 & cpn=0b1111 & Rd & CRn=0b0111 & c2020=1 & opc1=0b000 & c2427=14 & COND & ARMcond=1 &
        mcrOperands
{
  build COND;
  Rd = coproc_movefrom_ATS1CUW();
}


:mrc^COND mcrOperands  is 
    $(AMODE) &  CRm=0b1000 & c0404=1 & opc2=0b100 & cpn=0b1111 & Rd & CRn=0b0111 & c2020=1 & opc1=0b000 & c2427=14 & COND & ARMcond=1 &
        mcrOperands
{
  build COND;
  Rd = coproc_movefrom_ATS12NSOPR();
}


:mrc^COND mcrOperands  is 
    $(AMODE) &  CRm=0b1000 & c0404=1 & opc2=0b101 & cpn=0b1111 & Rd & CRn=0b0111 & c2020=1 & opc1=0b000 & c2427=14 & COND & ARMcond=1 &
        mcrOperands
{
  build COND;
  Rd = coproc_movefrom_ATS12NSOPW();
}


:mrc^COND mcrOperands  is 
    $(AMODE) &  CRm=0b1000 & c0404=1 & opc2=0b110 & cpn=0b1111 & Rd & CRn=0b0111 & c2020=1 & opc1=0b000 & c2427=14 & COND & ARMcond=1 &
        mcrOperands
{
  build COND;
  Rd = coproc_movefrom_ATS12NSOUR();
}


:mrc^COND mcrOperands  is 
    $(AMODE) &  CRm=0b1000 & c0404=1 & opc2=0b111 & cpn=0b1111 & Rd & CRn=0b0111 & c2020=1 & opc1=0b000 & c2427=14 & COND & ARMcond=1 &
        mcrOperands
{
  build COND;
  Rd = coproc_movefrom_ATS12NSOUW();
}


:mrc^COND mcrOperands  is 
    $(AMODE) &  CRm=0b1001 & c0404=1 & opc2=0b000 & cpn=0b1111 & Rd & CRn=0b0111 & c2020=1 & opc1=0b000 & c2427=14 & COND & ARMcond=1 &
        mcrOperands
{
  build COND;
  Rd = coproc_movefrom_ATS1CPRP();
}


:mrc^COND mcrOperands  is 
    $(AMODE) &  CRm=0b1001 & c0404=1 & opc2=0b001 & cpn=0b1111 & Rd & CRn=0b0111 & c2020=1 & opc1=0b000 & c2427=14 & COND & ARMcond=1 &
        mcrOperands
{
  build COND;
  Rd = coproc_movefrom_ATS1CPWP();
}


:mrc^COND mcrOperands  is 
    $(AMODE) &  CRm=0b1010 & c0404=1 & opc2=0b001 & cpn=0b1111 & Rd & CRn=0b0111 & c2020=1 & opc1=0b000 & c2427=14 & COND & ARMcond=1 &
        mcrOperands
{
  build COND;
  Rd = coproc_movefrom_DCCMVAC();
}


:mrc^COND mcrOperands  is 
    $(AMODE) &  CRm=0b1010 & c0404=1 & opc2=0b010 & cpn=0b1111 & Rd & CRn=0b0111 & c2020=1 & opc1=0b000 & c2427=14 & COND & ARMcond=1 &
        mcrOperands
{
  build COND;
  Rd = coproc_movefrom_DCCSW();
}


:mrc^COND mcrOperands  is 
    $(AMODE) &  CRm=0b1010 & c0404=1 & opc2=0b100 & cpn=0b1111 & Rd & CRn=0b0111 & c2020=1 & opc1=0b000 & c2427=14 & COND & ARMcond=1 &
        mcrOperands
{
  build COND;
  Rd = coproc_movefrom_CP15DSB();
}


:mrc^COND mcrOperands  is 
    $(AMODE) &  CRm=0b1010 & c0404=1 & opc2=0b101 & cpn=0b1111 & Rd & CRn=0b0111 & c2020=1 & opc1=0b000 & c2427=14 & COND & ARMcond=1 &
        mcrOperands
{
  build COND;
  Rd = coproc_movefrom_CP15DMB();
}


:mrc^COND mcrOperands  is 
    $(AMODE) &  CRm=0b1011 & c0404=1 & opc2=0b001 & cpn=0b1111 & Rd & CRn=0b0111 & c2020=1 & opc1=0b000 & c2427=14 & COND & ARMcond=1 &
        mcrOperands
{
  build COND;
  Rd = coproc_movefrom_DCCMVAU();
}


:mrc^COND mcrOperands  is 
    $(AMODE) &  CRm=0b1110 & c0404=1 & opc2=0b001 & cpn=0b1111 & Rd & CRn=0b0111 & c2020=1 & opc1=0b000 & c2427=14 & COND & ARMcond=1 &
        mcrOperands
{
  build COND;
  Rd = coproc_movefrom_DCCIMVAC();
}


:mrc^COND mcrOperands  is 
    $(AMODE) &  CRm=0b1110 & c0404=1 & opc2=0b010 & cpn=0b1111 & Rd & CRn=0b0111 & c2020=1 & opc1=0b000 & c2427=14 & COND & ARMcond=1 &
        mcrOperands
{
  build COND;
  Rd = coproc_movefrom_DCCISW();
}


:mrc^COND mcrOperands  is 
    $(AMODE) &  CRm=0b0011 & c0404=1 & opc2=0b000 & cpn=0b1111 & Rd & CRn=0b1000 & c2020=1 & opc1=0b000 & c2427=14 & COND & ARMcond=1 &
        mcrOperands
{
  build COND;
  Rd = coproc_movefrom_TLBIALLIS();
}


:mrc^COND mcrOperands  is 
    $(AMODE) &  CRm=0b0011 & c0404=1 & opc2=0b001 & cpn=0b1111 & Rd & CRn=0b1000 & c2020=1 & opc1=0b000 & c2427=14 & COND & ARMcond=1 &
        mcrOperands
{
  build COND;
  Rd = coproc_movefrom_TLBIMVAIS();
}


:mrc^COND mcrOperands  is 
    $(AMODE) &  CRm=0b0011 & c0404=1 & opc2=0b010 & cpn=0b1111 & Rd & CRn=0b1000 & c2020=1 & opc1=0b000 & c2427=14 & COND & ARMcond=1 &
        mcrOperands
{
  build COND;
  Rd = coproc_movefrom_TLBIASIDIS();
}


:mrc^COND mcrOperands  is 
    $(AMODE) &  CRm=0b0011 & c0404=1 & opc2=0b011 & cpn=0b1111 & Rd & CRn=0b1000 & c2020=1 & opc1=0b000 & c2427=14 & COND & ARMcond=1 &
        mcrOperands
{
  build COND;
  Rd = coproc_movefrom_TLBIMVAAIS();
}


:mrc^COND mcrOperands  is 
    $(AMODE) &  CRm=0b0011 & c0404=1 & opc2=0b101 & cpn=0b1111 & Rd & CRn=0b1000 & c2020=1 & opc1=0b000 & c2427=14 & COND & ARMcond=1 &
        mcrOperands
{
  build COND;
  Rd = coproc_movefrom_TLBIMVALIS();
}


:mrc^COND mcrOperands  is 
    $(AMODE) &  CRm=0b0011 & c0404=1 & opc2=0b111 & cpn=0b1111 & Rd & CRn=0b1000 & c2020=1 & opc1=0b000 & c2427=14 & COND & ARMcond=1 &
        mcrOperands
{
  build COND;
  Rd = coproc_movefrom_TLBIMVAALIS();
}


:mrc^COND mcrOperands  is 
    $(AMODE) &  CRm=0b0101 & c0404=1 & opc2=0b000 & cpn=0b1111 & Rd & CRn=0b1000 & c2020=1 & opc1=0b000 & c2427=14 & COND & ARMcond=1 &
        mcrOperands
{
  build COND;
  Rd = coproc_movefrom_ITLBIALL();
}


:mrc^COND mcrOperands  is 
    $(AMODE) &  CRm=0b0101 & c0404=1 & opc2=0b001 & cpn=0b1111 & Rd & CRn=0b1000 & c2020=1 & opc1=0b000 & c2427=14 & COND & ARMcond=1 &
        mcrOperands
{
  build COND;
  Rd = coproc_movefrom_ITLBIMVA();
}


:mrc^COND mcrOperands  is 
    $(AMODE) &  CRm=0b0101 & c0404=1 & opc2=0b010 & cpn=0b1111 & Rd & CRn=0b1000 & c2020=1 & opc1=0b000 & c2427=14 & COND & ARMcond=1 &
        mcrOperands
{
  build COND;
  Rd = coproc_movefrom_ITLBIASID();
}


:mrc^COND mcrOperands  is 
    $(AMODE) &  CRm=0b0110 & c0404=1 & opc2=0b000 & cpn=0b1111 & Rd & CRn=0b1000 & c2020=1 & opc1=0b000 & c2427=14 & COND & ARMcond=1 &
        mcrOperands
{
  build COND;
  Rd = coproc_movefrom_DTLBIALL();
}


:mrc^COND mcrOperands  is 
    $(AMODE) &  CRm=0b0110 & c0404=1 & opc2=0b001 & cpn=0b1111 & Rd & CRn=0b1000 & c2020=1 & opc1=0b000 & c2427=14 & COND & ARMcond=1 &
        mcrOperands
{
  build COND;
  Rd = coproc_movefrom_DTLBIMVA();
}


:mrc^COND mcrOperands  is 
    $(AMODE) &  CRm=0b0110 & c0404=1 & opc2=0b010 & cpn=0b1111 & Rd & CRn=0b1000 & c2020=1 & opc1=0b000 & c2427=14 & COND & ARMcond=1 &
        mcrOperands
{
  build COND;
  Rd = coproc_movefrom_DTLBIASID();
}


:mrc^COND mcrOperands  is 
    $(AMODE) &  CRm=0b0111 & c0404=1 & opc2=0b000 & cpn=0b1111 & Rd & CRn=0b1000 & c2020=1 & opc1=0b000 & c2427=14 & COND & ARMcond=1 &
        mcrOperands
{
  build COND;
  Rd = coproc_movefrom_TLBIALL();
}


:mrc^COND mcrOperands  is 
    $(AMODE) &  CRm=0b0111 & c0404=1 & opc2=0b001 & cpn=0b1111 & Rd & CRn=0b1000 & c2020=1 & opc1=0b000 & c2427=14 & COND & ARMcond=1 &
        mcrOperands
{
  build COND;
  Rd = coproc_movefrom_TLBIMVA();
}


:mrc^COND mcrOperands  is 
    $(AMODE) &  CRm=0b0111 & c0404=1 & opc2=0b010 & cpn=0b1111 & Rd & CRn=0b1000 & c2020=1 & opc1=0b000 & c2427=14 & COND & ARMcond=1 &
        mcrOperands
{
  build COND;
  Rd = coproc_movefrom_TLBIASID();
}


:mrc^COND mcrOperands  is 
    $(AMODE) &  CRm=0b0111 & c0404=1 & opc2=0b011 & cpn=0b1111 & Rd & CRn=0b1000 & c2020=1 & opc1=0b000 & c2427=14 & COND & ARMcond=1 &
        mcrOperands
{
  build COND;
  Rd = coproc_movefrom_TLBIMVAA();
}


:mrc^COND mcrOperands  is 
    $(AMODE) &  CRm=0b0111 & c0404=1 & opc2=0b101 & cpn=0b1111 & Rd & CRn=0b1000 & c2020=1 & opc1=0b000 & c2427=14 & COND & ARMcond=1 &
        mcrOperands
{
  build COND;
  Rd = coproc_movefrom_TLBIMVAL();
}


:mrc^COND mcrOperands  is 
    $(AMODE) &  CRm=0b0111 & c0404=1 & opc2=0b111 & cpn=0b1111 & Rd & CRn=0b1000 & c2020=1 & opc1=0b000 & c2427=14 & COND & ARMcond=1 &
        mcrOperands
{
  build COND;
  Rd = coproc_movefrom_TLBIMVAAL();
}


:mrc^COND mcrOperands  is 
    $(AMODE) &  CRm=0b1100 & c0404=1 & opc2=0b000 & cpn=0b1111 & Rd & CRn=0b1001 & c2020=1 & opc1=0b000 & c2427=14 & COND & ARMcond=1 &
        mcrOperands
{
  build COND;
  Rd = coproc_movefrom_PMCR();
}


:mrc^COND mcrOperands  is 
    $(AMODE) &  CRm=0b1100 & c0404=1 & opc2=0b001 & cpn=0b1111 & Rd & CRn=0b1001 & c2020=1 & opc1=0b000 & c2427=14 & COND & ARMcond=1 &
        mcrOperands
{
  build COND;
  Rd = coproc_movefrom_PMCNTENSET();
}


:mrc^COND mcrOperands  is 
    $(AMODE) &  CRm=0b1100 & c0404=1 & opc2=0b010 & cpn=0b1111 & Rd & CRn=0b1001 & c2020=1 & opc1=0b000 & c2427=14 & COND & ARMcond=1 &
        mcrOperands
{
  build COND;
  Rd = coproc_movefrom_PMCNTENCLR();
}


:mrc^COND mcrOperands  is 
    $(AMODE) &  CRm=0b1100 & c0404=1 & opc2=0b011 & cpn=0b1111 & Rd & CRn=0b1001 & c2020=1 & opc1=0b000 & c2427=14 & COND & ARMcond=1 &
        mcrOperands
{
  build COND;
  Rd = coproc_movefrom_PMOVSR();
}


:mrc^COND mcrOperands  is 
    $(AMODE) &  CRm=0b1100 & c0404=1 & opc2=0b100 & cpn=0b1111 & Rd & CRn=0b1001 & c2020=1 & opc1=0b000 & c2427=14 & COND & ARMcond=1 &
        mcrOperands
{
  build COND;
  Rd = coproc_movefrom_PMSWINC();
}


:mrc^COND mcrOperands  is 
    $(AMODE) &  CRm=0b1100 & c0404=1 & opc2=0b101 & cpn=0b1111 & Rd & CRn=0b1001 & c2020=1 & opc1=0b000 & c2427=14 & COND & ARMcond=1 &
        mcrOperands
{
  build COND;
  Rd = coproc_movefrom_PMSELR();
}


:mrc^COND mcrOperands  is 
    $(AMODE) &  CRm=0b1100 & c0404=1 & opc2=0b110 & cpn=0b1111 & Rd & CRn=0b1001 & c2020=1 & opc1=0b000 & c2427=14 & COND & ARMcond=1 &
        mcrOperands
{
  build COND;
  Rd = coproc_movefrom_PMCEID0();
}


:mrc^COND mcrOperands  is 
    $(AMODE) &  CRm=0b1100 & c0404=1 & opc2=0b111 & cpn=0b1111 & Rd & CRn=0b1001 & c2020=1 & opc1=0b000 & c2427=14 & COND & ARMcond=1 &
        mcrOperands
{
  build COND;
  Rd = coproc_movefrom_PMCEID1();
}


:mrc^COND mcrOperands  is 
    $(AMODE) &  CRm=0b1101 & c0404=1 & opc2=0b000 & cpn=0b1111 & Rd & CRn=0b1001 & c2020=1 & opc1=0b000 & c2427=14 & COND & ARMcond=1 &
        mcrOperands
{
  build COND;
  Rd = coproc_movefrom_PMCCNTR();
}


:mrc^COND mcrOperands  is 
    $(AMODE) &  CRm=0b1101 & c0404=1 & opc2=0b001 & cpn=0b1111 & Rd & CRn=0b1001 & c2020=1 & opc1=0b000 & c2427=14 & COND & ARMcond=1 &
        mcrOperands
{
  build COND;
  Rd = coproc_movefrom_PMXEVTYPER();
}


:mrc^COND mcrOperands  is 
    $(AMODE) &  CRm=0b1101 & c0404=1 & opc2=0b010 & cpn=0b1111 & Rd & CRn=0b1001 & c2020=1 & opc1=0b000 & c2427=14 & COND & ARMcond=1 &
        mcrOperands
{
  build COND;
  Rd = coproc_movefrom_PMXEVCNTR();
}


:mrc^COND mcrOperands  is 
    $(AMODE) &  CRm=0b1110 & c0404=1 & opc2=0b000 & cpn=0b1111 & Rd & CRn=0b1001 & c2020=1 & opc1=0b000 & c2427=14 & COND & ARMcond=1 &
        mcrOperands
{
  build COND;
  Rd = coproc_movefrom_PMUSERENR();
}


:mrc^COND mcrOperands  is 
    $(AMODE) &  CRm=0b1110 & c0404=1 & opc2=0b001 & cpn=0b1111 & Rd & CRn=0b1001 & c2020=1 & opc1=0b000 & c2427=14 & COND & ARMcond=1 &
        mcrOperands
{
  build COND;
  Rd = coproc_movefrom_PMINTENSET();
}


:mrc^COND mcrOperands  is 
    $(AMODE) &  CRm=0b1110 & c0404=1 & opc2=0b010 & cpn=0b1111 & Rd & CRn=0b1001 & c2020=1 & opc1=0b000 & c2427=14 & COND & ARMcond=1 &
        mcrOperands
{
  build COND;
  Rd = coproc_movefrom_PMINTENCLR();
}


:mrc^COND mcrOperands  is 
    $(AMODE) &  CRm=0b1110 & c0404=1 & opc2=0b011 & cpn=0b1111 & Rd & CRn=0b1001 & c2020=1 & opc1=0b000 & c2427=14 & COND & ARMcond=1 &
        mcrOperands
{
  build COND;
  Rd = coproc_movefrom_PMOVSSET();
}


:mrc^COND mcrOperands  is 
    $(AMODE) &  CRm=0b1110 & c0404=1 & opc2=0b100 & cpn=0b1111 & Rd & CRn=0b1001 & c2020=1 & opc1=0b000 & c2427=14 & COND & ARMcond=1 &
        mcrOperands
{
  build COND;
  Rd = coproc_movefrom_PMCEID2();
}


:mrc^COND mcrOperands  is 
    $(AMODE) &  CRm=0b1110 & c0404=1 & opc2=0b101 & cpn=0b1111 & Rd & CRn=0b1001 & c2020=1 & opc1=0b000 & c2427=14 & COND & ARMcond=1 &
        mcrOperands
{
  build COND;
  Rd = coproc_movefrom_PMCEID3();
}


:mrc^COND mcrOperands  is 
    $(AMODE) &  CRm=0b1110 & c0404=1 & opc2=0b110 & cpn=0b1111 & Rd & CRn=0b1001 & c2020=1 & opc1=0b000 & c2427=14 & COND & ARMcond=1 &
        mcrOperands
{
  build COND;
  Rd = coproc_movefrom_PMMIR();
}


:mrc^COND mcrOperands  is 
    $(AMODE) &  CRm=0b0011 & c0404=1 & opc2=0b000 & cpn=0b1111 & Rd & CRn=0b1010 & c2020=1 & opc1=0b000 & c2427=14 & COND & ARMcond=1 &
        mcrOperands
{
  build COND;
  Rd = coproc_movefrom_AMAIR0();
}


:mrc^COND mcrOperands  is 
    $(AMODE) &  CRm=0b0011 & c0404=1 & opc2=0b001 & cpn=0b1111 & Rd & CRn=0b1010 & c2020=1 & opc1=0b000 & c2427=14 & COND & ARMcond=1 &
        mcrOperands
{
  build COND;
  Rd = coproc_movefrom_AMAIR1();
}


:mrc^COND mcrOperands  is 
    $(AMODE) &  CRm=0b0000 & c0404=1 & opc2=0b000 & cpn=0b1111 & Rd & CRn=0b1100 & c2020=1 & opc1=0b000 & c2427=14 & COND & ARMcond=1 &
        mcrOperands
{
  build COND;
  Rd = coproc_movefrom_VBAR();
}


:mrc^COND mcrOperands  is 
    $(AMODE) &  CRm=0b0000 & c0404=1 & opc2=0b010 & cpn=0b1111 & Rd & CRn=0b1100 & c2020=1 & opc1=0b000 & c2427=14 & COND & ARMcond=1 &
        mcrOperands
{
  build COND;
  Rd = coproc_movefrom_RMR();
}


:mrc^COND mcrOperands  is 
    $(AMODE) &  CRm=0b0001 & c0404=1 & opc2=0b000 & cpn=0b1111 & Rd & CRn=0b1100 & c2020=1 & opc1=0b000 & c2427=14 & COND & ARMcond=1 &
        mcrOperands
{
  build COND;
  Rd = coproc_movefrom_ISR();
}


:mrc^COND mcrOperands  is 
    $(AMODE) &  CRm=0b0001 & c0404=1 & opc2=0b001 & cpn=0b1111 & Rd & CRn=0b1100 & c2020=1 & opc1=0b000 & c2427=14 & COND & ARMcond=1 &
        mcrOperands
{
  build COND;
  Rd = coproc_movefrom_DISR();
}


:mrc^COND mcrOperands  is 
    $(AMODE) &  CRm=0b1000 & c0404=1 & opc2=0b000 & cpn=0b1111 & Rd & CRn=0b1100 & c2020=1 & opc1=0b000 & c2427=14 & COND & ARMcond=1 &
        mcrOperands
{
  build COND;
  Rd = coproc_movefrom_ICC_IAR0();
}


:mrc^COND mcrOperands  is 
    $(AMODE) &  CRm=0b1000 & c0404=1 & opc2=0b001 & cpn=0b1111 & Rd & CRn=0b1100 & c2020=1 & opc1=0b000 & c2427=14 & COND & ARMcond=1 &
        mcrOperands
{
  build COND;
  Rd = coproc_movefrom_ICC_EOIR0();
}


:mrc^COND mcrOperands  is 
    $(AMODE) &  CRm=0b1000 & c0404=1 & opc2=0b010 & cpn=0b1111 & Rd & CRn=0b1100 & c2020=1 & opc1=0b000 & c2427=14 & COND & ARMcond=1 &
        mcrOperands
{
  build COND;
  Rd = coproc_movefrom_ICC_HPPIR0();
}


:mrc^COND mcrOperands  is 
    $(AMODE) &  CRm=0b1000 & c0404=1 & opc2=0b011 & cpn=0b1111 & Rd & CRn=0b1100 & c2020=1 & opc1=0b000 & c2427=14 & COND & ARMcond=1 &
        mcrOperands
{
  build COND;
  Rd = coproc_movefrom_ICC_BPR0();
}


:mrc^COND mcrOperands  is 
    $(AMODE) &  CRm=0b1000 & c0404=1 & opc2=0b100 & cpn=0b1111 & Rd & CRn=0b1100 & c2020=1 & opc1=0b000 & c2427=14 & COND & ARMcond=1 &
        mcrOperands
{
  build COND;
  Rd = coproc_movefrom_ICC_AP0R0();
}


:mrc^COND mcrOperands  is 
    $(AMODE) &  CRm=0b1000 & c0404=1 & opc2=0b101 & cpn=0b1111 & Rd & CRn=0b1100 & c2020=1 & opc1=0b000 & c2427=14 & COND & ARMcond=1 &
        mcrOperands
{
  build COND;
  Rd = coproc_movefrom_ICC_AP0R1();
}


:mrc^COND mcrOperands  is 
    $(AMODE) &  CRm=0b1001 & c0404=1 & opc2=0b000 & cpn=0b1111 & Rd & CRn=0b1100 & c2020=1 & opc1=0b000 & c2427=14 & COND & ARMcond=1 &
        mcrOperands
{
  build COND;
  Rd = coproc_movefrom_ICC_AP1R0();
}


:mrc^COND mcrOperands  is 
    $(AMODE) &  CRm=0b1001 & c0404=1 & opc2=0b001 & cpn=0b1111 & Rd & CRn=0b1100 & c2020=1 & opc1=0b000 & c2427=14 & COND & ARMcond=1 &
        mcrOperands
{
  build COND;
  Rd = coproc_movefrom_ICC_AP1R1();
}


:mrc^COND mcrOperands  is 
    $(AMODE) &  CRm=0b1011 & c0404=1 & opc2=0b001 & cpn=0b1111 & Rd & CRn=0b1100 & c2020=1 & opc1=0b000 & c2427=14 & COND & ARMcond=1 &
        mcrOperands
{
  build COND;
  Rd = coproc_movefrom_ICC_DIR();
}


:mrc^COND mcrOperands  is 
    $(AMODE) &  CRm=0b1011 & c0404=1 & opc2=0b011 & cpn=0b1111 & Rd & CRn=0b1100 & c2020=1 & opc1=0b000 & c2427=14 & COND & ARMcond=1 &
        mcrOperands
{
  build COND;
  Rd = coproc_movefrom_ICC_RPR();
}


:mrc^COND mcrOperands  is 
    $(AMODE) &  CRm=0b1100 & c0404=1 & opc2=0b000 & cpn=0b1111 & Rd & CRn=0b1100 & c2020=1 & opc1=0b000 & c2427=14 & COND & ARMcond=1 &
        mcrOperands
{
  build COND;
  Rd = coproc_movefrom_ICC_IAR1();
}


:mrc^COND mcrOperands  is 
    $(AMODE) &  CRm=0b1100 & c0404=1 & opc2=0b001 & cpn=0b1111 & Rd & CRn=0b1100 & c2020=1 & opc1=0b000 & c2427=14 & COND & ARMcond=1 &
        mcrOperands
{
  build COND;
  Rd = coproc_movefrom_ICC_EOIR1();
}


:mrc^COND mcrOperands  is 
    $(AMODE) &  CRm=0b1100 & c0404=1 & opc2=0b010 & cpn=0b1111 & Rd & CRn=0b1100 & c2020=1 & opc1=0b000 & c2427=14 & COND & ARMcond=1 &
        mcrOperands
{
  build COND;
  Rd = coproc_movefrom_ICC_HPPIR1();
}


:mrc^COND mcrOperands  is 
    $(AMODE) &  CRm=0b1100 & c0404=1 & opc2=0b011 & cpn=0b1111 & Rd & CRn=0b1100 & c2020=1 & opc1=0b000 & c2427=14 & COND & ARMcond=1 &
        mcrOperands
{
  build COND;
  Rd = coproc_movefrom_ICC_BPR1();
}


:mrc^COND mcrOperands  is 
    $(AMODE) &  CRm=0b1100 & c0404=1 & opc2=0b100 & cpn=0b1111 & Rd & CRn=0b1100 & c2020=1 & opc1=0b000 & c2427=14 & COND & ARMcond=1 &
        mcrOperands
{
  build COND;
  Rd = coproc_movefrom_ICC_CTLR();
}


:mrc^COND mcrOperands  is 
    $(AMODE) &  CRm=0b1100 & c0404=1 & opc2=0b101 & cpn=0b1111 & Rd & CRn=0b1100 & c2020=1 & opc1=0b000 & c2427=14 & COND & ARMcond=1 &
        mcrOperands
{
  build COND;
  Rd = coproc_movefrom_ICC_SRE();
}


:mrc^COND mcrOperands  is 
    $(AMODE) &  CRm=0b1100 & c0404=1 & opc2=0b110 & cpn=0b1111 & Rd & CRn=0b1100 & c2020=1 & opc1=0b000 & c2427=14 & COND & ARMcond=1 &
        mcrOperands
{
  build COND;
  Rd = coproc_movefrom_ICC_IGRPEN0();
}


:mrc^COND mcrOperands  is 
    $(AMODE) &  CRm=0b1100 & c0404=1 & opc2=0b111 & cpn=0b1111 & Rd & CRn=0b1100 & c2020=1 & opc1=0b000 & c2427=14 & COND & ARMcond=1 &
        mcrOperands
{
  build COND;
  Rd = coproc_movefrom_ICC_IGRPEN1();
}


:mrc^COND mcrOperands  is 
    $(AMODE) &  CRm=0b0000 & c0404=1 & opc2=0b000 & cpn=0b1111 & Rd & CRn=0b1101 & c2020=1 & opc1=0b000 & c2427=14 & COND & ARMcond=1 &
        mcrOperands
{
  build COND;
  Rd = coproc_movefrom_FCSEIDR();
}


:mrc^COND mcrOperands  is 
    $(AMODE) &  CRm=0b0000 & c0404=1 & opc2=0b001 & cpn=0b1111 & Rd & CRn=0b1101 & c2020=1 & opc1=0b000 & c2427=14 & COND & ARMcond=1 &
        mcrOperands
{
  build COND;
  Rd = coproc_movefrom_CONTEXTIDR();
}


:mrc^COND mcrOperands  is 
    $(AMODE) &  CRm=0b0000 & c0404=1 & opc2=0b010 & cpn=0b1111 & Rd & CRn=0b1101 & c2020=1 & opc1=0b000 & c2427=14 & COND & ARMcond=1 &
        mcrOperands
{
  build COND;
  Rd = coproc_movefrom_TPIDRURW();
}


:mrc^COND mcrOperands  is 
    $(AMODE) &  CRm=0b0000 & c0404=1 & opc2=0b011 & cpn=0b1111 & Rd & CRn=0b1101 & c2020=1 & opc1=0b000 & c2427=14 & COND & ARMcond=1 &
        mcrOperands
{
  build COND;
  Rd = coproc_movefrom_TPIDRURO();
}


:mrc^COND mcrOperands  is 
    $(AMODE) &  CRm=0b0000 & c0404=1 & opc2=0b100 & cpn=0b1111 & Rd & CRn=0b1101 & c2020=1 & opc1=0b000 & c2427=14 & COND & ARMcond=1 &
        mcrOperands
{
  build COND;
  Rd = coproc_movefrom_TPIDRPRW();
}


:mrc^COND mcrOperands  is 
    $(AMODE) &  CRm=0b0010 & c0404=1 & opc2=0b000 & cpn=0b1111 & Rd & CRn=0b1101 & c2020=1 & opc1=0b000 & c2427=14 & COND & ARMcond=1 &
        mcrOperands
{
  build COND;
  Rd = coproc_movefrom_AMCR();
}


:mrc^COND mcrOperands  is 
    $(AMODE) &  CRm=0b0010 & c0404=1 & opc2=0b001 & cpn=0b1111 & Rd & CRn=0b1101 & c2020=1 & opc1=0b000 & c2427=14 & COND & ARMcond=1 &
        mcrOperands
{
  build COND;
  Rd = coproc_movefrom_AMCFGR();
}


:mrc^COND mcrOperands  is 
    $(AMODE) &  CRm=0b0010 & c0404=1 & opc2=0b010 & cpn=0b1111 & Rd & CRn=0b1101 & c2020=1 & opc1=0b000 & c2427=14 & COND & ARMcond=1 &
        mcrOperands
{
  build COND;
  Rd = coproc_movefrom_AMCGCR();
}


:mrc^COND mcrOperands  is 
    $(AMODE) &  CRm=0b0010 & c0404=1 & opc2=0b011 & cpn=0b1111 & Rd & CRn=0b1101 & c2020=1 & opc1=0b000 & c2427=14 & COND & ARMcond=1 &
        mcrOperands
{
  build COND;
  Rd = coproc_movefrom_AMUSERENR();
}


:mrc^COND mcrOperands  is 
    $(AMODE) &  CRm=0b0010 & c0404=1 & opc2=0b100 & cpn=0b1111 & Rd & CRn=0b1101 & c2020=1 & opc1=0b000 & c2427=14 & COND & ARMcond=1 &
        mcrOperands
{
  build COND;
  Rd = coproc_movefrom_AMCNTENCLR0();
}


:mrc^COND mcrOperands  is 
    $(AMODE) &  CRm=0b0010 & c0404=1 & opc2=0b101 & cpn=0b1111 & Rd & CRn=0b1101 & c2020=1 & opc1=0b000 & c2427=14 & COND & ARMcond=1 &
        mcrOperands
{
  build COND;
  Rd = coproc_movefrom_AMCNTENSET0();
}


:mrc^COND mcrOperands  is 
    $(AMODE) &  CRm=0b0011 & c0404=1 & opc2=0b000 & cpn=0b1111 & Rd & CRn=0b1101 & c2020=1 & opc1=0b000 & c2427=14 & COND & ARMcond=1 &
        mcrOperands
{
  build COND;
  Rd = coproc_movefrom_AMCNTENCLR1();
}


:mrc^COND mcrOperands  is 
    $(AMODE) &  CRm=0b0011 & c0404=1 & opc2=0b001 & cpn=0b1111 & Rd & CRn=0b1101 & c2020=1 & opc1=0b000 & c2427=14 & COND & ARMcond=1 &
        mcrOperands
{
  build COND;
  Rd = coproc_movefrom_AMCNTENSET1();
}


:mrc^COND mcrOperands  is 
    $(AMODE) &  CRm=0b0110 & c0404=1 & opc2=0b000 & cpn=0b1111 & Rd & CRn=0b1101 & c2020=1 & opc1=0b000 & c2427=14 & COND & ARMcond=1 &
        mcrOperands
{
  build COND;
  Rd = coproc_movefrom_AMEVTYPER00();
}


:mrc^COND mcrOperands  is 
    $(AMODE) &  CRm=0b0110 & c0404=1 & opc2=0b001 & cpn=0b1111 & Rd & CRn=0b1101 & c2020=1 & opc1=0b000 & c2427=14 & COND & ARMcond=1 &
        mcrOperands
{
  build COND;
  Rd = coproc_movefrom_AMEVTYPER01();
}


:mrc^COND mcrOperands  is 
    $(AMODE) &  CRm=0b0110 & c0404=1 & opc2=0b010 & cpn=0b1111 & Rd & CRn=0b1101 & c2020=1 & opc1=0b000 & c2427=14 & COND & ARMcond=1 &
        mcrOperands
{
  build COND;
  Rd = coproc_movefrom_AMEVTYPER02();
}


:mrc^COND mcrOperands  is 
    $(AMODE) &  CRm=0b0110 & c0404=1 & opc2=0b011 & cpn=0b1111 & Rd & CRn=0b1101 & c2020=1 & opc1=0b000 & c2427=14 & COND & ARMcond=1 &
        mcrOperands
{
  build COND;
  Rd = coproc_movefrom_AMEVTYPER03();
}


:mrc^COND mcrOperands  is 
    $(AMODE) &  CRm=0b0110 & c0404=1 & opc2=0b100 & cpn=0b1111 & Rd & CRn=0b1101 & c2020=1 & opc1=0b000 & c2427=14 & COND & ARMcond=1 &
        mcrOperands
{
  build COND;
  Rd = coproc_movefrom_AMEVTYPER04();
}


:mrc^COND mcrOperands  is 
    $(AMODE) &  CRm=0b0110 & c0404=1 & opc2=0b101 & cpn=0b1111 & Rd & CRn=0b1101 & c2020=1 & opc1=0b000 & c2427=14 & COND & ARMcond=1 &
        mcrOperands
{
  build COND;
  Rd = coproc_movefrom_AMEVTYPER05();
}


:mrc^COND mcrOperands  is 
    $(AMODE) &  CRm=0b0110 & c0404=1 & opc2=0b110 & cpn=0b1111 & Rd & CRn=0b1101 & c2020=1 & opc1=0b000 & c2427=14 & COND & ARMcond=1 &
        mcrOperands
{
  build COND;
  Rd = coproc_movefrom_AMEVTYPER06();
}


:mrc^COND mcrOperands  is 
    $(AMODE) &  CRm=0b0110 & c0404=1 & opc2=0b111 & cpn=0b1111 & Rd & CRn=0b1101 & c2020=1 & opc1=0b000 & c2427=14 & COND & ARMcond=1 &
        mcrOperands
{
  build COND;
  Rd = coproc_movefrom_AMEVTYPER07();
}


:mrc^COND mcrOperands  is 
    $(AMODE) &  CRm=0b1110 & c0404=1 & opc2=0b000 & cpn=0b1111 & Rd & CRn=0b1101 & c2020=1 & opc1=0b000 & c2427=14 & COND & ARMcond=1 &
        mcrOperands
{
  build COND;
  Rd = coproc_movefrom_AMEVTYPER10();
}


:mrc^COND mcrOperands  is 
    $(AMODE) &  CRm=0b1110 & c0404=1 & opc2=0b001 & cpn=0b1111 & Rd & CRn=0b1101 & c2020=1 & opc1=0b000 & c2427=14 & COND & ARMcond=1 &
        mcrOperands
{
  build COND;
  Rd = coproc_movefrom_AMEVTYPER11();
}


:mrc^COND mcrOperands  is 
    $(AMODE) &  CRm=0b1110 & c0404=1 & opc2=0b010 & cpn=0b1111 & Rd & CRn=0b1101 & c2020=1 & opc1=0b000 & c2427=14 & COND & ARMcond=1 &
        mcrOperands
{
  build COND;
  Rd = coproc_movefrom_AMEVTYPER12();
}


:mrc^COND mcrOperands  is 
    $(AMODE) &  CRm=0b1110 & c0404=1 & opc2=0b011 & cpn=0b1111 & Rd & CRn=0b1101 & c2020=1 & opc1=0b000 & c2427=14 & COND & ARMcond=1 &
        mcrOperands
{
  build COND;
  Rd = coproc_movefrom_AMEVTYPER13();
}


:mrc^COND mcrOperands  is 
    $(AMODE) &  CRm=0b1110 & c0404=1 & opc2=0b100 & cpn=0b1111 & Rd & CRn=0b1101 & c2020=1 & opc1=0b000 & c2427=14 & COND & ARMcond=1 &
        mcrOperands
{
  build COND;
  Rd = coproc_movefrom_AMEVTYPER14();
}


:mrc^COND mcrOperands  is 
    $(AMODE) &  CRm=0b1110 & c0404=1 & opc2=0b101 & cpn=0b1111 & Rd & CRn=0b1101 & c2020=1 & opc1=0b000 & c2427=14 & COND & ARMcond=1 &
        mcrOperands
{
  build COND;
  Rd = coproc_movefrom_AMEVTYPER15();
}


:mrc^COND mcrOperands  is 
    $(AMODE) &  CRm=0b1110 & c0404=1 & opc2=0b110 & cpn=0b1111 & Rd & CRn=0b1101 & c2020=1 & opc1=0b000 & c2427=14 & COND & ARMcond=1 &
        mcrOperands
{
  build COND;
  Rd = coproc_movefrom_AMEVTYPER16();
}


:mrc^COND mcrOperands  is 
    $(AMODE) &  CRm=0b1110 & c0404=1 & opc2=0b111 & cpn=0b1111 & Rd & CRn=0b1101 & c2020=1 & opc1=0b000 & c2427=14 & COND & ARMcond=1 &
        mcrOperands
{
  build COND;
  Rd = coproc_movefrom_AMEVTYPER17();
}


:mrc^COND mcrOperands  is 
    $(AMODE) &  CRm=0b0000 & c0404=1 & opc2=0b000 & cpn=0b1111 & Rd & CRn=0b1110 & c2020=1 & opc1=0b000 & c2427=14 & COND & ARMcond=1 &
        mcrOperands
{
  build COND;
  Rd = coproc_movefrom_CNTFRQ();
}


:mrc^COND mcrOperands  is 
    $(AMODE) &  CRm=0b0001 & c0404=1 & opc2=0b000 & cpn=0b1111 & Rd & CRn=0b1110 & c2020=1 & opc1=0b000 & c2427=14 & COND & ARMcond=1 &
        mcrOperands
{
  build COND;
  Rd = coproc_movefrom_CNTKCTL();
}


:mrc^COND mcrOperands  is 
    $(AMODE) &  CRm=0b0010 & c0404=1 & opc2=0b000 & cpn=0b1111 & Rd & CRn=0b1110 & c2020=1 & opc1=0b000 & c2427=14 & COND & ARMcond=1 &
        mcrOperands
{
  build COND;
  Rd = coproc_movefrom_CNTP_TVAL();
}


:mrc^COND mcrOperands  is 
    $(AMODE) &  CRm=0b0010 & c0404=1 & opc2=0b001 & cpn=0b1111 & Rd & CRn=0b1110 & c2020=1 & opc1=0b000 & c2427=14 & COND & ARMcond=1 &
        mcrOperands
{
  build COND;
  Rd = coproc_movefrom_CNTP_CTL();
}


:mrc^COND mcrOperands  is 
    $(AMODE) &  CRm=0b0011 & c0404=1 & opc2=0b000 & cpn=0b1111 & Rd & CRn=0b1110 & c2020=1 & opc1=0b000 & c2427=14 & COND & ARMcond=1 &
        mcrOperands
{
  build COND;
  Rd = coproc_movefrom_CNTV_TVAL();
}


:mrc^COND mcrOperands  is 
    $(AMODE) &  CRm=0b0011 & c0404=1 & opc2=0b001 & cpn=0b1111 & Rd & CRn=0b1110 & c2020=1 & opc1=0b000 & c2427=14 & COND & ARMcond=1 &
        mcrOperands
{
  build COND;
  Rd = coproc_movefrom_CNTV_CTL();
}


:mrc^COND mcrOperands  is 
    $(AMODE) &  CRm=0b1000 & c0404=1 & opc2=0b000 & cpn=0b1111 & Rd & CRn=0b1110 & c2020=1 & opc1=0b000 & c2427=14 & COND & ARMcond=1 &
        mcrOperands
{
  build COND;
  Rd = coproc_movefrom_PMEVCNTR0();
}


:mrc^COND mcrOperands  is 
    $(AMODE) &  CRm=0b1000 & c0404=1 & opc2=0b001 & cpn=0b1111 & Rd & CRn=0b1110 & c2020=1 & opc1=0b000 & c2427=14 & COND & ARMcond=1 &
        mcrOperands
{
  build COND;
  Rd = coproc_movefrom_PMEVCNTR1();
}


:mrc^COND mcrOperands  is 
    $(AMODE) &  CRm=0b1000 & c0404=1 & opc2=0b010 & cpn=0b1111 & Rd & CRn=0b1110 & c2020=1 & opc1=0b000 & c2427=14 & COND & ARMcond=1 &
        mcrOperands
{
  build COND;
  Rd = coproc_movefrom_PMEVCNTR2();
}


:mrc^COND mcrOperands  is 
    $(AMODE) &  CRm=0b1000 & c0404=1 & opc2=0b011 & cpn=0b1111 & Rd & CRn=0b1110 & c2020=1 & opc1=0b000 & c2427=14 & COND & ARMcond=1 &
        mcrOperands
{
  build COND;
  Rd = coproc_movefrom_PMEVCNTR3();
}


:mrc^COND mcrOperands  is 
    $(AMODE) &  CRm=0b1000 & c0404=1 & opc2=0b100 & cpn=0b1111 & Rd & CRn=0b1110 & c2020=1 & opc1=0b000 & c2427=14 & COND & ARMcond=1 &
        mcrOperands
{
  build COND;
  Rd = coproc_movefrom_PMEVCNTR4();
}


:mrc^COND mcrOperands  is 
    $(AMODE) &  CRm=0b1000 & c0404=1 & opc2=0b101 & cpn=0b1111 & Rd & CRn=0b1110 & c2020=1 & opc1=0b000 & c2427=14 & COND & ARMcond=1 &
        mcrOperands
{
  build COND;
  Rd = coproc_movefrom_PMEVCNTR5();
}


:mrc^COND mcrOperands  is 
    $(AMODE) &  CRm=0b1000 & c0404=1 & opc2=0b110 & cpn=0b1111 & Rd & CRn=0b1110 & c2020=1 & opc1=0b000 & c2427=14 & COND & ARMcond=1 &
        mcrOperands
{
  build COND;
  Rd = coproc_movefrom_PMEVCNTR6();
}


:mrc^COND mcrOperands  is 
    $(AMODE) &  CRm=0b1000 & c0404=1 & opc2=0b111 & cpn=0b1111 & Rd & CRn=0b1110 & c2020=1 & opc1=0b000 & c2427=14 & COND & ARMcond=1 &
        mcrOperands
{
  build COND;
  Rd = coproc_movefrom_PMEVCNTR7();
}


:mrc^COND mcrOperands  is 
    $(AMODE) &  CRm=0b1001 & c0404=1 & opc2=0b000 & cpn=0b1111 & Rd & CRn=0b1110 & c2020=1 & opc1=0b000 & c2427=14 & COND & ARMcond=1 &
        mcrOperands
{
  build COND;
  Rd = coproc_movefrom_PMEVCNTR8();
}


:mrc^COND mcrOperands  is 
    $(AMODE) &  CRm=0b1001 & c0404=1 & opc2=0b001 & cpn=0b1111 & Rd & CRn=0b1110 & c2020=1 & opc1=0b000 & c2427=14 & COND & ARMcond=1 &
        mcrOperands
{
  build COND;
  Rd = coproc_movefrom_PMEVCNTR9();
}


:mrc^COND mcrOperands  is 
    $(AMODE) &  CRm=0b1001 & c0404=1 & opc2=0b010 & cpn=0b1111 & Rd & CRn=0b1110 & c2020=1 & opc1=0b000 & c2427=14 & COND & ARMcond=1 &
        mcrOperands
{
  build COND;
  Rd = coproc_movefrom_PMEVCNTR10();
}


:mrc^COND mcrOperands  is 
    $(AMODE) &  CRm=0b1001 & c0404=1 & opc2=0b011 & cpn=0b1111 & Rd & CRn=0b1110 & c2020=1 & opc1=0b000 & c2427=14 & COND & ARMcond=1 &
        mcrOperands
{
  build COND;
  Rd = coproc_movefrom_PMEVCNTR11();
}


:mrc^COND mcrOperands  is 
    $(AMODE) &  CRm=0b1001 & c0404=1 & opc2=0b100 & cpn=0b1111 & Rd & CRn=0b1110 & c2020=1 & opc1=0b000 & c2427=14 & COND & ARMcond=1 &
        mcrOperands
{
  build COND;
  Rd = coproc_movefrom_PMEVCNTR12();
}


:mrc^COND mcrOperands  is 
    $(AMODE) &  CRm=0b1001 & c0404=1 & opc2=0b101 & cpn=0b1111 & Rd & CRn=0b1110 & c2020=1 & opc1=0b000 & c2427=14 & COND & ARMcond=1 &
        mcrOperands
{
  build COND;
  Rd = coproc_movefrom_PMEVCNTR13();
}


:mrc^COND mcrOperands  is 
    $(AMODE) &  CRm=0b1001 & c0404=1 & opc2=0b110 & cpn=0b1111 & Rd & CRn=0b1110 & c2020=1 & opc1=0b000 & c2427=14 & COND & ARMcond=1 &
        mcrOperands
{
  build COND;
  Rd = coproc_movefrom_PMEVCNTR14();
}


:mrc^COND mcrOperands  is 
    $(AMODE) &  CRm=0b1001 & c0404=1 & opc2=0b111 & cpn=0b1111 & Rd & CRn=0b1110 & c2020=1 & opc1=0b000 & c2427=14 & COND & ARMcond=1 &
        mcrOperands
{
  build COND;
  Rd = coproc_movefrom_PMEVCNTR15();
}


:mrc^COND mcrOperands  is 
    $(AMODE) &  CRm=0b1111 & c0404=1 & opc2=0b111 & cpn=0b1111 & Rd & CRn=0b1110 & c2020=1 & opc1=0b000 & c2427=14 & COND & ARMcond=1 &
        mcrOperands
{
  build COND;
  Rd = coproc_movefrom_PMCCFILTR();
}


:mrc^COND mcrOperands  is 
    $(AMODE) &  CRm=0b1100 & c0404=1 & opc2=0b000 & cpn=0b1111 & Rd & CRn=0b1110 & c2020=1 & opc1=0b000 & c2427=14 & COND & ARMcond=1 &
        mcrOperands
{
  build COND;
  Rd = coproc_movefrom_PMEVTYPER0();
}


:mrc^COND mcrOperands  is 
    $(AMODE) &  CRm=0b1100 & c0404=1 & opc2=0b001 & cpn=0b1111 & Rd & CRn=0b1110 & c2020=1 & opc1=0b000 & c2427=14 & COND & ARMcond=1 &
        mcrOperands
{
  build COND;
  Rd = coproc_movefrom_PMEVTYPER1();
}


:mrc^COND mcrOperands  is 
    $(AMODE) &  CRm=0b1100 & c0404=1 & opc2=0b010 & cpn=0b1111 & Rd & CRn=0b1110 & c2020=1 & opc1=0b000 & c2427=14 & COND & ARMcond=1 &
        mcrOperands
{
  build COND;
  Rd = coproc_movefrom_PMEVTYPER2();
}


:mrc^COND mcrOperands  is 
    $(AMODE) &  CRm=0b1100 & c0404=1 & opc2=0b011 & cpn=0b1111 & Rd & CRn=0b1110 & c2020=1 & opc1=0b000 & c2427=14 & COND & ARMcond=1 &
        mcrOperands
{
  build COND;
  Rd = coproc_movefrom_PMEVTYPER3();
}


:mrc^COND mcrOperands  is 
    $(AMODE) &  CRm=0b1100 & c0404=1 & opc2=0b100 & cpn=0b1111 & Rd & CRn=0b1110 & c2020=1 & opc1=0b000 & c2427=14 & COND & ARMcond=1 &
        mcrOperands
{
  build COND;
  Rd = coproc_movefrom_PMEVTYPER4();
}


:mrc^COND mcrOperands  is 
    $(AMODE) &  CRm=0b1100 & c0404=1 & opc2=0b101 & cpn=0b1111 & Rd & CRn=0b1110 & c2020=1 & opc1=0b000 & c2427=14 & COND & ARMcond=1 &
        mcrOperands
{
  build COND;
  Rd = coproc_movefrom_PMEVTYPER5();
}


:mrc^COND mcrOperands  is 
    $(AMODE) &  CRm=0b1100 & c0404=1 & opc2=0b110 & cpn=0b1111 & Rd & CRn=0b1110 & c2020=1 & opc1=0b000 & c2427=14 & COND & ARMcond=1 &
        mcrOperands
{
  build COND;
  Rd = coproc_movefrom_PMEVTYPER6();
}


:mrc^COND mcrOperands  is 
    $(AMODE) &  CRm=0b1100 & c0404=1 & opc2=0b111 & cpn=0b1111 & Rd & CRn=0b1110 & c2020=1 & opc1=0b000 & c2427=14 & COND & ARMcond=1 &
        mcrOperands
{
  build COND;
  Rd = coproc_movefrom_PMEVTYPER7();
}


:mrc^COND mcrOperands  is 
    $(AMODE) &  CRm=0b1101 & c0404=1 & opc2=0b000 & cpn=0b1111 & Rd & CRn=0b1110 & c2020=1 & opc1=0b000 & c2427=14 & COND & ARMcond=1 &
        mcrOperands
{
  build COND;
  Rd = coproc_movefrom_PMEVTYPER8();
}


:mrc^COND mcrOperands  is 
    $(AMODE) &  CRm=0b1101 & c0404=1 & opc2=0b001 & cpn=0b1111 & Rd & CRn=0b1110 & c2020=1 & opc1=0b000 & c2427=14 & COND & ARMcond=1 &
        mcrOperands
{
  build COND;
  Rd = coproc_movefrom_PMEVTYPER9();
}


:mrc^COND mcrOperands  is 
    $(AMODE) &  CRm=0b1101 & c0404=1 & opc2=0b010 & cpn=0b1111 & Rd & CRn=0b1110 & c2020=1 & opc1=0b000 & c2427=14 & COND & ARMcond=1 &
        mcrOperands
{
  build COND;
  Rd = coproc_movefrom_PMEVTYPER10();
}


:mrc^COND mcrOperands  is 
    $(AMODE) &  CRm=0b1101 & c0404=1 & opc2=0b011 & cpn=0b1111 & Rd & CRn=0b1110 & c2020=1 & opc1=0b000 & c2427=14 & COND & ARMcond=1 &
        mcrOperands
{
  build COND;
  Rd = coproc_movefrom_PMEVTYPER11();
}


:mrc^COND mcrOperands  is 
    $(AMODE) &  CRm=0b1101 & c0404=1 & opc2=0b100 & cpn=0b1111 & Rd & CRn=0b1110 & c2020=1 & opc1=0b000 & c2427=14 & COND & ARMcond=1 &
        mcrOperands
{
  build COND;
  Rd = coproc_movefrom_PMEVTYPER12();
}


:mrc^COND mcrOperands  is 
    $(AMODE) &  CRm=0b1101 & c0404=1 & opc2=0b101 & cpn=0b1111 & Rd & CRn=0b1110 & c2020=1 & opc1=0b000 & c2427=14 & COND & ARMcond=1 &
        mcrOperands
{
  build COND;
  Rd = coproc_movefrom_PMEVTYPER13();
}


:mrc^COND mcrOperands  is 
    $(AMODE) &  CRm=0b1101 & c0404=1 & opc2=0b110 & cpn=0b1111 & Rd & CRn=0b1110 & c2020=1 & opc1=0b000 & c2427=14 & COND & ARMcond=1 &
        mcrOperands
{
  build COND;
  Rd = coproc_movefrom_PMEVTYPER14();
}


:mrc^COND mcrOperands  is 
    $(AMODE) &  CRm=0b1101 & c0404=1 & opc2=0b111 & cpn=0b1111 & Rd & CRn=0b1110 & c2020=1 & opc1=0b000 & c2427=14 & COND & ARMcond=1 &
        mcrOperands
{
  build COND;
  Rd = coproc_movefrom_PMEVTYPER15();
}


:mrc^COND mcrOperands  is 
    $(AMODE) &  CRm=0b0000 & c0404=1 & opc2=0b000 & cpn=0b1111 & Rd & CRn=0b0000 & c2020=1 & opc1=0b001 & c2427=14 & COND & ARMcond=1 &
        mcrOperands
{
  build COND;
  Rd = coproc_movefrom_CCSIDR();
}


:mrc^COND mcrOperands  is 
    $(AMODE) &  CRm=0b0000 & c0404=1 & opc2=0b001 & cpn=0b1111 & Rd & CRn=0b0000 & c2020=1 & opc1=0b001 & c2427=14 & COND & ARMcond=1 &
        mcrOperands
{
  build COND;
  Rd = coproc_movefrom_CLIDR();
}


:mrc^COND mcrOperands  is 
    $(AMODE) &  CRm=0b0000 & c0404=1 & opc2=0b010 & cpn=0b1111 & Rd & CRn=0b0000 & c2020=1 & opc1=0b001 & c2427=14 & COND & ARMcond=1 &
        mcrOperands
{
  build COND;
  Rd = coproc_movefrom_CCSIDR2();
}


:mrc^COND mcrOperands  is 
    $(AMODE) &  CRm=0b0000 & c0404=1 & opc2=0b111 & cpn=0b1111 & Rd & CRn=0b0000 & c2020=1 & opc1=0b001 & c2427=14 & COND & ARMcond=1 &
        mcrOperands
{
  build COND;
  Rd = coproc_movefrom_AIDR();
}


:mrc^COND mcrOperands  is 
    $(AMODE) &  CRm=0b0000 & c0404=1 & opc2=0b000 & cpn=0b1111 & Rd & CRn=0b0000 & c2020=1 & opc1=0b010 & c2427=14 & COND & ARMcond=1 &
        mcrOperands
{
  build COND;
  Rd = coproc_movefrom_CSSELR();
}


:mrc^COND mcrOperands  is 
    $(AMODE) &  CRm=0b0101 & c0404=1 & opc2=0b000 & cpn=0b1111 & Rd & CRn=0b0100 & c2020=1 & opc1=0b011 & c2427=14 & COND & ARMcond=1 &
        mcrOperands
{
  build COND;
  Rd = coproc_movefrom_DSPSR();
}


:mrc^COND mcrOperands  is 
    $(AMODE) &  CRm=0b0101 & c0404=1 & opc2=0b001 & cpn=0b1111 & Rd & CRn=0b0100 & c2020=1 & opc1=0b011 & c2427=14 & COND & ARMcond=1 &
        mcrOperands
{
  build COND;
  Rd = coproc_movefrom_DLR();
}


:mrc^COND mcrOperands  is 
    $(AMODE) &  CRm=0b0000 & c0404=1 & opc2=0b000 & cpn=0b1111 & Rd & CRn=0b0000 & c2020=1 & opc1=0b100 & c2427=14 & COND & ARMcond=1 &
        mcrOperands
{
  build COND;
  Rd = coproc_movefrom_VPIDR();
}


:mrc^COND mcrOperands  is 
    $(AMODE) &  CRm=0b0000 & c0404=1 & opc2=0b101 & cpn=0b1111 & Rd & CRn=0b0000 & c2020=1 & opc1=0b100 & c2427=14 & COND & ARMcond=1 &
        mcrOperands
{
  build COND;
  Rd = coproc_movefrom_VMPIDR();
}


:mrc^COND mcrOperands  is 
    $(AMODE) &  CRm=0b0000 & c0404=1 & opc2=0b000 & cpn=0b1111 & Rd & CRn=0b0001 & c2020=1 & opc1=0b100 & c2427=14 & COND & ARMcond=1 &
        mcrOperands
{
  build COND;
  Rd = coproc_movefrom_HSCTLR();
}


:mrc^COND mcrOperands  is 
    $(AMODE) &  CRm=0b0000 & c0404=1 & opc2=0b001 & cpn=0b1111 & Rd & CRn=0b0001 & c2020=1 & opc1=0b100 & c2427=14 & COND & ARMcond=1 &
        mcrOperands
{
  build COND;
  Rd = coproc_movefrom_HACTLR();
}


:mrc^COND mcrOperands  is 
    $(AMODE) &  CRm=0b0000 & c0404=1 & opc2=0b011 & cpn=0b1111 & Rd & CRn=0b0001 & c2020=1 & opc1=0b100 & c2427=14 & COND & ARMcond=1 &
        mcrOperands
{
  build COND;
  Rd = coproc_movefrom_HACTLR2();
}


:mrc^COND mcrOperands  is 
    $(AMODE) &  CRm=0b0001 & c0404=1 & opc2=0b000 & cpn=0b1111 & Rd & CRn=0b0001 & c2020=1 & opc1=0b100 & c2427=14 & COND & ARMcond=1 &
        mcrOperands
{
  build COND;
  Rd = coproc_movefrom_HCR();
}


:mrc^COND mcrOperands  is 
    $(AMODE) &  CRm=0b0001 & c0404=1 & opc2=0b001 & cpn=0b1111 & Rd & CRn=0b0001 & c2020=1 & opc1=0b100 & c2427=14 & COND & ARMcond=1 &
        mcrOperands
{
  build COND;
  Rd = coproc_movefrom_HDCR();
}


:mrc^COND mcrOperands  is 
    $(AMODE) &  CRm=0b0001 & c0404=1 & opc2=0b010 & cpn=0b1111 & Rd & CRn=0b0001 & c2020=1 & opc1=0b100 & c2427=14 & COND & ARMcond=1 &
        mcrOperands
{
  build COND;
  Rd = coproc_movefrom_HCPTR();
}


:mrc^COND mcrOperands  is 
    $(AMODE) &  CRm=0b0001 & c0404=1 & opc2=0b011 & cpn=0b1111 & Rd & CRn=0b0001 & c2020=1 & opc1=0b100 & c2427=14 & COND & ARMcond=1 &
        mcrOperands
{
  build COND;
  Rd = coproc_movefrom_HSTR();
}


:mrc^COND mcrOperands  is 
    $(AMODE) &  CRm=0b0001 & c0404=1 & opc2=0b100 & cpn=0b1111 & Rd & CRn=0b0001 & c2020=1 & opc1=0b100 & c2427=14 & COND & ARMcond=1 &
        mcrOperands
{
  build COND;
  Rd = coproc_movefrom_HCR2();
}


:mrc^COND mcrOperands  is 
    $(AMODE) &  CRm=0b0001 & c0404=1 & opc2=0b111 & cpn=0b1111 & Rd & CRn=0b0001 & c2020=1 & opc1=0b100 & c2427=14 & COND & ARMcond=1 &
        mcrOperands
{
  build COND;
  Rd = coproc_movefrom_HACR();
}


:mrc^COND mcrOperands  is 
    $(AMODE) &  CRm=0b0010 & c0404=1 & opc2=0b001 & cpn=0b1111 & Rd & CRn=0b0001 & c2020=1 & opc1=0b100 & c2427=14 & COND & ARMcond=1 &
        mcrOperands
{
  build COND;
  Rd = coproc_movefrom_HTRFCR();
}


:mrc^COND mcrOperands  is 
    $(AMODE) &  CRm=0b0000 & c0404=1 & opc2=0b010 & cpn=0b1111 & Rd & CRn=0b0010 & c2020=1 & opc1=0b100 & c2427=14 & COND & ARMcond=1 &
        mcrOperands
{
  build COND;
  Rd = coproc_movefrom_HTCR();
}


:mrc^COND mcrOperands  is 
    $(AMODE) &  CRm=0b0001 & c0404=1 & opc2=0b010 & cpn=0b1111 & Rd & CRn=0b0010 & c2020=1 & opc1=0b100 & c2427=14 & COND & ARMcond=1 &
        mcrOperands
{
  build COND;
  Rd = coproc_movefrom_VTCR();
}


:mrc^COND mcrOperands  is 
    $(AMODE) &  CRm=0b0001 & c0404=1 & opc2=0b000 & cpn=0b1111 & Rd & CRn=0b0101 & c2020=1 & opc1=0b100 & c2427=14 & COND & ARMcond=1 &
        mcrOperands
{
  build COND;
  Rd = coproc_movefrom_HADFSR();
}


:mrc^COND mcrOperands  is 
    $(AMODE) &  CRm=0b0001 & c0404=1 & opc2=0b001 & cpn=0b1111 & Rd & CRn=0b0101 & c2020=1 & opc1=0b100 & c2427=14 & COND & ARMcond=1 &
        mcrOperands
{
  build COND;
  Rd = coproc_movefrom_HAIFSR();
}


:mrc^COND mcrOperands  is 
    $(AMODE) &  CRm=0b0010 & c0404=1 & opc2=0b000 & cpn=0b1111 & Rd & CRn=0b0101 & c2020=1 & opc1=0b100 & c2427=14 & COND & ARMcond=1 &
        mcrOperands
{
  build COND;
  Rd = coproc_movefrom_HSR();
}


:mrc^COND mcrOperands  is 
    $(AMODE) &  CRm=0b0010 & c0404=1 & opc2=0b011 & cpn=0b1111 & Rd & CRn=0b0101 & c2020=1 & opc1=0b100 & c2427=14 & COND & ARMcond=1 &
        mcrOperands
{
  build COND;
  Rd = coproc_movefrom_VDFSR();
}


:mrc^COND mcrOperands  is 
    $(AMODE) &  CRm=0b0000 & c0404=1 & opc2=0b000 & cpn=0b1111 & Rd & CRn=0b0110 & c2020=1 & opc1=0b100 & c2427=14 & COND & ARMcond=1 &
        mcrOperands
{
  build COND;
  Rd = coproc_movefrom_HDFAR();
}


:mrc^COND mcrOperands  is 
    $(AMODE) &  CRm=0b0000 & c0404=1 & opc2=0b010 & cpn=0b1111 & Rd & CRn=0b0110 & c2020=1 & opc1=0b100 & c2427=14 & COND & ARMcond=1 &
        mcrOperands
{
  build COND;
  Rd = coproc_movefrom_HIFAR();
}


:mrc^COND mcrOperands  is 
    $(AMODE) &  CRm=0b0000 & c0404=1 & opc2=0b100 & cpn=0b1111 & Rd & CRn=0b0110 & c2020=1 & opc1=0b100 & c2427=14 & COND & ARMcond=1 &
        mcrOperands
{
  build COND;
  Rd = coproc_movefrom_HPFAR();
}


:mrc^COND mcrOperands  is 
    $(AMODE) &  CRm=0b1000 & c0404=1 & opc2=0b000 & cpn=0b1111 & Rd & CRn=0b0111 & c2020=1 & opc1=0b100 & c2427=14 & COND & ARMcond=1 &
        mcrOperands
{
  build COND;
  Rd = coproc_movefrom_ATS1HR();
}


:mrc^COND mcrOperands  is 
    $(AMODE) &  CRm=0b1000 & c0404=1 & opc2=0b001 & cpn=0b1111 & Rd & CRn=0b0111 & c2020=1 & opc1=0b100 & c2427=14 & COND & ARMcond=1 &
        mcrOperands
{
  build COND;
  Rd = coproc_movefrom_ATS1HW();
}


:mrc^COND mcrOperands  is 
    $(AMODE) &  CRm=0b0000 & c0404=1 & opc2=0b001 & cpn=0b1111 & Rd & CRn=0b1000 & c2020=1 & opc1=0b100 & c2427=14 & COND & ARMcond=1 &
        mcrOperands
{
  build COND;
  Rd = coproc_movefrom_TLBIIPAS2IS();
}


:mrc^COND mcrOperands  is 
    $(AMODE) &  CRm=0b0000 & c0404=1 & opc2=0b101 & cpn=0b1111 & Rd & CRn=0b1000 & c2020=1 & opc1=0b100 & c2427=14 & COND & ARMcond=1 &
        mcrOperands
{
  build COND;
  Rd = coproc_movefrom_TLBIIPAS2LIS();
}


:mrc^COND mcrOperands  is 
    $(AMODE) &  CRm=0b0011 & c0404=1 & opc2=0b000 & cpn=0b1111 & Rd & CRn=0b1000 & c2020=1 & opc1=0b100 & c2427=14 & COND & ARMcond=1 &
        mcrOperands
{
  build COND;
  Rd = coproc_movefrom_TLBIALLHIS();
}


:mrc^COND mcrOperands  is 
    $(AMODE) &  CRm=0b0011 & c0404=1 & opc2=0b001 & cpn=0b1111 & Rd & CRn=0b1000 & c2020=1 & opc1=0b100 & c2427=14 & COND & ARMcond=1 &
        mcrOperands
{
  build COND;
  Rd = coproc_movefrom_TLBIMVAHIS();
}


:mrc^COND mcrOperands  is 
    $(AMODE) &  CRm=0b0011 & c0404=1 & opc2=0b100 & cpn=0b1111 & Rd & CRn=0b1000 & c2020=1 & opc1=0b100 & c2427=14 & COND & ARMcond=1 &
        mcrOperands
{
  build COND;
  Rd = coproc_movefrom_TLBIALLNSNHIS();
}


:mrc^COND mcrOperands  is 
    $(AMODE) &  CRm=0b0011 & c0404=1 & opc2=0b101 & cpn=0b1111 & Rd & CRn=0b1000 & c2020=1 & opc1=0b100 & c2427=14 & COND & ARMcond=1 &
        mcrOperands
{
  build COND;
  Rd = coproc_movefrom_TLBIMVALHIS();
}


:mrc^COND mcrOperands  is 
    $(AMODE) &  CRm=0b0100 & c0404=1 & opc2=0b001 & cpn=0b1111 & Rd & CRn=0b1000 & c2020=1 & opc1=0b100 & c2427=14 & COND & ARMcond=1 &
        mcrOperands
{
  build COND;
  Rd = coproc_movefrom_TLBIIPAS2();
}


:mrc^COND mcrOperands  is 
    $(AMODE) &  CRm=0b0100 & c0404=1 & opc2=0b101 & cpn=0b1111 & Rd & CRn=0b1000 & c2020=1 & opc1=0b100 & c2427=14 & COND & ARMcond=1 &
        mcrOperands
{
  build COND;
  Rd = coproc_movefrom_TLBIIPAS2L();
}


:mrc^COND mcrOperands  is 
    $(AMODE) &  CRm=0b0111 & c0404=1 & opc2=0b000 & cpn=0b1111 & Rd & CRn=0b1000 & c2020=1 & opc1=0b100 & c2427=14 & COND & ARMcond=1 &
        mcrOperands
{
  build COND;
  Rd = coproc_movefrom_TLBIALLH();
}


:mrc^COND mcrOperands  is 
    $(AMODE) &  CRm=0b0111 & c0404=1 & opc2=0b001 & cpn=0b1111 & Rd & CRn=0b1000 & c2020=1 & opc1=0b100 & c2427=14 & COND & ARMcond=1 &
        mcrOperands
{
  build COND;
  Rd = coproc_movefrom_TLBIMVAH();
}


:mrc^COND mcrOperands  is 
    $(AMODE) &  CRm=0b0111 & c0404=1 & opc2=0b100 & cpn=0b1111 & Rd & CRn=0b1000 & c2020=1 & opc1=0b100 & c2427=14 & COND & ARMcond=1 &
        mcrOperands
{
  build COND;
  Rd = coproc_movefrom_TLBIALLNSNH();
}


:mrc^COND mcrOperands  is 
    $(AMODE) &  CRm=0b0111 & c0404=1 & opc2=0b101 & cpn=0b1111 & Rd & CRn=0b1000 & c2020=1 & opc1=0b100 & c2427=14 & COND & ARMcond=1 &
        mcrOperands
{
  build COND;
  Rd = coproc_movefrom_TLBIMVALH();
}


:mrc^COND mcrOperands  is 
    $(AMODE) &  CRm=0b0010 & c0404=1 & opc2=0b000 & cpn=0b1111 & Rd & CRn=0b1010 & c2020=1 & opc1=0b100 & c2427=14 & COND & ARMcond=1 &
        mcrOperands
{
  build COND;
  Rd = coproc_movefrom_HMAIR0();
}


:mrc^COND mcrOperands  is 
    $(AMODE) &  CRm=0b0010 & c0404=1 & opc2=0b001 & cpn=0b1111 & Rd & CRn=0b1010 & c2020=1 & opc1=0b100 & c2427=14 & COND & ARMcond=1 &
        mcrOperands
{
  build COND;
  Rd = coproc_movefrom_HMAIR1();
}


:mrc^COND mcrOperands  is 
    $(AMODE) &  CRm=0b0011 & c0404=1 & opc2=0b000 & cpn=0b1111 & Rd & CRn=0b1010 & c2020=1 & opc1=0b100 & c2427=14 & COND & ARMcond=1 &
        mcrOperands
{
  build COND;
  Rd = coproc_movefrom_HAMAIR0();
}


:mrc^COND mcrOperands  is 
    $(AMODE) &  CRm=0b0011 & c0404=1 & opc2=0b001 & cpn=0b1111 & Rd & CRn=0b1010 & c2020=1 & opc1=0b100 & c2427=14 & COND & ARMcond=1 &
        mcrOperands
{
  build COND;
  Rd = coproc_movefrom_HAMAIR1();
}


:mrc^COND mcrOperands  is 
    $(AMODE) &  CRm=0b0000 & c0404=1 & opc2=0b000 & cpn=0b1111 & Rd & CRn=0b1100 & c2020=1 & opc1=0b100 & c2427=14 & COND & ARMcond=1 &
        mcrOperands
{
  build COND;
  Rd = coproc_movefrom_HVBAR();
}


:mrc^COND mcrOperands  is 
    $(AMODE) &  CRm=0b0000 & c0404=1 & opc2=0b010 & cpn=0b1111 & Rd & CRn=0b1100 & c2020=1 & opc1=0b100 & c2427=14 & COND & ARMcond=1 &
        mcrOperands
{
  build COND;
  Rd = coproc_movefrom_HRMR();
}


:mrc^COND mcrOperands  is 
    $(AMODE) &  CRm=0b0001 & c0404=1 & opc2=0b001 & cpn=0b1111 & Rd & CRn=0b1100 & c2020=1 & opc1=0b100 & c2427=14 & COND & ARMcond=1 &
        mcrOperands
{
  build COND;
  Rd = coproc_movefrom_VDISR();
}


:mrc^COND mcrOperands  is 
    $(AMODE) &  CRm=0b1000 & c0404=1 & opc2=0b000 & cpn=0b1111 & Rd & CRn=0b1100 & c2020=1 & opc1=0b100 & c2427=14 & COND & ARMcond=1 &
        mcrOperands
{
  build COND;
  Rd = coproc_movefrom_ICH_AP0R0();
}


:mrc^COND mcrOperands  is 
    $(AMODE) &  CRm=0b1000 & c0404=1 & opc2=0b001 & cpn=0b1111 & Rd & CRn=0b1100 & c2020=1 & opc1=0b100 & c2427=14 & COND & ARMcond=1 &
        mcrOperands
{
  build COND;
  Rd = coproc_movefrom_ICH_AP0R1();
}


:mrc^COND mcrOperands  is 
    $(AMODE) &  CRm=0b1001 & c0404=1 & opc2=0b000 & cpn=0b1111 & Rd & CRn=0b1100 & c2020=1 & opc1=0b100 & c2427=14 & COND & ARMcond=1 &
        mcrOperands
{
  build COND;
  Rd = coproc_movefrom_ICH_AP1R0();
}


:mrc^COND mcrOperands  is 
    $(AMODE) &  CRm=0b1001 & c0404=1 & opc2=0b001 & cpn=0b1111 & Rd & CRn=0b1100 & c2020=1 & opc1=0b100 & c2427=14 & COND & ARMcond=1 &
        mcrOperands
{
  build COND;
  Rd = coproc_movefrom_ICH_AP1R1();
}


:mrc^COND mcrOperands  is 
    $(AMODE) &  CRm=0b1001 & c0404=1 & opc2=0b101 & cpn=0b1111 & Rd & CRn=0b1100 & c2020=1 & opc1=0b100 & c2427=14 & COND & ARMcond=1 &
        mcrOperands
{
  build COND;
  Rd = coproc_movefrom_ICC_HSRE();
}


:mrc^COND mcrOperands  is 
    $(AMODE) &  CRm=0b1011 & c0404=1 & opc2=0b000 & cpn=0b1111 & Rd & CRn=0b1100 & c2020=1 & opc1=0b100 & c2427=14 & COND & ARMcond=1 &
        mcrOperands
{
  build COND;
  Rd = coproc_movefrom_ICH_HCR();
}


:mrc^COND mcrOperands  is 
    $(AMODE) &  CRm=0b1011 & c0404=1 & opc2=0b001 & cpn=0b1111 & Rd & CRn=0b1100 & c2020=1 & opc1=0b100 & c2427=14 & COND & ARMcond=1 &
        mcrOperands
{
  build COND;
  Rd = coproc_movefrom_ICH_VTR();
}


:mrc^COND mcrOperands  is 
    $(AMODE) &  CRm=0b1011 & c0404=1 & opc2=0b010 & cpn=0b1111 & Rd & CRn=0b1100 & c2020=1 & opc1=0b100 & c2427=14 & COND & ARMcond=1 &
        mcrOperands
{
  build COND;
  Rd = coproc_movefrom_ICH_MISR();
}


:mrc^COND mcrOperands  is 
    $(AMODE) &  CRm=0b1011 & c0404=1 & opc2=0b011 & cpn=0b1111 & Rd & CRn=0b1100 & c2020=1 & opc1=0b100 & c2427=14 & COND & ARMcond=1 &
        mcrOperands
{
  build COND;
  Rd = coproc_movefrom_ICH_EISR();
}


:mrc^COND mcrOperands  is 
    $(AMODE) &  CRm=0b1011 & c0404=1 & opc2=0b101 & cpn=0b1111 & Rd & CRn=0b1100 & c2020=1 & opc1=0b100 & c2427=14 & COND & ARMcond=1 &
        mcrOperands
{
  build COND;
  Rd = coproc_movefrom_ICH_ELRSR();
}


:mrc^COND mcrOperands  is 
    $(AMODE) &  CRm=0b1011 & c0404=1 & opc2=0b111 & cpn=0b1111 & Rd & CRn=0b1100 & c2020=1 & opc1=0b100 & c2427=14 & COND & ARMcond=1 &
        mcrOperands
{
  build COND;
  Rd = coproc_movefrom_ICH_VMCR();
}


:mrc^COND mcrOperands  is 
    $(AMODE) &  CRm=0b1100 & c0404=1 & opc2=0b000 & cpn=0b1111 & Rd & CRn=0b1100 & c2020=1 & opc1=0b100 & c2427=14 & COND & ARMcond=1 &
        mcrOperands
{
  build COND;
  Rd = coproc_movefrom_ICH_LR0();
}


:mrc^COND mcrOperands  is 
    $(AMODE) &  CRm=0b1100 & c0404=1 & opc2=0b001 & cpn=0b1111 & Rd & CRn=0b1100 & c2020=1 & opc1=0b100 & c2427=14 & COND & ARMcond=1 &
        mcrOperands
{
  build COND;
  Rd = coproc_movefrom_ICH_LR1();
}


:mrc^COND mcrOperands  is 
    $(AMODE) &  CRm=0b1100 & c0404=1 & opc2=0b010 & cpn=0b1111 & Rd & CRn=0b1100 & c2020=1 & opc1=0b100 & c2427=14 & COND & ARMcond=1 &
        mcrOperands
{
  build COND;
  Rd = coproc_movefrom_ICH_LR2();
}


:mrc^COND mcrOperands  is 
    $(AMODE) &  CRm=0b1100 & c0404=1 & opc2=0b011 & cpn=0b1111 & Rd & CRn=0b1100 & c2020=1 & opc1=0b100 & c2427=14 & COND & ARMcond=1 &
        mcrOperands
{
  build COND;
  Rd = coproc_movefrom_ICH_LR3();
}


:mrc^COND mcrOperands  is 
    $(AMODE) &  CRm=0b1100 & c0404=1 & opc2=0b100 & cpn=0b1111 & Rd & CRn=0b1100 & c2020=1 & opc1=0b100 & c2427=14 & COND & ARMcond=1 &
        mcrOperands
{
  build COND;
  Rd = coproc_movefrom_ICH_LR4();
}


:mrc^COND mcrOperands  is 
    $(AMODE) &  CRm=0b1100 & c0404=1 & opc2=0b101 & cpn=0b1111 & Rd & CRn=0b1100 & c2020=1 & opc1=0b100 & c2427=14 & COND & ARMcond=1 &
        mcrOperands
{
  build COND;
  Rd = coproc_movefrom_ICH_LR5();
}


:mrc^COND mcrOperands  is 
    $(AMODE) &  CRm=0b1100 & c0404=1 & opc2=0b110 & cpn=0b1111 & Rd & CRn=0b1100 & c2020=1 & opc1=0b100 & c2427=14 & COND & ARMcond=1 &
        mcrOperands
{
  build COND;
  Rd = coproc_movefrom_ICH_LR6();
}


:mrc^COND mcrOperands  is 
    $(AMODE) &  CRm=0b1100 & c0404=1 & opc2=0b111 & cpn=0b1111 & Rd & CRn=0b1100 & c2020=1 & opc1=0b100 & c2427=14 & COND & ARMcond=1 &
        mcrOperands
{
  build COND;
  Rd = coproc_movefrom_ICH_LR7();
}


:mrc^COND mcrOperands  is 
    $(AMODE) &  CRm=0b1110 & c0404=1 & opc2=0b000 & cpn=0b1111 & Rd & CRn=0b1100 & c2020=1 & opc1=0b100 & c2427=14 & COND & ARMcond=1 &
        mcrOperands
{
  build COND;
  Rd = coproc_movefrom_ICH_LRC0();
}


:mrc^COND mcrOperands  is 
    $(AMODE) &  CRm=0b1110 & c0404=1 & opc2=0b001 & cpn=0b1111 & Rd & CRn=0b1100 & c2020=1 & opc1=0b100 & c2427=14 & COND & ARMcond=1 &
        mcrOperands
{
  build COND;
  Rd = coproc_movefrom_ICH_LRC1();
}


:mrc^COND mcrOperands  is 
    $(AMODE) &  CRm=0b1110 & c0404=1 & opc2=0b010 & cpn=0b1111 & Rd & CRn=0b1100 & c2020=1 & opc1=0b100 & c2427=14 & COND & ARMcond=1 &
        mcrOperands
{
  build COND;
  Rd = coproc_movefrom_ICH_LRC2();
}


:mrc^COND mcrOperands  is 
    $(AMODE) &  CRm=0b1110 & c0404=1 & opc2=0b011 & cpn=0b1111 & Rd & CRn=0b1100 & c2020=1 & opc1=0b100 & c2427=14 & COND & ARMcond=1 &
        mcrOperands
{
  build COND;
  Rd = coproc_movefrom_ICH_LRC3();
}


:mrc^COND mcrOperands  is 
    $(AMODE) &  CRm=0b1110 & c0404=1 & opc2=0b100 & cpn=0b1111 & Rd & CRn=0b1100 & c2020=1 & opc1=0b100 & c2427=14 & COND & ARMcond=1 &
        mcrOperands
{
  build COND;
  Rd = coproc_movefrom_ICH_LRC4();
}


:mrc^COND mcrOperands  is 
    $(AMODE) &  CRm=0b1110 & c0404=1 & opc2=0b101 & cpn=0b1111 & Rd & CRn=0b1100 & c2020=1 & opc1=0b100 & c2427=14 & COND & ARMcond=1 &
        mcrOperands
{
  build COND;
  Rd = coproc_movefrom_ICH_LRC5();
}


:mrc^COND mcrOperands  is 
    $(AMODE) &  CRm=0b1110 & c0404=1 & opc2=0b110 & cpn=0b1111 & Rd & CRn=0b1100 & c2020=1 & opc1=0b100 & c2427=14 & COND & ARMcond=1 &
        mcrOperands
{
  build COND;
  Rd = coproc_movefrom_ICH_LRC6();
}


:mrc^COND mcrOperands  is 
    $(AMODE) &  CRm=0b1110 & c0404=1 & opc2=0b111 & cpn=0b1111 & Rd & CRn=0b1100 & c2020=1 & opc1=0b100 & c2427=14 & COND & ARMcond=1 &
        mcrOperands
{
  build COND;
  Rd = coproc_movefrom_ICH_LRC7();
}


:mrc^COND mcrOperands  is 
    $(AMODE) &  CRm=0b0000 & c0404=1 & opc2=0b010 & cpn=0b1111 & Rd & CRn=0b1101 & c2020=1 & opc1=0b100 & c2427=14 & COND & ARMcond=1 &
        mcrOperands
{
  build COND;
  Rd = coproc_movefrom_HTPIDR();
}


:mrc^COND mcrOperands  is 
    $(AMODE) &  CRm=0b0001 & c0404=1 & opc2=0b000 & cpn=0b1111 & Rd & CRn=0b1110 & c2020=1 & opc1=0b100 & c2427=14 & COND & ARMcond=1 &
        mcrOperands
{
  build COND;
  Rd = coproc_movefrom_CNTHCTL();
}


:mrc^COND mcrOperands  is 
    $(AMODE) &  CRm=0b0010 & c0404=1 & opc2=0b000 & cpn=0b1111 & Rd & CRn=0b1110 & c2020=1 & opc1=0b100 & c2427=14 & COND & ARMcond=1 &
        mcrOperands
{
  build COND;
  Rd = coproc_movefrom_CNTHP_TVAL();
}


:mrc^COND mcrOperands  is 
    $(AMODE) &  CRm=0b0010 & c0404=1 & opc2=0b001 & cpn=0b1111 & Rd & CRn=0b1110 & c2020=1 & opc1=0b100 & c2427=14 & COND & ARMcond=1 &
        mcrOperands
{
  build COND;
  Rd = coproc_movefrom_CNTHP_CTL();
}


:mrc^COND mcrOperands  is 
    $(AMODE) &  CRm=0b1100 & c0404=1 & opc2=0b100 & cpn=0b1111 & Rd & CRn=0b1100 & c2020=1 & opc1=0b110 & c2427=14 & COND & ARMcond=1 &
        mcrOperands
{
  build COND;
  Rd = coproc_movefrom_ICC_MCTLR();
}


:mrc^COND mcrOperands  is 
    $(AMODE) &  CRm=0b1100 & c0404=1 & opc2=0b101 & cpn=0b1111 & Rd & CRn=0b1100 & c2020=1 & opc1=0b110 & c2427=14 & COND & ARMcond=1 &
        mcrOperands
{
  build COND;
  Rd = coproc_movefrom_ICC_MSRE();
}


:mrc^COND mcrOperands  is 
    $(AMODE) &  CRm=0b1100 & c0404=1 & opc2=0b111 & cpn=0b1111 & Rd & CRn=0b1100 & c2020=1 & opc1=0b110 & c2427=14 & COND & ARMcond=1 &
        mcrOperands
{
  build COND;
  Rd = coproc_movefrom_ICC_MGRPEN1();
}


:mrc^COND mcrOperands  is 
    $(AMODE) &  CRm=0b0000 & c0404=1 & opc2=0b000 & cpn=0b1111 & Rd & CRn=0b0010 & c2020=1 & opc1=0b000 & c2427=14 & COND & ARMcond=1 &
        mcrOperands
{
  build COND;
  Rd = coproc_movefrom_TTBR0();
}


:mrc^COND mcrOperands  is 
    $(AMODE) &  CRm=0b0000 & c0404=1 & opc2=0b001 & cpn=0b1111 & Rd & CRn=0b0010 & c2020=1 & opc1=0b000 & c2427=14 & COND & ARMcond=1 &
        mcrOperands
{
  build COND;
  Rd = coproc_movefrom_TTBR1();
}


:mrc^COND mcrOperands  is 
    $(AMODE) &  CRm=0b0000 & c0404=1 & opc2=0b010 & cpn=0b1111 & Rd & CRn=0b0010 & c2020=1 & opc1=0b000 & c2427=14 & COND & ARMcond=1 &
        mcrOperands
{
  build COND;
  Rd = coproc_movefrom_TTBCR();
}


:mrc^COND mcrOperands  is 
    $(AMODE) &  CRm=0b0010 & c0404=1 & opc2=0b000 & cpn=0b1111 & Rd & CRn=0b0010 & c2020=1 & opc1=0b000 & c2427=14 & COND & ARMcond=1 &
        mcrOperands
{
  build COND;
  Rd = coproc_movefrom_TTBR0H();
}


:mrc^COND mcrOperands  is 
    $(AMODE) &  CRm=0b0010 & c0404=1 & opc2=0b001 & cpn=0b1111 & Rd & CRn=0b0010 & c2020=1 & opc1=0b000 & c2427=14 & COND & ARMcond=1 &
        mcrOperands
{
  build COND;
  Rd = coproc_movefrom_TTBR1H();
}


:mrc^COND mcrOperands  is 
    $(AMODE) &  CRm=0b0010 & c0404=1 & opc2=0b100 & cpn=0b1111 & Rd & CRn=0b0010 & c2020=1 & opc1=0b000 & c2427=14 & COND & ARMcond=1 &
        mcrOperands
{
  build COND;
  Rd = coproc_movefrom_HTTBRH();
}


:mrc^COND mcrOperands  is 
    $(AMODE) &  CRm=0b0010 & c0404=1 & opc2=0b110 & cpn=0b1111 & Rd & CRn=0b0010 & c2020=1 & opc1=0b000 & c2427=14 & COND & ARMcond=1 &
        mcrOperands
{
  build COND;
  Rd = coproc_movefrom_VTTBRH();
}


:mrc^COND mcrOperands  is 
    $(AMODE) &  CRm=0b0000 & c0404=1 & opc2=0b100 & cpn=0b1111 & Rd & CRn=0b0111 & c2020=1 & opc1=0b000 & c2427=14 & COND & ARMcond=1 &
        mcrOperands
{
  build COND;
  Rd = coproc_movefrom_WFI();
}


:mrc^COND mcrOperands  is 
    $(AMODE) &  CRm=0b0101 & c0404=1 & opc2=0b010 & cpn=0b1111 & Rd & CRn=0b0111 & c2020=1 & opc1=0b000 & c2427=14 & COND & ARMcond=1 &
        mcrOperands
{
  build COND;
  Rd = coproc_movefrom_ICISW();
}


:mrc^COND mcrOperands  is 
    $(AMODE) &  CRm=0b0110 & c0404=1 & opc2=0b000 & cpn=0b1111 & Rd & CRn=0b0111 & c2020=1 & opc1=0b000 & c2427=14 & COND & ARMcond=1 &
        mcrOperands
{
  build COND;
  Rd = coproc_movefrom_DCIALL();
}


:mrc^COND mcrOperands  is 
    $(AMODE) &  CRm=0b0111 & c0404=1 & opc2=0b000 & cpn=0b1111 & Rd & CRn=0b0111 & c2020=1 & opc1=0b000 & c2427=14 & COND & ARMcond=1 &
        mcrOperands
{
  build COND;
  Rd = coproc_movefrom_CIALL();
}


:mrc^COND mcrOperands  is 
    $(AMODE) &  CRm=0b0111 & c0404=1 & opc2=0b001 & cpn=0b1111 & Rd & CRn=0b0111 & c2020=1 & opc1=0b000 & c2427=14 & COND & ARMcond=1 &
        mcrOperands
{
  build COND;
  Rd = coproc_movefrom_CIMVA();
}


:mrc^COND mcrOperands  is 
    $(AMODE) &  CRm=0b0111 & c0404=1 & opc2=0b010 & cpn=0b1111 & Rd & CRn=0b0111 & c2020=1 & opc1=0b000 & c2427=14 & COND & ARMcond=1 &
        mcrOperands
{
  build COND;
  Rd = coproc_movefrom_CISW();
}


:mrc^COND mcrOperands  is 
    $(AMODE) &  CRm=0b1010 & c0404=1 & opc2=0b000 & cpn=0b1111 & Rd & CRn=0b0111 & c2020=1 & opc1=0b000 & c2427=14 & COND & ARMcond=1 &
        mcrOperands
{
  build COND;
  Rd = coproc_movefrom_DCCALL();
}


:mrc^COND mcrOperands  is 
    $(AMODE) &  CRm=0b1011 & c0404=1 & opc2=0b000 & cpn=0b1111 & Rd & CRn=0b0111 & c2020=1 & opc1=0b000 & c2427=14 & COND & ARMcond=1 &
        mcrOperands
{
  build COND;
  Rd = coproc_movefrom_CCALL();
}


:mrc^COND mcrOperands  is 
    $(AMODE) &  CRm=0b1011 & c0404=1 & opc2=0b010 & cpn=0b1111 & Rd & CRn=0b0111 & c2020=1 & opc1=0b000 & c2427=14 & COND & ARMcond=1 &
        mcrOperands
{
  build COND;
  Rd = coproc_movefrom_CCSW();
}


:mrc^COND mcrOperands  is 
    $(AMODE) &  CRm=0b1101 & c0404=1 & opc2=0b001 & cpn=0b1111 & Rd & CRn=0b0111 & c2020=1 & opc1=0b000 & c2427=14 & COND & ARMcond=1 &
        mcrOperands
{
  build COND;
  Rd = coproc_movefrom_PFIMVA();
}


:mrc^COND mcrOperands  is 
    $(AMODE) &  CRm=0b1110 & c0404=1 & opc2=0b000 & cpn=0b1111 & Rd & CRn=0b0111 & c2020=1 & opc1=0b000 & c2427=14 & COND & ARMcond=1 &
        mcrOperands
{
  build COND;
  Rd = coproc_movefrom_DCCIALL();
}


:mrc^COND mcrOperands  is 
    $(AMODE) &  CRm=0b1111 & c0404=1 & opc2=0b000 & cpn=0b1111 & Rd & CRn=0b0111 & c2020=1 & opc1=0b000 & c2427=14 & COND & ARMcond=1 &
        mcrOperands
{
  build COND;
  Rd = coproc_movefrom_CCIALL();
}


:mrc^COND mcrOperands  is 
    $(AMODE) &  CRm=0b1111 & c0404=1 & opc2=0b001 & cpn=0b1111 & Rd & CRn=0b0111 & c2020=1 & opc1=0b000 & c2427=14 & COND & ARMcond=1 &
        mcrOperands
{
  build COND;
  Rd = coproc_movefrom_CCIMVA();
}


:mrc^COND mcrOperands  is 
    $(AMODE) &  CRm=0b1111 & c0404=1 & opc2=0b010 & cpn=0b1111 & Rd & CRn=0b0111 & c2020=1 & opc1=0b000 & c2427=14 & COND & ARMcond=1 &
        mcrOperands
{
  build COND;
  Rd = coproc_movefrom_CCISW();
}


:mrc^COND mcrOperands  is 
    $(AMODE) &  CRm=0b0010 & c0404=1 & opc2=0b000 & cpn=0b1111 & Rd & CRn=0b1010 & c2020=1 & opc1=0b000 & c2427=14 & COND & ARMcond=1 &
        mcrOperands
{
  build COND;
  Rd = coproc_movefrom_MAIR0();
}


:mrc^COND mcrOperands  is 
    $(AMODE) &  CRm=0b0010 & c0404=1 & opc2=0b001 & cpn=0b1111 & Rd & CRn=0b1010 & c2020=1 & opc1=0b000 & c2427=14 & COND & ARMcond=1 &
        mcrOperands
{
  build COND;
  Rd = coproc_movefrom_MAIR1();
}


:mrc^COND mcrOperands  is 
    $(AMODE) &  CRm=0b0000 & c0404=1 & opc2=0b001 & cpn=0b1111 & Rd & CRn=0b1100 & c2020=1 & opc1=0b000 & c2427=14 & COND & ARMcond=1 &
        mcrOperands
{
  build COND;
  Rd = coproc_movefrom_MVBAR();
}

# ===== End mrc
# ===== Start mcr

:mcr^COND mcrOperands  is 
    $(AMODE) &  CRm=0b0000 & c0404=1 & opc2=0b000 & cpn=0b1110 & Rd & CRn=0b0000 & c2020=0 & opc1=0b000 & c2427=14 & COND & ARMcond=1 &
        mcrOperands
{
  build COND;
  coproc_moveto_DBGDIDR(Rd);
}


:mcr^COND mcrOperands  is 
    $(AMODE) &  CRm=0b0000 & c0404=1 & opc2=0b010 & cpn=0b1110 & Rd & CRn=0b0000 & c2020=0 & opc1=0b000 & c2427=14 & COND & ARMcond=1 &
        mcrOperands
{
  build COND;
  coproc_moveto_DBGDTRRXext(Rd);
}


:mcr^COND mcrOperands  is 
    $(AMODE) &  CRm=0b0001 & c0404=1 & opc2=0b000 & cpn=0b1110 & Rd & CRn=0b0000 & c2020=0 & opc1=0b000 & c2427=14 & COND & ARMcond=1 &
        mcrOperands
{
  build COND;
  coproc_moveto_DBGDSCRint(Rd);
}


:mcr^COND mcrOperands  is 
    $(AMODE) &  CRm=0b0010 & c0404=1 & opc2=0b000 & cpn=0b1110 & Rd & CRn=0b0000 & c2020=0 & opc1=0b000 & c2427=14 & COND & ARMcond=1 &
        mcrOperands
{
  build COND;
  coproc_moveto_DBGDCCINT(Rd);
}


:mcr^COND mcrOperands  is 
    $(AMODE) &  CRm=0b0010 & c0404=1 & opc2=0b010 & cpn=0b1110 & Rd & CRn=0b0000 & c2020=0 & opc1=0b000 & c2427=14 & COND & ARMcond=1 &
        mcrOperands
{
  build COND;
  coproc_moveto_DBGDSCRext(Rd);
}


:mcr^COND mcrOperands  is 
    $(AMODE) &  CRm=0b0011 & c0404=1 & opc2=0b010 & cpn=0b1110 & Rd & CRn=0b0000 & c2020=0 & opc1=0b000 & c2427=14 & COND & ARMcond=1 &
        mcrOperands
{
  build COND;
  coproc_moveto_DBGDTRTXext(Rd);
}


:mcr^COND mcrOperands  is 
    $(AMODE) &  CRm=0b0101 & c0404=1 & opc2=0b000 & cpn=0b1110 & Rd & CRn=0b0000 & c2020=0 & opc1=0b000 & c2427=14 & COND & ARMcond=1 &
        mcrOperands
{
  build COND;
  coproc_moveto_DBGDTRTXint(Rd);
}


:mcr^COND mcrOperands  is 
    $(AMODE) &  CRm=0b0110 & c0404=1 & opc2=0b000 & cpn=0b1110 & Rd & CRn=0b0000 & c2020=0 & opc1=0b000 & c2427=14 & COND & ARMcond=1 &
        mcrOperands
{
  build COND;
  coproc_moveto_DBGWFAR(Rd);
}


:mcr^COND mcrOperands  is 
    $(AMODE) &  CRm=0b0110 & c0404=1 & opc2=0b010 & cpn=0b1110 & Rd & CRn=0b0000 & c2020=0 & opc1=0b000 & c2427=14 & COND & ARMcond=1 &
        mcrOperands
{
  build COND;
  coproc_moveto_DBGOSECCR(Rd);
}


:mcr^COND mcrOperands  is 
    $(AMODE) &  CRm=0b0111 & c0404=1 & opc2=0b000 & cpn=0b1110 & Rd & CRn=0b0000 & c2020=0 & opc1=0b000 & c2427=14 & COND & ARMcond=1 &
        mcrOperands
{
  build COND;
  coproc_moveto_DBGVCR(Rd);
}


:mcr^COND mcrOperands  is 
    $(AMODE) &  CRm=0b0000 & c0404=1 & opc2=0b100 & cpn=0b1110 & Rd & CRn=0b0000 & c2020=0 & opc1=0b000 & c2427=14 & COND & ARMcond=1 &
        mcrOperands
{
  build COND;
  coproc_moveto_DBGBVR0(Rd);
}


:mcr^COND mcrOperands  is 
    $(AMODE) &  CRm=0b0001 & c0404=1 & opc2=0b100 & cpn=0b1110 & Rd & CRn=0b0000 & c2020=0 & opc1=0b000 & c2427=14 & COND & ARMcond=1 &
        mcrOperands
{
  build COND;
  coproc_moveto_DBGBVR1(Rd);
}


:mcr^COND mcrOperands  is 
    $(AMODE) &  CRm=0b0010 & c0404=1 & opc2=0b100 & cpn=0b1110 & Rd & CRn=0b0000 & c2020=0 & opc1=0b000 & c2427=14 & COND & ARMcond=1 &
        mcrOperands
{
  build COND;
  coproc_moveto_DBGBVR2(Rd);
}


:mcr^COND mcrOperands  is 
    $(AMODE) &  CRm=0b0011 & c0404=1 & opc2=0b100 & cpn=0b1110 & Rd & CRn=0b0000 & c2020=0 & opc1=0b000 & c2427=14 & COND & ARMcond=1 &
        mcrOperands
{
  build COND;
  coproc_moveto_DBGBVR3(Rd);
}


:mcr^COND mcrOperands  is 
    $(AMODE) &  CRm=0b0100 & c0404=1 & opc2=0b100 & cpn=0b1110 & Rd & CRn=0b0000 & c2020=0 & opc1=0b000 & c2427=14 & COND & ARMcond=1 &
        mcrOperands
{
  build COND;
  coproc_moveto_DBGBVR4(Rd);
}


:mcr^COND mcrOperands  is 
    $(AMODE) &  CRm=0b0101 & c0404=1 & opc2=0b100 & cpn=0b1110 & Rd & CRn=0b0000 & c2020=0 & opc1=0b000 & c2427=14 & COND & ARMcond=1 &
        mcrOperands
{
  build COND;
  coproc_moveto_DBGBVR5(Rd);
}


:mcr^COND mcrOperands  is 
    $(AMODE) &  CRm=0b0110 & c0404=1 & opc2=0b100 & cpn=0b1110 & Rd & CRn=0b0000 & c2020=0 & opc1=0b000 & c2427=14 & COND & ARMcond=1 &
        mcrOperands
{
  build COND;
  coproc_moveto_DBGBVR6(Rd);
}


:mcr^COND mcrOperands  is 
    $(AMODE) &  CRm=0b0111 & c0404=1 & opc2=0b100 & cpn=0b1110 & Rd & CRn=0b0000 & c2020=0 & opc1=0b000 & c2427=14 & COND & ARMcond=1 &
        mcrOperands
{
  build COND;
  coproc_moveto_DBGBVR7(Rd);
}


:mcr^COND mcrOperands  is 
    $(AMODE) &  CRm=0b0000 & c0404=1 & opc2=0b101 & cpn=0b1110 & Rd & CRn=0b0000 & c2020=0 & opc1=0b000 & c2427=14 & COND & ARMcond=1 &
        mcrOperands
{
  build COND;
  coproc_moveto_DBGBCR0(Rd);
}


:mcr^COND mcrOperands  is 
    $(AMODE) &  CRm=0b0001 & c0404=1 & opc2=0b101 & cpn=0b1110 & Rd & CRn=0b0000 & c2020=0 & opc1=0b000 & c2427=14 & COND & ARMcond=1 &
        mcrOperands
{
  build COND;
  coproc_moveto_DBGBCR1(Rd);
}


:mcr^COND mcrOperands  is 
    $(AMODE) &  CRm=0b0010 & c0404=1 & opc2=0b101 & cpn=0b1110 & Rd & CRn=0b0000 & c2020=0 & opc1=0b000 & c2427=14 & COND & ARMcond=1 &
        mcrOperands
{
  build COND;
  coproc_moveto_DBGBCR2(Rd);
}


:mcr^COND mcrOperands  is 
    $(AMODE) &  CRm=0b0011 & c0404=1 & opc2=0b101 & cpn=0b1110 & Rd & CRn=0b0000 & c2020=0 & opc1=0b000 & c2427=14 & COND & ARMcond=1 &
        mcrOperands
{
  build COND;
  coproc_moveto_DBGBCR3(Rd);
}


:mcr^COND mcrOperands  is 
    $(AMODE) &  CRm=0b0100 & c0404=1 & opc2=0b101 & cpn=0b1110 & Rd & CRn=0b0000 & c2020=0 & opc1=0b000 & c2427=14 & COND & ARMcond=1 &
        mcrOperands
{
  build COND;
  coproc_moveto_DBGBCR4(Rd);
}


:mcr^COND mcrOperands  is 
    $(AMODE) &  CRm=0b0101 & c0404=1 & opc2=0b101 & cpn=0b1110 & Rd & CRn=0b0000 & c2020=0 & opc1=0b000 & c2427=14 & COND & ARMcond=1 &
        mcrOperands
{
  build COND;
  coproc_moveto_DBGBCR5(Rd);
}


:mcr^COND mcrOperands  is 
    $(AMODE) &  CRm=0b0110 & c0404=1 & opc2=0b101 & cpn=0b1110 & Rd & CRn=0b0000 & c2020=0 & opc1=0b000 & c2427=14 & COND & ARMcond=1 &
        mcrOperands
{
  build COND;
  coproc_moveto_DBGBCR6(Rd);
}


:mcr^COND mcrOperands  is 
    $(AMODE) &  CRm=0b0111 & c0404=1 & opc2=0b101 & cpn=0b1110 & Rd & CRn=0b0000 & c2020=0 & opc1=0b000 & c2427=14 & COND & ARMcond=1 &
        mcrOperands
{
  build COND;
  coproc_moveto_DBGBCR7(Rd);
}


:mcr^COND mcrOperands  is 
    $(AMODE) &  CRm=0b0000 & c0404=1 & opc2=0b110 & cpn=0b1110 & Rd & CRn=0b0000 & c2020=0 & opc1=0b000 & c2427=14 & COND & ARMcond=1 &
        mcrOperands
{
  build COND;
  coproc_moveto_DBGWVR0(Rd);
}


:mcr^COND mcrOperands  is 
    $(AMODE) &  CRm=0b0001 & c0404=1 & opc2=0b110 & cpn=0b1110 & Rd & CRn=0b0000 & c2020=0 & opc1=0b000 & c2427=14 & COND & ARMcond=1 &
        mcrOperands
{
  build COND;
  coproc_moveto_DBGWVR1(Rd);
}


:mcr^COND mcrOperands  is 
    $(AMODE) &  CRm=0b0010 & c0404=1 & opc2=0b110 & cpn=0b1110 & Rd & CRn=0b0000 & c2020=0 & opc1=0b000 & c2427=14 & COND & ARMcond=1 &
        mcrOperands
{
  build COND;
  coproc_moveto_DBGWVR2(Rd);
}


:mcr^COND mcrOperands  is 
    $(AMODE) &  CRm=0b0011 & c0404=1 & opc2=0b110 & cpn=0b1110 & Rd & CRn=0b0000 & c2020=0 & opc1=0b000 & c2427=14 & COND & ARMcond=1 &
        mcrOperands
{
  build COND;
  coproc_moveto_DBGWVR3(Rd);
}


:mcr^COND mcrOperands  is 
    $(AMODE) &  CRm=0b0100 & c0404=1 & opc2=0b110 & cpn=0b1110 & Rd & CRn=0b0000 & c2020=0 & opc1=0b000 & c2427=14 & COND & ARMcond=1 &
        mcrOperands
{
  build COND;
  coproc_moveto_DBGWVR4(Rd);
}


:mcr^COND mcrOperands  is 
    $(AMODE) &  CRm=0b0101 & c0404=1 & opc2=0b110 & cpn=0b1110 & Rd & CRn=0b0000 & c2020=0 & opc1=0b000 & c2427=14 & COND & ARMcond=1 &
        mcrOperands
{
  build COND;
  coproc_moveto_DBGWVR5(Rd);
}


:mcr^COND mcrOperands  is 
    $(AMODE) &  CRm=0b0110 & c0404=1 & opc2=0b110 & cpn=0b1110 & Rd & CRn=0b0000 & c2020=0 & opc1=0b000 & c2427=14 & COND & ARMcond=1 &
        mcrOperands
{
  build COND;
  coproc_moveto_DBGWVR6(Rd);
}


:mcr^COND mcrOperands  is 
    $(AMODE) &  CRm=0b0111 & c0404=1 & opc2=0b110 & cpn=0b1110 & Rd & CRn=0b0000 & c2020=0 & opc1=0b000 & c2427=14 & COND & ARMcond=1 &
        mcrOperands
{
  build COND;
  coproc_moveto_DBGWVR7(Rd);
}


:mcr^COND mcrOperands  is 
    $(AMODE) &  CRm=0b0000 & c0404=1 & opc2=0b111 & cpn=0b1110 & Rd & CRn=0b0000 & c2020=0 & opc1=0b000 & c2427=14 & COND & ARMcond=1 &
        mcrOperands
{
  build COND;
  coproc_moveto_DBGWCR0(Rd);
}


:mcr^COND mcrOperands  is 
    $(AMODE) &  CRm=0b0001 & c0404=1 & opc2=0b111 & cpn=0b1110 & Rd & CRn=0b0000 & c2020=0 & opc1=0b000 & c2427=14 & COND & ARMcond=1 &
        mcrOperands
{
  build COND;
  coproc_moveto_DBGWCR1(Rd);
}


:mcr^COND mcrOperands  is 
    $(AMODE) &  CRm=0b0010 & c0404=1 & opc2=0b111 & cpn=0b1110 & Rd & CRn=0b0000 & c2020=0 & opc1=0b000 & c2427=14 & COND & ARMcond=1 &
        mcrOperands
{
  build COND;
  coproc_moveto_DBGWCR2(Rd);
}


:mcr^COND mcrOperands  is 
    $(AMODE) &  CRm=0b0011 & c0404=1 & opc2=0b111 & cpn=0b1110 & Rd & CRn=0b0000 & c2020=0 & opc1=0b000 & c2427=14 & COND & ARMcond=1 &
        mcrOperands
{
  build COND;
  coproc_moveto_DBGWCR3(Rd);
}


:mcr^COND mcrOperands  is 
    $(AMODE) &  CRm=0b0100 & c0404=1 & opc2=0b111 & cpn=0b1110 & Rd & CRn=0b0000 & c2020=0 & opc1=0b000 & c2427=14 & COND & ARMcond=1 &
        mcrOperands
{
  build COND;
  coproc_moveto_DBGWCR4(Rd);
}


:mcr^COND mcrOperands  is 
    $(AMODE) &  CRm=0b0101 & c0404=1 & opc2=0b111 & cpn=0b1110 & Rd & CRn=0b0000 & c2020=0 & opc1=0b000 & c2427=14 & COND & ARMcond=1 &
        mcrOperands
{
  build COND;
  coproc_moveto_DBGWCR5(Rd);
}


:mcr^COND mcrOperands  is 
    $(AMODE) &  CRm=0b0110 & c0404=1 & opc2=0b111 & cpn=0b1110 & Rd & CRn=0b0000 & c2020=0 & opc1=0b000 & c2427=14 & COND & ARMcond=1 &
        mcrOperands
{
  build COND;
  coproc_moveto_DBGWCR6(Rd);
}


:mcr^COND mcrOperands  is 
    $(AMODE) &  CRm=0b0111 & c0404=1 & opc2=0b111 & cpn=0b1110 & Rd & CRn=0b0000 & c2020=0 & opc1=0b000 & c2427=14 & COND & ARMcond=1 &
        mcrOperands
{
  build COND;
  coproc_moveto_DBGWCR7(Rd);
}


:mcr^COND mcrOperands  is 
    $(AMODE) &  CRm=0b0000 & c0404=1 & opc2=0b000 & cpn=0b1110 & Rd & CRn=0b0001 & c2020=0 & opc1=0b000 & c2427=14 & COND & ARMcond=1 &
        mcrOperands
{
  build COND;
  coproc_moveto_DBGDRAR(Rd);
}


:mcr^COND mcrOperands  is 
    $(AMODE) &  CRm=0b0000 & c0404=1 & opc2=0b100 & cpn=0b1110 & Rd & CRn=0b0001 & c2020=0 & opc1=0b000 & c2427=14 & COND & ARMcond=1 &
        mcrOperands
{
  build COND;
  coproc_moveto_DBGOSLAR(Rd);
}


:mcr^COND mcrOperands  is 
    $(AMODE) &  CRm=0b0001 & c0404=1 & opc2=0b100 & cpn=0b1110 & Rd & CRn=0b0001 & c2020=0 & opc1=0b000 & c2427=14 & COND & ARMcond=1 &
        mcrOperands
{
  build COND;
  coproc_moveto_DBGOSLSR(Rd);
}


:mcr^COND mcrOperands  is 
    $(AMODE) &  CRm=0b0011 & c0404=1 & opc2=0b100 & cpn=0b1110 & Rd & CRn=0b0001 & c2020=0 & opc1=0b000 & c2427=14 & COND & ARMcond=1 &
        mcrOperands
{
  build COND;
  coproc_moveto_DBGOSDLR(Rd);
}


:mcr^COND mcrOperands  is 
    $(AMODE) &  CRm=0b0100 & c0404=1 & opc2=0b100 & cpn=0b1110 & Rd & CRn=0b0001 & c2020=0 & opc1=0b000 & c2427=14 & COND & ARMcond=1 &
        mcrOperands
{
  build COND;
  coproc_moveto_DBGPRCR(Rd);
}


:mcr^COND mcrOperands  is 
    $(AMODE) &  CRm=0b0000 & c0404=1 & opc2=0b001 & cpn=0b1110 & Rd & CRn=0b0001 & c2020=0 & opc1=0b000 & c2427=14 & COND & ARMcond=1 &
        mcrOperands
{
  build COND;
  coproc_moveto_DBGBXVR0(Rd);
}


:mcr^COND mcrOperands  is 
    $(AMODE) &  CRm=0b0001 & c0404=1 & opc2=0b001 & cpn=0b1110 & Rd & CRn=0b0001 & c2020=0 & opc1=0b000 & c2427=14 & COND & ARMcond=1 &
        mcrOperands
{
  build COND;
  coproc_moveto_DBGBXVR1(Rd);
}


:mcr^COND mcrOperands  is 
    $(AMODE) &  CRm=0b0010 & c0404=1 & opc2=0b001 & cpn=0b1110 & Rd & CRn=0b0001 & c2020=0 & opc1=0b000 & c2427=14 & COND & ARMcond=1 &
        mcrOperands
{
  build COND;
  coproc_moveto_DBGBXVR2(Rd);
}


:mcr^COND mcrOperands  is 
    $(AMODE) &  CRm=0b0011 & c0404=1 & opc2=0b001 & cpn=0b1110 & Rd & CRn=0b0001 & c2020=0 & opc1=0b000 & c2427=14 & COND & ARMcond=1 &
        mcrOperands
{
  build COND;
  coproc_moveto_DBGBXVR3(Rd);
}


:mcr^COND mcrOperands  is 
    $(AMODE) &  CRm=0b0100 & c0404=1 & opc2=0b001 & cpn=0b1110 & Rd & CRn=0b0001 & c2020=0 & opc1=0b000 & c2427=14 & COND & ARMcond=1 &
        mcrOperands
{
  build COND;
  coproc_moveto_DBGBXVR4(Rd);
}


:mcr^COND mcrOperands  is 
    $(AMODE) &  CRm=0b0101 & c0404=1 & opc2=0b001 & cpn=0b1110 & Rd & CRn=0b0001 & c2020=0 & opc1=0b000 & c2427=14 & COND & ARMcond=1 &
        mcrOperands
{
  build COND;
  coproc_moveto_DBGBXVR5(Rd);
}


:mcr^COND mcrOperands  is 
    $(AMODE) &  CRm=0b0110 & c0404=1 & opc2=0b001 & cpn=0b1110 & Rd & CRn=0b0001 & c2020=0 & opc1=0b000 & c2427=14 & COND & ARMcond=1 &
        mcrOperands
{
  build COND;
  coproc_moveto_DBGBXVR6(Rd);
}


:mcr^COND mcrOperands  is 
    $(AMODE) &  CRm=0b0111 & c0404=1 & opc2=0b001 & cpn=0b1110 & Rd & CRn=0b0001 & c2020=0 & opc1=0b000 & c2427=14 & COND & ARMcond=1 &
        mcrOperands
{
  build COND;
  coproc_moveto_DBGBXVR7(Rd);
}


:mcr^COND mcrOperands  is 
    $(AMODE) &  CRm=0b0000 & c0404=1 & opc2=0b000 & cpn=0b1110 & Rd & CRn=0b0010 & c2020=0 & opc1=0b000 & c2427=14 & COND & ARMcond=1 &
        mcrOperands
{
  build COND;
  coproc_moveto_DBGDSAR(Rd);
}


:mcr^COND mcrOperands  is 
    $(AMODE) &  CRm=0b0000 & c0404=1 & opc2=0b111 & cpn=0b1110 & Rd & CRn=0b0111 & c2020=0 & opc1=0b000 & c2427=14 & COND & ARMcond=1 &
        mcrOperands
{
  build COND;
  coproc_moveto_DBGDEVID2(Rd);
}


:mcr^COND mcrOperands  is 
    $(AMODE) &  CRm=0b0001 & c0404=1 & opc2=0b111 & cpn=0b1110 & Rd & CRn=0b0111 & c2020=0 & opc1=0b000 & c2427=14 & COND & ARMcond=1 &
        mcrOperands
{
  build COND;
  coproc_moveto_DBGDEVID1(Rd);
}


:mcr^COND mcrOperands  is 
    $(AMODE) &  CRm=0b0010 & c0404=1 & opc2=0b111 & cpn=0b1110 & Rd & CRn=0b0111 & c2020=0 & opc1=0b000 & c2427=14 & COND & ARMcond=1 &
        mcrOperands
{
  build COND;
  coproc_moveto_DBGDEVID(Rd);
}


:mcr^COND mcrOperands  is 
    $(AMODE) &  CRm=0b1000 & c0404=1 & opc2=0b110 & cpn=0b1110 & Rd & CRn=0b0111 & c2020=0 & opc1=0b000 & c2427=14 & COND & ARMcond=1 &
        mcrOperands
{
  build COND;
  coproc_moveto_DBGCLAIMSET(Rd);
}


:mcr^COND mcrOperands  is 
    $(AMODE) &  CRm=0b1001 & c0404=1 & opc2=0b110 & cpn=0b1110 & Rd & CRn=0b0111 & c2020=0 & opc1=0b000 & c2427=14 & COND & ARMcond=1 &
        mcrOperands
{
  build COND;
  coproc_moveto_DBGCLAIMCLR(Rd);
}


:mcr^COND mcrOperands  is 
    $(AMODE) &  CRm=0b1110 & c0404=1 & opc2=0b110 & cpn=0b1110 & Rd & CRn=0b0111 & c2020=0 & opc1=0b000 & c2427=14 & COND & ARMcond=1 &
        mcrOperands
{
  build COND;
  coproc_moveto_DBGAUTHSTATUS(Rd);
}


:mcr^COND mcrOperands  is 
    $(AMODE) &  CRm=0b0000 & c0404=1 & opc2=0b000 & cpn=0b1110 & Rd & CRn=0b0000 & c2020=0 & opc1=0b111 & c2427=14 & COND & ARMcond=1 &
        mcrOperands
{
  build COND;
  coproc_moveto_JIDR(Rd);
}


:mcr^COND mcrOperands  is 
    $(AMODE) &  CRm=0b0000 & c0404=1 & opc2=0b000 & cpn=0b1110 & Rd & CRn=0b0001 & c2020=0 & opc1=0b111 & c2427=14 & COND & ARMcond=1 &
        mcrOperands
{
  build COND;
  coproc_moveto_JOSCR(Rd);
}


:mcr^COND mcrOperands  is 
    $(AMODE) &  CRm=0b0000 & c0404=1 & opc2=0b000 & cpn=0b1110 & Rd & CRn=0b0010 & c2020=0 & opc1=0b111 & c2427=14 & COND & ARMcond=1 &
        mcrOperands
{
  build COND;
  coproc_moveto_JMCR(Rd);
}


:mcr^COND mcrOperands  is 
    $(AMODE) &  CRm=0b0000 & c0404=1 & opc2=0b000 & cpn=0b1111 & Rd & CRn=0b0000 & c2020=0 & opc1=0b000 & c2427=14 & COND & ARMcond=1 &
        mcrOperands
{
  build COND;
  coproc_moveto_MIDR(Rd);
}


:mcr^COND mcrOperands  is 
    $(AMODE) &  CRm=0b0000 & c0404=1 & opc2=0b001 & cpn=0b1111 & Rd & CRn=0b0000 & c2020=0 & opc1=0b000 & c2427=14 & COND & ARMcond=1 &
        mcrOperands
{
  build COND;
  coproc_moveto_CTR(Rd);
}


:mcr^COND mcrOperands  is 
    $(AMODE) &  CRm=0b0000 & c0404=1 & opc2=0b010 & cpn=0b1111 & Rd & CRn=0b0000 & c2020=0 & opc1=0b000 & c2427=14 & COND & ARMcond=1 &
        mcrOperands
{
  build COND;
  coproc_moveto_TCMTR(Rd);
}


:mcr^COND mcrOperands  is 
    $(AMODE) &  CRm=0b0000 & c0404=1 & opc2=0b011 & cpn=0b1111 & Rd & CRn=0b0000 & c2020=0 & opc1=0b000 & c2427=14 & COND & ARMcond=1 &
        mcrOperands
{
  build COND;
  coproc_moveto_TLBTR(Rd);
}


:mcr^COND mcrOperands  is 
    $(AMODE) &  CRm=0b0000 & c0404=1 & opc2=0b101 & cpn=0b1111 & Rd & CRn=0b0000 & c2020=0 & opc1=0b000 & c2427=14 & COND & ARMcond=1 &
        mcrOperands
{
  build COND;
  coproc_moveto_MPIDR(Rd);
}


:mcr^COND mcrOperands  is 
    $(AMODE) &  CRm=0b0000 & c0404=1 & opc2=0b110 & cpn=0b1111 & Rd & CRn=0b0000 & c2020=0 & opc1=0b000 & c2427=14 & COND & ARMcond=1 &
        mcrOperands
{
  build COND;
  coproc_moveto_REVIDR(Rd);
}


:mcr^COND mcrOperands  is 
    $(AMODE) &  CRm=0b0001 & c0404=1 & opc2=0b000 & cpn=0b1111 & Rd & CRn=0b0000 & c2020=0 & opc1=0b000 & c2427=14 & COND & ARMcond=1 &
        mcrOperands
{
  build COND;
  coproc_moveto_ID_PFR0(Rd);
}


:mcr^COND mcrOperands  is 
    $(AMODE) &  CRm=0b0001 & c0404=1 & opc2=0b001 & cpn=0b1111 & Rd & CRn=0b0000 & c2020=0 & opc1=0b000 & c2427=14 & COND & ARMcond=1 &
        mcrOperands
{
  build COND;
  coproc_moveto_ID_PFR1(Rd);
}


:mcr^COND mcrOperands  is 
    $(AMODE) &  CRm=0b0001 & c0404=1 & opc2=0b010 & cpn=0b1111 & Rd & CRn=0b0000 & c2020=0 & opc1=0b000 & c2427=14 & COND & ARMcond=1 &
        mcrOperands
{
  build COND;
  coproc_moveto_ID_DFR0(Rd);
}


:mcr^COND mcrOperands  is 
    $(AMODE) &  CRm=0b0001 & c0404=1 & opc2=0b011 & cpn=0b1111 & Rd & CRn=0b0000 & c2020=0 & opc1=0b000 & c2427=14 & COND & ARMcond=1 &
        mcrOperands
{
  build COND;
  coproc_moveto_ID_AFR0(Rd);
}


:mcr^COND mcrOperands  is 
    $(AMODE) &  CRm=0b0001 & c0404=1 & opc2=0b100 & cpn=0b1111 & Rd & CRn=0b0000 & c2020=0 & opc1=0b000 & c2427=14 & COND & ARMcond=1 &
        mcrOperands
{
  build COND;
  coproc_moveto_ID_MMFR0(Rd);
}


:mcr^COND mcrOperands  is 
    $(AMODE) &  CRm=0b0001 & c0404=1 & opc2=0b101 & cpn=0b1111 & Rd & CRn=0b0000 & c2020=0 & opc1=0b000 & c2427=14 & COND & ARMcond=1 &
        mcrOperands
{
  build COND;
  coproc_moveto_ID_MMFR1(Rd);
}


:mcr^COND mcrOperands  is 
    $(AMODE) &  CRm=0b0001 & c0404=1 & opc2=0b110 & cpn=0b1111 & Rd & CRn=0b0000 & c2020=0 & opc1=0b000 & c2427=14 & COND & ARMcond=1 &
        mcrOperands
{
  build COND;
  coproc_moveto_ID_MMFR2(Rd);
}


:mcr^COND mcrOperands  is 
    $(AMODE) &  CRm=0b0001 & c0404=1 & opc2=0b111 & cpn=0b1111 & Rd & CRn=0b0000 & c2020=0 & opc1=0b000 & c2427=14 & COND & ARMcond=1 &
        mcrOperands
{
  build COND;
  coproc_moveto_ID_MMFR3(Rd);
}


:mcr^COND mcrOperands  is 
    $(AMODE) &  CRm=0b0010 & c0404=1 & opc2=0b000 & cpn=0b1111 & Rd & CRn=0b0000 & c2020=0 & opc1=0b000 & c2427=14 & COND & ARMcond=1 &
        mcrOperands
{
  build COND;
  coproc_moveto_ID_ISAR0(Rd);
}


:mcr^COND mcrOperands  is 
    $(AMODE) &  CRm=0b0010 & c0404=1 & opc2=0b001 & cpn=0b1111 & Rd & CRn=0b0000 & c2020=0 & opc1=0b000 & c2427=14 & COND & ARMcond=1 &
        mcrOperands
{
  build COND;
  coproc_moveto_ID_ISAR1(Rd);
}


:mcr^COND mcrOperands  is 
    $(AMODE) &  CRm=0b0010 & c0404=1 & opc2=0b010 & cpn=0b1111 & Rd & CRn=0b0000 & c2020=0 & opc1=0b000 & c2427=14 & COND & ARMcond=1 &
        mcrOperands
{
  build COND;
  coproc_moveto_ID_ISAR2(Rd);
}


:mcr^COND mcrOperands  is 
    $(AMODE) &  CRm=0b0010 & c0404=1 & opc2=0b011 & cpn=0b1111 & Rd & CRn=0b0000 & c2020=0 & opc1=0b000 & c2427=14 & COND & ARMcond=1 &
        mcrOperands
{
  build COND;
  coproc_moveto_ID_ISAR3(Rd);
}


:mcr^COND mcrOperands  is 
    $(AMODE) &  CRm=0b0010 & c0404=1 & opc2=0b100 & cpn=0b1111 & Rd & CRn=0b0000 & c2020=0 & opc1=0b000 & c2427=14 & COND & ARMcond=1 &
        mcrOperands
{
  build COND;
  coproc_moveto_ID_ISAR4(Rd);
}


:mcr^COND mcrOperands  is 
    $(AMODE) &  CRm=0b0010 & c0404=1 & opc2=0b101 & cpn=0b1111 & Rd & CRn=0b0000 & c2020=0 & opc1=0b000 & c2427=14 & COND & ARMcond=1 &
        mcrOperands
{
  build COND;
  coproc_moveto_ID_ISAR5(Rd);
}


:mcr^COND mcrOperands  is 
    $(AMODE) &  CRm=0b0010 & c0404=1 & opc2=0b110 & cpn=0b1111 & Rd & CRn=0b0000 & c2020=0 & opc1=0b000 & c2427=14 & COND & ARMcond=1 &
        mcrOperands
{
  build COND;
  coproc_moveto_ID_MMFR4(Rd);
}


:mcr^COND mcrOperands  is 
    $(AMODE) &  CRm=0b0010 & c0404=1 & opc2=0b111 & cpn=0b1111 & Rd & CRn=0b0000 & c2020=0 & opc1=0b000 & c2427=14 & COND & ARMcond=1 &
        mcrOperands
{
  build COND;
  coproc_moveto_ID_ISAR6(Rd);
}


:mcr^COND mcrOperands  is 
    $(AMODE) &  CRm=0b0011 & c0404=1 & opc2=0b100 & cpn=0b1111 & Rd & CRn=0b0000 & c2020=0 & opc1=0b000 & c2427=14 & COND & ARMcond=1 &
        mcrOperands
{
  build COND;
  coproc_moveto_ID_PFR2(Rd);
}


:mcr^COND mcrOperands  is 
    $(AMODE) &  CRm=0b0011 & c0404=1 & opc2=0b101 & cpn=0b1111 & Rd & CRn=0b0000 & c2020=0 & opc1=0b000 & c2427=14 & COND & ARMcond=1 &
        mcrOperands
{
  build COND;
  coproc_moveto_ID_DFR1(Rd);
}


:mcr^COND mcrOperands  is 
    $(AMODE) &  CRm=0b0011 & c0404=1 & opc2=0b110 & cpn=0b1111 & Rd & CRn=0b0000 & c2020=0 & opc1=0b000 & c2427=14 & COND & ARMcond=1 &
        mcrOperands
{
  build COND;
  coproc_moveto_ID_MMFR5(Rd);
}


:mcr^COND mcrOperands  is 
    $(AMODE) &  CRm=0b0000 & c0404=1 & opc2=0b000 & cpn=0b1111 & Rd & CRn=0b0001 & c2020=0 & opc1=0b000 & c2427=14 & COND & ARMcond=1 &
        mcrOperands
{
  build COND;
  coproc_moveto_SCTLR(Rd);
}


:mcr^COND mcrOperands  is 
    $(AMODE) &  CRm=0b0000 & c0404=1 & opc2=0b001 & cpn=0b1111 & Rd & CRn=0b0001 & c2020=0 & opc1=0b000 & c2427=14 & COND & ARMcond=1 &
        mcrOperands
{
  build COND;
  coproc_moveto_ACTLR(Rd);
}


:mcr^COND mcrOperands  is 
    $(AMODE) &  CRm=0b0000 & c0404=1 & opc2=0b010 & cpn=0b1111 & Rd & CRn=0b0001 & c2020=0 & opc1=0b000 & c2427=14 & COND & ARMcond=1 &
        mcrOperands
{
  build COND;
  coproc_moveto_CPACR(Rd);
}


:mcr^COND mcrOperands  is 
    $(AMODE) &  CRm=0b0000 & c0404=1 & opc2=0b011 & cpn=0b1111 & Rd & CRn=0b0001 & c2020=0 & opc1=0b000 & c2427=14 & COND & ARMcond=1 &
        mcrOperands
{
  build COND;
  coproc_moveto_ACTLR2(Rd);
}


:mcr^COND mcrOperands  is 
    $(AMODE) &  CRm=0b0001 & c0404=1 & opc2=0b000 & cpn=0b1111 & Rd & CRn=0b0001 & c2020=0 & opc1=0b000 & c2427=14 & COND & ARMcond=1 &
        mcrOperands
{
  build COND;
  coproc_moveto_SCR(Rd);
}


:mcr^COND mcrOperands  is 
    $(AMODE) &  CRm=0b0001 & c0404=1 & opc2=0b001 & cpn=0b1111 & Rd & CRn=0b0001 & c2020=0 & opc1=0b000 & c2427=14 & COND & ARMcond=1 &
        mcrOperands
{
  build COND;
  coproc_moveto_SDER(Rd);
}


:mcr^COND mcrOperands  is 
    $(AMODE) &  CRm=0b0001 & c0404=1 & opc2=0b010 & cpn=0b1111 & Rd & CRn=0b0001 & c2020=0 & opc1=0b000 & c2427=14 & COND & ARMcond=1 &
        mcrOperands
{
  build COND;
  coproc_moveto_NSACR(Rd);
}


:mcr^COND mcrOperands  is 
    $(AMODE) &  CRm=0b0010 & c0404=1 & opc2=0b001 & cpn=0b1111 & Rd & CRn=0b0001 & c2020=0 & opc1=0b000 & c2427=14 & COND & ARMcond=1 &
        mcrOperands
{
  build COND;
  coproc_moveto_TRFCR(Rd);
}


:mcr^COND mcrOperands  is 
    $(AMODE) &  CRm=0b0011 & c0404=1 & opc2=0b001 & cpn=0b1111 & Rd & CRn=0b0001 & c2020=0 & opc1=0b000 & c2427=14 & COND & ARMcond=1 &
        mcrOperands
{
  build COND;
  coproc_moveto_SDCR(Rd);
}


:mcr^COND mcrOperands  is 
    $(AMODE) &  CRm=0b0000 & c0404=1 & opc2=0b000 & cpn=0b1111 & Rd & CRn=0b0011 & c2020=0 & opc1=0b000 & c2427=14 & COND & ARMcond=1 &
        mcrOperands
{
  build COND;
  coproc_moveto_DACR(Rd);
}


:mcr^COND mcrOperands  is 
    $(AMODE) &  CRm=0b0110 & c0404=1 & opc2=0b000 & cpn=0b1111 & Rd & CRn=0b0100 & c2020=0 & opc1=0b000 & c2427=14 & COND & ARMcond=1 &
        mcrOperands
{
  build COND;
  coproc_moveto_ICC_PMR(Rd);
}


:mcr^COND mcrOperands  is 
    $(AMODE) &  CRm=0b0000 & c0404=1 & opc2=0b000 & cpn=0b1111 & Rd & CRn=0b0101 & c2020=0 & opc1=0b000 & c2427=14 & COND & ARMcond=1 &
        mcrOperands
{
  build COND;
  coproc_moveto_DFSR(Rd);
}


:mcr^COND mcrOperands  is 
    $(AMODE) &  CRm=0b0000 & c0404=1 & opc2=0b001 & cpn=0b1111 & Rd & CRn=0b0101 & c2020=0 & opc1=0b000 & c2427=14 & COND & ARMcond=1 &
        mcrOperands
{
  build COND;
  coproc_moveto_IFSR(Rd);
}


:mcr^COND mcrOperands  is 
    $(AMODE) &  CRm=0b0001 & c0404=1 & opc2=0b000 & cpn=0b1111 & Rd & CRn=0b0101 & c2020=0 & opc1=0b000 & c2427=14 & COND & ARMcond=1 &
        mcrOperands
{
  build COND;
  coproc_moveto_ADFSR(Rd);
}


:mcr^COND mcrOperands  is 
    $(AMODE) &  CRm=0b0001 & c0404=1 & opc2=0b001 & cpn=0b1111 & Rd & CRn=0b0101 & c2020=0 & opc1=0b000 & c2427=14 & COND & ARMcond=1 &
        mcrOperands
{
  build COND;
  coproc_moveto_AIFSR(Rd);
}


:mcr^COND mcrOperands  is 
    $(AMODE) &  CRm=0b0011 & c0404=1 & opc2=0b000 & cpn=0b1111 & Rd & CRn=0b0101 & c2020=0 & opc1=0b000 & c2427=14 & COND & ARMcond=1 &
        mcrOperands
{
  build COND;
  coproc_moveto_ERRIDR(Rd);
}


:mcr^COND mcrOperands  is 
    $(AMODE) &  CRm=0b0011 & c0404=1 & opc2=0b001 & cpn=0b1111 & Rd & CRn=0b0101 & c2020=0 & opc1=0b000 & c2427=14 & COND & ARMcond=1 &
        mcrOperands
{
  build COND;
  coproc_moveto_ERRSELR(Rd);
}


:mcr^COND mcrOperands  is 
    $(AMODE) &  CRm=0b0100 & c0404=1 & opc2=0b000 & cpn=0b1111 & Rd & CRn=0b0101 & c2020=0 & opc1=0b000 & c2427=14 & COND & ARMcond=1 &
        mcrOperands
{
  build COND;
  coproc_moveto_ERXFR(Rd);
}


:mcr^COND mcrOperands  is 
    $(AMODE) &  CRm=0b0100 & c0404=1 & opc2=0b001 & cpn=0b1111 & Rd & CRn=0b0101 & c2020=0 & opc1=0b000 & c2427=14 & COND & ARMcond=1 &
        mcrOperands
{
  build COND;
  coproc_moveto_ERXCTLR(Rd);
}


:mcr^COND mcrOperands  is 
    $(AMODE) &  CRm=0b0100 & c0404=1 & opc2=0b010 & cpn=0b1111 & Rd & CRn=0b0101 & c2020=0 & opc1=0b000 & c2427=14 & COND & ARMcond=1 &
        mcrOperands
{
  build COND;
  coproc_moveto_ERXSTATUS(Rd);
}


:mcr^COND mcrOperands  is 
    $(AMODE) &  CRm=0b0100 & c0404=1 & opc2=0b011 & cpn=0b1111 & Rd & CRn=0b0101 & c2020=0 & opc1=0b000 & c2427=14 & COND & ARMcond=1 &
        mcrOperands
{
  build COND;
  coproc_moveto_ERXADDR(Rd);
}


:mcr^COND mcrOperands  is 
    $(AMODE) &  CRm=0b0100 & c0404=1 & opc2=0b100 & cpn=0b1111 & Rd & CRn=0b0101 & c2020=0 & opc1=0b000 & c2427=14 & COND & ARMcond=1 &
        mcrOperands
{
  build COND;
  coproc_moveto_ERXFR2(Rd);
}


:mcr^COND mcrOperands  is 
    $(AMODE) &  CRm=0b0100 & c0404=1 & opc2=0b101 & cpn=0b1111 & Rd & CRn=0b0101 & c2020=0 & opc1=0b000 & c2427=14 & COND & ARMcond=1 &
        mcrOperands
{
  build COND;
  coproc_moveto_ERXCTLR2(Rd);
}


:mcr^COND mcrOperands  is 
    $(AMODE) &  CRm=0b0100 & c0404=1 & opc2=0b111 & cpn=0b1111 & Rd & CRn=0b0101 & c2020=0 & opc1=0b000 & c2427=14 & COND & ARMcond=1 &
        mcrOperands
{
  build COND;
  coproc_moveto_ERXADDR2(Rd);
}


:mcr^COND mcrOperands  is 
    $(AMODE) &  CRm=0b0101 & c0404=1 & opc2=0b000 & cpn=0b1111 & Rd & CRn=0b0101 & c2020=0 & opc1=0b000 & c2427=14 & COND & ARMcond=1 &
        mcrOperands
{
  build COND;
  coproc_moveto_ERXMISC0(Rd);
}


:mcr^COND mcrOperands  is 
    $(AMODE) &  CRm=0b0101 & c0404=1 & opc2=0b001 & cpn=0b1111 & Rd & CRn=0b0101 & c2020=0 & opc1=0b000 & c2427=14 & COND & ARMcond=1 &
        mcrOperands
{
  build COND;
  coproc_moveto_ERXMISC1(Rd);
}


:mcr^COND mcrOperands  is 
    $(AMODE) &  CRm=0b0101 & c0404=1 & opc2=0b010 & cpn=0b1111 & Rd & CRn=0b0101 & c2020=0 & opc1=0b000 & c2427=14 & COND & ARMcond=1 &
        mcrOperands
{
  build COND;
  coproc_moveto_ERXMISC4(Rd);
}


:mcr^COND mcrOperands  is 
    $(AMODE) &  CRm=0b0101 & c0404=1 & opc2=0b011 & cpn=0b1111 & Rd & CRn=0b0101 & c2020=0 & opc1=0b000 & c2427=14 & COND & ARMcond=1 &
        mcrOperands
{
  build COND;
  coproc_moveto_ERXMISC5(Rd);
}


:mcr^COND mcrOperands  is 
    $(AMODE) &  CRm=0b0101 & c0404=1 & opc2=0b100 & cpn=0b1111 & Rd & CRn=0b0101 & c2020=0 & opc1=0b000 & c2427=14 & COND & ARMcond=1 &
        mcrOperands
{
  build COND;
  coproc_moveto_ERXMISC2(Rd);
}


:mcr^COND mcrOperands  is 
    $(AMODE) &  CRm=0b0101 & c0404=1 & opc2=0b101 & cpn=0b1111 & Rd & CRn=0b0101 & c2020=0 & opc1=0b000 & c2427=14 & COND & ARMcond=1 &
        mcrOperands
{
  build COND;
  coproc_moveto_ERXMISC3(Rd);
}


:mcr^COND mcrOperands  is 
    $(AMODE) &  CRm=0b0101 & c0404=1 & opc2=0b110 & cpn=0b1111 & Rd & CRn=0b0101 & c2020=0 & opc1=0b000 & c2427=14 & COND & ARMcond=1 &
        mcrOperands
{
  build COND;
  coproc_moveto_ERXMISC6(Rd);
}


:mcr^COND mcrOperands  is 
    $(AMODE) &  CRm=0b0101 & c0404=1 & opc2=0b111 & cpn=0b1111 & Rd & CRn=0b0101 & c2020=0 & opc1=0b000 & c2427=14 & COND & ARMcond=1 &
        mcrOperands
{
  build COND;
  coproc_moveto_ERXMISC7(Rd);
}


:mcr^COND mcrOperands  is 
    $(AMODE) &  CRm=0b0000 & c0404=1 & opc2=0b000 & cpn=0b1111 & Rd & CRn=0b0110 & c2020=0 & opc1=0b000 & c2427=14 & COND & ARMcond=1 &
        mcrOperands
{
  build COND;
  coproc_moveto_DFAR(Rd);
}


:mcr^COND mcrOperands  is 
    $(AMODE) &  CRm=0b0000 & c0404=1 & opc2=0b010 & cpn=0b1111 & Rd & CRn=0b0110 & c2020=0 & opc1=0b000 & c2427=14 & COND & ARMcond=1 &
        mcrOperands
{
  build COND;
  coproc_moveto_IFAR(Rd);
}


:mcr^COND mcrOperands  is 
    $(AMODE) &  CRm=0b0001 & c0404=1 & opc2=0b000 & cpn=0b1111 & Rd & CRn=0b0111 & c2020=0 & opc1=0b000 & c2427=14 & COND & ARMcond=1 &
        mcrOperands
{
  build COND;
  coproc_moveto_ICIALLUIS(Rd);
}


:mcr^COND mcrOperands  is 
    $(AMODE) &  CRm=0b0001 & c0404=1 & opc2=0b110 & cpn=0b1111 & Rd & CRn=0b0111 & c2020=0 & opc1=0b000 & c2427=14 & COND & ARMcond=1 &
        mcrOperands
{
  build COND;
  coproc_moveto_BPIALLIS(Rd);
}


:mcr^COND mcrOperands  is 
    $(AMODE) &  CRm=0b0011 & c0404=1 & opc2=0b100 & cpn=0b1111 & Rd & CRn=0b0111 & c2020=0 & opc1=0b000 & c2427=14 & COND & ARMcond=1 &
        mcrOperands
{
  build COND;
  coproc_moveto_CFPRCTX(Rd);
}


:mcr^COND mcrOperands  is 
    $(AMODE) &  CRm=0b0011 & c0404=1 & opc2=0b101 & cpn=0b1111 & Rd & CRn=0b0111 & c2020=0 & opc1=0b000 & c2427=14 & COND & ARMcond=1 &
        mcrOperands
{
  build COND;
  coproc_moveto_DVPRCTX(Rd);
}


:mcr^COND mcrOperands  is 
    $(AMODE) &  CRm=0b0011 & c0404=1 & opc2=0b111 & cpn=0b1111 & Rd & CRn=0b0111 & c2020=0 & opc1=0b000 & c2427=14 & COND & ARMcond=1 &
        mcrOperands
{
  build COND;
  coproc_moveto_CPPRCTX(Rd);
}


:mcr^COND mcrOperands  is 
    $(AMODE) &  CRm=0b0100 & c0404=1 & opc2=0b000 & cpn=0b1111 & Rd & CRn=0b0111 & c2020=0 & opc1=0b000 & c2427=14 & COND & ARMcond=1 &
        mcrOperands
{
  build COND;
  coproc_moveto_PAR(Rd);
}


:mcr^COND mcrOperands  is 
    $(AMODE) &  CRm=0b0101 & c0404=1 & opc2=0b100 & cpn=0b1111 & Rd & CRn=0b0111 & c2020=0 & opc1=0b000 & c2427=14 & COND & ARMcond=1 &
        mcrOperands
{
  build COND;
  coproc_moveto_CP15ISB(Rd);
}


:mcr^COND mcrOperands  is 
    $(AMODE) &  CRm=0b0101 & c0404=1 & opc2=0b110 & cpn=0b1111 & Rd & CRn=0b0111 & c2020=0 & opc1=0b000 & c2427=14 & COND & ARMcond=1 &
        mcrOperands
{
  build COND;
  coproc_moveto_BPIALL(Rd);
}


:mcr^COND mcrOperands  is 
    $(AMODE) &  CRm=0b0101 & c0404=1 & opc2=0b111 & cpn=0b1111 & Rd & CRn=0b0111 & c2020=0 & opc1=0b000 & c2427=14 & COND & ARMcond=1 &
        mcrOperands
{
  build COND;
  coproc_moveto_BPIMVA(Rd);
}


:mcr^COND mcrOperands  is 
    $(AMODE) &  CRm=0b0110 & c0404=1 & opc2=0b010 & cpn=0b1111 & Rd & CRn=0b0111 & c2020=0 & opc1=0b000 & c2427=14 & COND & ARMcond=1 &
        mcrOperands
{
  build COND;
  coproc_moveto_DCISW(Rd);
}


:mcr^COND mcrOperands  is 
    $(AMODE) &  CRm=0b1000 & c0404=1 & opc2=0b000 & cpn=0b1111 & Rd & CRn=0b0111 & c2020=0 & opc1=0b000 & c2427=14 & COND & ARMcond=1 &
        mcrOperands
{
  build COND;
  coproc_moveto_ATS1CPR(Rd);
}


:mcr^COND mcrOperands  is 
    $(AMODE) &  CRm=0b1000 & c0404=1 & opc2=0b001 & cpn=0b1111 & Rd & CRn=0b0111 & c2020=0 & opc1=0b000 & c2427=14 & COND & ARMcond=1 &
        mcrOperands
{
  build COND;
  coproc_moveto_ATS1CPW(Rd);
}


:mcr^COND mcrOperands  is 
    $(AMODE) &  CRm=0b1000 & c0404=1 & opc2=0b010 & cpn=0b1111 & Rd & CRn=0b0111 & c2020=0 & opc1=0b000 & c2427=14 & COND & ARMcond=1 &
        mcrOperands
{
  build COND;
  coproc_moveto_ATS1CUR(Rd);
}


:mcr^COND mcrOperands  is 
    $(AMODE) &  CRm=0b1000 & c0404=1 & opc2=0b011 & cpn=0b1111 & Rd & CRn=0b0111 & c2020=0 & opc1=0b000 & c2427=14 & COND & ARMcond=1 &
        mcrOperands
{
  build COND;
  coproc_moveto_ATS1CUW(Rd);
}


:mcr^COND mcrOperands  is 
    $(AMODE) &  CRm=0b1000 & c0404=1 & opc2=0b100 & cpn=0b1111 & Rd & CRn=0b0111 & c2020=0 & opc1=0b000 & c2427=14 & COND & ARMcond=1 &
        mcrOperands
{
  build COND;
  coproc_moveto_ATS12NSOPR(Rd);
}


:mcr^COND mcrOperands  is 
    $(AMODE) &  CRm=0b1000 & c0404=1 & opc2=0b101 & cpn=0b1111 & Rd & CRn=0b0111 & c2020=0 & opc1=0b000 & c2427=14 & COND & ARMcond=1 &
        mcrOperands
{
  build COND;
  coproc_moveto_ATS12NSOPW(Rd);
}


:mcr^COND mcrOperands  is 
    $(AMODE) &  CRm=0b1000 & c0404=1 & opc2=0b110 & cpn=0b1111 & Rd & CRn=0b0111 & c2020=0 & opc1=0b000 & c2427=14 & COND & ARMcond=1 &
        mcrOperands
{
  build COND;
  coproc_moveto_ATS12NSOUR(Rd);
}


:mcr^COND mcrOperands  is 
    $(AMODE) &  CRm=0b1000 & c0404=1 & opc2=0b111 & cpn=0b1111 & Rd & CRn=0b0111 & c2020=0 & opc1=0b000 & c2427=14 & COND & ARMcond=1 &
        mcrOperands
{
  build COND;
  coproc_moveto_ATS12NSOUW(Rd);
}


:mcr^COND mcrOperands  is 
    $(AMODE) &  CRm=0b1001 & c0404=1 & opc2=0b000 & cpn=0b1111 & Rd & CRn=0b0111 & c2020=0 & opc1=0b000 & c2427=14 & COND & ARMcond=1 &
        mcrOperands
{
  build COND;
  coproc_moveto_ATS1CPRP(Rd);
}


:mcr^COND mcrOperands  is 
    $(AMODE) &  CRm=0b1001 & c0404=1 & opc2=0b001 & cpn=0b1111 & Rd & CRn=0b0111 & c2020=0 & opc1=0b000 & c2427=14 & COND & ARMcond=1 &
        mcrOperands
{
  build COND;
  coproc_moveto_ATS1CPWP(Rd);
}


:mcr^COND mcrOperands  is 
    $(AMODE) &  CRm=0b1010 & c0404=1 & opc2=0b010 & cpn=0b1111 & Rd & CRn=0b0111 & c2020=0 & opc1=0b000 & c2427=14 & COND & ARMcond=1 &
        mcrOperands
{
  build COND;
  coproc_moveto_DCCSW(Rd);
}


:mcr^COND mcrOperands  is 
    $(AMODE) &  CRm=0b1010 & c0404=1 & opc2=0b100 & cpn=0b1111 & Rd & CRn=0b0111 & c2020=0 & opc1=0b000 & c2427=14 & COND & ARMcond=1 &
        mcrOperands
{
  build COND;
  coproc_moveto_CP15DSB(Rd);
}


:mcr^COND mcrOperands  is 
    $(AMODE) &  CRm=0b1010 & c0404=1 & opc2=0b101 & cpn=0b1111 & Rd & CRn=0b0111 & c2020=0 & opc1=0b000 & c2427=14 & COND & ARMcond=1 &
        mcrOperands
{
  build COND;
  coproc_moveto_CP15DMB(Rd);
}


:mcr^COND mcrOperands  is 
    $(AMODE) &  CRm=0b1110 & c0404=1 & opc2=0b010 & cpn=0b1111 & Rd & CRn=0b0111 & c2020=0 & opc1=0b000 & c2427=14 & COND & ARMcond=1 &
        mcrOperands
{
  build COND;
  coproc_moveto_DCCISW(Rd);
}


:mcr^COND mcrOperands  is 
    $(AMODE) &  CRm=0b0011 & c0404=1 & opc2=0b000 & cpn=0b1111 & Rd & CRn=0b1000 & c2020=0 & opc1=0b000 & c2427=14 & COND & ARMcond=1 &
        mcrOperands
{
  build COND;
  coproc_moveto_TLBIALLIS(Rd);
}


:mcr^COND mcrOperands  is 
    $(AMODE) &  CRm=0b0011 & c0404=1 & opc2=0b001 & cpn=0b1111 & Rd & CRn=0b1000 & c2020=0 & opc1=0b000 & c2427=14 & COND & ARMcond=1 &
        mcrOperands
{
  build COND;
  coproc_moveto_TLBIMVAIS(Rd);
}


:mcr^COND mcrOperands  is 
    $(AMODE) &  CRm=0b0011 & c0404=1 & opc2=0b010 & cpn=0b1111 & Rd & CRn=0b1000 & c2020=0 & opc1=0b000 & c2427=14 & COND & ARMcond=1 &
        mcrOperands
{
  build COND;
  coproc_moveto_TLBIASIDIS(Rd);
}


:mcr^COND mcrOperands  is 
    $(AMODE) &  CRm=0b0011 & c0404=1 & opc2=0b011 & cpn=0b1111 & Rd & CRn=0b1000 & c2020=0 & opc1=0b000 & c2427=14 & COND & ARMcond=1 &
        mcrOperands
{
  build COND;
  coproc_moveto_TLBIMVAAIS(Rd);
}


:mcr^COND mcrOperands  is 
    $(AMODE) &  CRm=0b0011 & c0404=1 & opc2=0b101 & cpn=0b1111 & Rd & CRn=0b1000 & c2020=0 & opc1=0b000 & c2427=14 & COND & ARMcond=1 &
        mcrOperands
{
  build COND;
  coproc_moveto_TLBIMVALIS(Rd);
}


:mcr^COND mcrOperands  is 
    $(AMODE) &  CRm=0b0011 & c0404=1 & opc2=0b111 & cpn=0b1111 & Rd & CRn=0b1000 & c2020=0 & opc1=0b000 & c2427=14 & COND & ARMcond=1 &
        mcrOperands
{
  build COND;
  coproc_moveto_TLBIMVAALIS(Rd);
}


:mcr^COND mcrOperands  is 
    $(AMODE) &  CRm=0b0101 & c0404=1 & opc2=0b000 & cpn=0b1111 & Rd & CRn=0b1000 & c2020=0 & opc1=0b000 & c2427=14 & COND & ARMcond=1 &
        mcrOperands
{
  build COND;
  coproc_moveto_ITLBIALL(Rd);
}


:mcr^COND mcrOperands  is 
    $(AMODE) &  CRm=0b0101 & c0404=1 & opc2=0b001 & cpn=0b1111 & Rd & CRn=0b1000 & c2020=0 & opc1=0b000 & c2427=14 & COND & ARMcond=1 &
        mcrOperands
{
  build COND;
  coproc_moveto_ITLBIMVA(Rd);
}


:mcr^COND mcrOperands  is 
    $(AMODE) &  CRm=0b0101 & c0404=1 & opc2=0b010 & cpn=0b1111 & Rd & CRn=0b1000 & c2020=0 & opc1=0b000 & c2427=14 & COND & ARMcond=1 &
        mcrOperands
{
  build COND;
  coproc_moveto_ITLBIASID(Rd);
}


:mcr^COND mcrOperands  is 
    $(AMODE) &  CRm=0b0110 & c0404=1 & opc2=0b000 & cpn=0b1111 & Rd & CRn=0b1000 & c2020=0 & opc1=0b000 & c2427=14 & COND & ARMcond=1 &
        mcrOperands
{
  build COND;
  coproc_moveto_DTLBIALL(Rd);
}


:mcr^COND mcrOperands  is 
    $(AMODE) &  CRm=0b0110 & c0404=1 & opc2=0b001 & cpn=0b1111 & Rd & CRn=0b1000 & c2020=0 & opc1=0b000 & c2427=14 & COND & ARMcond=1 &
        mcrOperands
{
  build COND;
  coproc_moveto_DTLBIMVA(Rd);
}


:mcr^COND mcrOperands  is 
    $(AMODE) &  CRm=0b0110 & c0404=1 & opc2=0b010 & cpn=0b1111 & Rd & CRn=0b1000 & c2020=0 & opc1=0b000 & c2427=14 & COND & ARMcond=1 &
        mcrOperands
{
  build COND;
  coproc_moveto_DTLBIASID(Rd);
}


:mcr^COND mcrOperands  is 
    $(AMODE) &  CRm=0b0111 & c0404=1 & opc2=0b000 & cpn=0b1111 & Rd & CRn=0b1000 & c2020=0 & opc1=0b000 & c2427=14 & COND & ARMcond=1 &
        mcrOperands
{
  build COND;
  coproc_moveto_TLBIALL(Rd);
}


:mcr^COND mcrOperands  is 
    $(AMODE) &  CRm=0b0111 & c0404=1 & opc2=0b001 & cpn=0b1111 & Rd & CRn=0b1000 & c2020=0 & opc1=0b000 & c2427=14 & COND & ARMcond=1 &
        mcrOperands
{
  build COND;
  coproc_moveto_TLBIMVA(Rd);
}


:mcr^COND mcrOperands  is 
    $(AMODE) &  CRm=0b0111 & c0404=1 & opc2=0b010 & cpn=0b1111 & Rd & CRn=0b1000 & c2020=0 & opc1=0b000 & c2427=14 & COND & ARMcond=1 &
        mcrOperands
{
  build COND;
  coproc_moveto_TLBIASID(Rd);
}


:mcr^COND mcrOperands  is 
    $(AMODE) &  CRm=0b0111 & c0404=1 & opc2=0b011 & cpn=0b1111 & Rd & CRn=0b1000 & c2020=0 & opc1=0b000 & c2427=14 & COND & ARMcond=1 &
        mcrOperands
{
  build COND;
  coproc_moveto_TLBIMVAA(Rd);
}


:mcr^COND mcrOperands  is 
    $(AMODE) &  CRm=0b0111 & c0404=1 & opc2=0b101 & cpn=0b1111 & Rd & CRn=0b1000 & c2020=0 & opc1=0b000 & c2427=14 & COND & ARMcond=1 &
        mcrOperands
{
  build COND;
  coproc_moveto_TLBIMVAL(Rd);
}


:mcr^COND mcrOperands  is 
    $(AMODE) &  CRm=0b0111 & c0404=1 & opc2=0b111 & cpn=0b1111 & Rd & CRn=0b1000 & c2020=0 & opc1=0b000 & c2427=14 & COND & ARMcond=1 &
        mcrOperands
{
  build COND;
  coproc_moveto_TLBIMVAAL(Rd);
}


:mcr^COND mcrOperands  is 
    $(AMODE) &  CRm=0b1100 & c0404=1 & opc2=0b000 & cpn=0b1111 & Rd & CRn=0b1001 & c2020=0 & opc1=0b000 & c2427=14 & COND & ARMcond=1 &
        mcrOperands
{
  build COND;
  coproc_moveto_PMCR(Rd);
}


:mcr^COND mcrOperands  is 
    $(AMODE) &  CRm=0b1100 & c0404=1 & opc2=0b001 & cpn=0b1111 & Rd & CRn=0b1001 & c2020=0 & opc1=0b000 & c2427=14 & COND & ARMcond=1 &
        mcrOperands
{
  build COND;
  coproc_moveto_PMCNTENSET(Rd);
}


:mcr^COND mcrOperands  is 
    $(AMODE) &  CRm=0b1100 & c0404=1 & opc2=0b010 & cpn=0b1111 & Rd & CRn=0b1001 & c2020=0 & opc1=0b000 & c2427=14 & COND & ARMcond=1 &
        mcrOperands
{
  build COND;
  coproc_moveto_PMCNTENCLR(Rd);
}


:mcr^COND mcrOperands  is 
    $(AMODE) &  CRm=0b1100 & c0404=1 & opc2=0b011 & cpn=0b1111 & Rd & CRn=0b1001 & c2020=0 & opc1=0b000 & c2427=14 & COND & ARMcond=1 &
        mcrOperands
{
  build COND;
  coproc_moveto_PMOVSR(Rd);
}


:mcr^COND mcrOperands  is 
    $(AMODE) &  CRm=0b1100 & c0404=1 & opc2=0b100 & cpn=0b1111 & Rd & CRn=0b1001 & c2020=0 & opc1=0b000 & c2427=14 & COND & ARMcond=1 &
        mcrOperands
{
  build COND;
  coproc_moveto_PMSWINC(Rd);
}


:mcr^COND mcrOperands  is 
    $(AMODE) &  CRm=0b1100 & c0404=1 & opc2=0b101 & cpn=0b1111 & Rd & CRn=0b1001 & c2020=0 & opc1=0b000 & c2427=14 & COND & ARMcond=1 &
        mcrOperands
{
  build COND;
  coproc_moveto_PMSELR(Rd);
}


:mcr^COND mcrOperands  is 
    $(AMODE) &  CRm=0b1100 & c0404=1 & opc2=0b110 & cpn=0b1111 & Rd & CRn=0b1001 & c2020=0 & opc1=0b000 & c2427=14 & COND & ARMcond=1 &
        mcrOperands
{
  build COND;
  coproc_moveto_PMCEID0(Rd);
}


:mcr^COND mcrOperands  is 
    $(AMODE) &  CRm=0b1100 & c0404=1 & opc2=0b111 & cpn=0b1111 & Rd & CRn=0b1001 & c2020=0 & opc1=0b000 & c2427=14 & COND & ARMcond=1 &
        mcrOperands
{
  build COND;
  coproc_moveto_PMCEID1(Rd);
}


:mcr^COND mcrOperands  is 
    $(AMODE) &  CRm=0b1101 & c0404=1 & opc2=0b000 & cpn=0b1111 & Rd & CRn=0b1001 & c2020=0 & opc1=0b000 & c2427=14 & COND & ARMcond=1 &
        mcrOperands
{
  build COND;
  coproc_moveto_PMCCNTR(Rd);
}


:mcr^COND mcrOperands  is 
    $(AMODE) &  CRm=0b1101 & c0404=1 & opc2=0b001 & cpn=0b1111 & Rd & CRn=0b1001 & c2020=0 & opc1=0b000 & c2427=14 & COND & ARMcond=1 &
        mcrOperands
{
  build COND;
  coproc_moveto_PMXEVTYPER(Rd);
}


:mcr^COND mcrOperands  is 
    $(AMODE) &  CRm=0b1101 & c0404=1 & opc2=0b010 & cpn=0b1111 & Rd & CRn=0b1001 & c2020=0 & opc1=0b000 & c2427=14 & COND & ARMcond=1 &
        mcrOperands
{
  build COND;
  coproc_moveto_PMXEVCNTR(Rd);
}


:mcr^COND mcrOperands  is 
    $(AMODE) &  CRm=0b1110 & c0404=1 & opc2=0b000 & cpn=0b1111 & Rd & CRn=0b1001 & c2020=0 & opc1=0b000 & c2427=14 & COND & ARMcond=1 &
        mcrOperands
{
  build COND;
  coproc_moveto_PMUSERENR(Rd);
}


:mcr^COND mcrOperands  is 
    $(AMODE) &  CRm=0b1110 & c0404=1 & opc2=0b001 & cpn=0b1111 & Rd & CRn=0b1001 & c2020=0 & opc1=0b000 & c2427=14 & COND & ARMcond=1 &
        mcrOperands
{
  build COND;
  coproc_moveto_PMINTENSET(Rd);
}


:mcr^COND mcrOperands  is 
    $(AMODE) &  CRm=0b1110 & c0404=1 & opc2=0b010 & cpn=0b1111 & Rd & CRn=0b1001 & c2020=0 & opc1=0b000 & c2427=14 & COND & ARMcond=1 &
        mcrOperands
{
  build COND;
  coproc_moveto_PMINTENCLR(Rd);
}


:mcr^COND mcrOperands  is 
    $(AMODE) &  CRm=0b1110 & c0404=1 & opc2=0b011 & cpn=0b1111 & Rd & CRn=0b1001 & c2020=0 & opc1=0b000 & c2427=14 & COND & ARMcond=1 &
        mcrOperands
{
  build COND;
  coproc_moveto_PMOVSSET(Rd);
}


:mcr^COND mcrOperands  is 
    $(AMODE) &  CRm=0b1110 & c0404=1 & opc2=0b100 & cpn=0b1111 & Rd & CRn=0b1001 & c2020=0 & opc1=0b000 & c2427=14 & COND & ARMcond=1 &
        mcrOperands
{
  build COND;
  coproc_moveto_PMCEID2(Rd);
}


:mcr^COND mcrOperands  is 
    $(AMODE) &  CRm=0b1110 & c0404=1 & opc2=0b101 & cpn=0b1111 & Rd & CRn=0b1001 & c2020=0 & opc1=0b000 & c2427=14 & COND & ARMcond=1 &
        mcrOperands
{
  build COND;
  coproc_moveto_PMCEID3(Rd);
}


:mcr^COND mcrOperands  is 
    $(AMODE) &  CRm=0b1110 & c0404=1 & opc2=0b110 & cpn=0b1111 & Rd & CRn=0b1001 & c2020=0 & opc1=0b000 & c2427=14 & COND & ARMcond=1 &
        mcrOperands
{
  build COND;
  coproc_moveto_PMMIR(Rd);
}


:mcr^COND mcrOperands  is 
    $(AMODE) &  CRm=0b0011 & c0404=1 & opc2=0b000 & cpn=0b1111 & Rd & CRn=0b1010 & c2020=0 & opc1=0b000 & c2427=14 & COND & ARMcond=1 &
        mcrOperands
{
  build COND;
  coproc_moveto_AMAIR0(Rd);
}


:mcr^COND mcrOperands  is 
    $(AMODE) &  CRm=0b0011 & c0404=1 & opc2=0b001 & cpn=0b1111 & Rd & CRn=0b1010 & c2020=0 & opc1=0b000 & c2427=14 & COND & ARMcond=1 &
        mcrOperands
{
  build COND;
  coproc_moveto_AMAIR1(Rd);
}


:mcr^COND mcrOperands  is 
    $(AMODE) &  CRm=0b0000 & c0404=1 & opc2=0b000 & cpn=0b1111 & Rd & CRn=0b1100 & c2020=0 & opc1=0b000 & c2427=14 & COND & ARMcond=1 &
        mcrOperands
{
  build COND;
  coproc_moveto_VBAR(Rd);
}


:mcr^COND mcrOperands  is 
    $(AMODE) &  CRm=0b0000 & c0404=1 & opc2=0b010 & cpn=0b1111 & Rd & CRn=0b1100 & c2020=0 & opc1=0b000 & c2427=14 & COND & ARMcond=1 &
        mcrOperands
{
  build COND;
  coproc_moveto_RMR(Rd);
}


:mcr^COND mcrOperands  is 
    $(AMODE) &  CRm=0b0001 & c0404=1 & opc2=0b000 & cpn=0b1111 & Rd & CRn=0b1100 & c2020=0 & opc1=0b000 & c2427=14 & COND & ARMcond=1 &
        mcrOperands
{
  build COND;
  coproc_moveto_ISR(Rd);
}


:mcr^COND mcrOperands  is 
    $(AMODE) &  CRm=0b0001 & c0404=1 & opc2=0b001 & cpn=0b1111 & Rd & CRn=0b1100 & c2020=0 & opc1=0b000 & c2427=14 & COND & ARMcond=1 &
        mcrOperands
{
  build COND;
  coproc_moveto_DISR(Rd);
}


:mcr^COND mcrOperands  is 
    $(AMODE) &  CRm=0b1000 & c0404=1 & opc2=0b000 & cpn=0b1111 & Rd & CRn=0b1100 & c2020=0 & opc1=0b000 & c2427=14 & COND & ARMcond=1 &
        mcrOperands
{
  build COND;
  coproc_moveto_ICC_IAR0(Rd);
}


:mcr^COND mcrOperands  is 
    $(AMODE) &  CRm=0b1000 & c0404=1 & opc2=0b001 & cpn=0b1111 & Rd & CRn=0b1100 & c2020=0 & opc1=0b000 & c2427=14 & COND & ARMcond=1 &
        mcrOperands
{
  build COND;
  coproc_moveto_ICC_EOIR0(Rd);
}


:mcr^COND mcrOperands  is 
    $(AMODE) &  CRm=0b1000 & c0404=1 & opc2=0b010 & cpn=0b1111 & Rd & CRn=0b1100 & c2020=0 & opc1=0b000 & c2427=14 & COND & ARMcond=1 &
        mcrOperands
{
  build COND;
  coproc_moveto_ICC_HPPIR0(Rd);
}


:mcr^COND mcrOperands  is 
    $(AMODE) &  CRm=0b1000 & c0404=1 & opc2=0b011 & cpn=0b1111 & Rd & CRn=0b1100 & c2020=0 & opc1=0b000 & c2427=14 & COND & ARMcond=1 &
        mcrOperands
{
  build COND;
  coproc_moveto_ICC_BPR0(Rd);
}


:mcr^COND mcrOperands  is 
    $(AMODE) &  CRm=0b1000 & c0404=1 & opc2=0b100 & cpn=0b1111 & Rd & CRn=0b1100 & c2020=0 & opc1=0b000 & c2427=14 & COND & ARMcond=1 &
        mcrOperands
{
  build COND;
  coproc_moveto_ICC_AP0R0(Rd);
}


:mcr^COND mcrOperands  is 
    $(AMODE) &  CRm=0b1000 & c0404=1 & opc2=0b101 & cpn=0b1111 & Rd & CRn=0b1100 & c2020=0 & opc1=0b000 & c2427=14 & COND & ARMcond=1 &
        mcrOperands
{
  build COND;
  coproc_moveto_ICC_AP0R1(Rd);
}


:mcr^COND mcrOperands  is 
    $(AMODE) &  CRm=0b1001 & c0404=1 & opc2=0b000 & cpn=0b1111 & Rd & CRn=0b1100 & c2020=0 & opc1=0b000 & c2427=14 & COND & ARMcond=1 &
        mcrOperands
{
  build COND;
  coproc_moveto_ICC_AP1R0(Rd);
}


:mcr^COND mcrOperands  is 
    $(AMODE) &  CRm=0b1001 & c0404=1 & opc2=0b001 & cpn=0b1111 & Rd & CRn=0b1100 & c2020=0 & opc1=0b000 & c2427=14 & COND & ARMcond=1 &
        mcrOperands
{
  build COND;
  coproc_moveto_ICC_AP1R1(Rd);
}


:mcr^COND mcrOperands  is 
    $(AMODE) &  CRm=0b1011 & c0404=1 & opc2=0b001 & cpn=0b1111 & Rd & CRn=0b1100 & c2020=0 & opc1=0b000 & c2427=14 & COND & ARMcond=1 &
        mcrOperands
{
  build COND;
  coproc_moveto_ICC_DIR(Rd);
}


:mcr^COND mcrOperands  is 
    $(AMODE) &  CRm=0b1011 & c0404=1 & opc2=0b011 & cpn=0b1111 & Rd & CRn=0b1100 & c2020=0 & opc1=0b000 & c2427=14 & COND & ARMcond=1 &
        mcrOperands
{
  build COND;
  coproc_moveto_ICC_RPR(Rd);
}


:mcr^COND mcrOperands  is 
    $(AMODE) &  CRm=0b1100 & c0404=1 & opc2=0b000 & cpn=0b1111 & Rd & CRn=0b1100 & c2020=0 & opc1=0b000 & c2427=14 & COND & ARMcond=1 &
        mcrOperands
{
  build COND;
  coproc_moveto_ICC_IAR1(Rd);
}


:mcr^COND mcrOperands  is 
    $(AMODE) &  CRm=0b1100 & c0404=1 & opc2=0b001 & cpn=0b1111 & Rd & CRn=0b1100 & c2020=0 & opc1=0b000 & c2427=14 & COND & ARMcond=1 &
        mcrOperands
{
  build COND;
  coproc_moveto_ICC_EOIR1(Rd);
}


:mcr^COND mcrOperands  is 
    $(AMODE) &  CRm=0b1100 & c0404=1 & opc2=0b010 & cpn=0b1111 & Rd & CRn=0b1100 & c2020=0 & opc1=0b000 & c2427=14 & COND & ARMcond=1 &
        mcrOperands
{
  build COND;
  coproc_moveto_ICC_HPPIR1(Rd);
}


:mcr^COND mcrOperands  is 
    $(AMODE) &  CRm=0b1100 & c0404=1 & opc2=0b011 & cpn=0b1111 & Rd & CRn=0b1100 & c2020=0 & opc1=0b000 & c2427=14 & COND & ARMcond=1 &
        mcrOperands
{
  build COND;
  coproc_moveto_ICC_BPR1(Rd);
}


:mcr^COND mcrOperands  is 
    $(AMODE) &  CRm=0b1100 & c0404=1 & opc2=0b100 & cpn=0b1111 & Rd & CRn=0b1100 & c2020=0 & opc1=0b000 & c2427=14 & COND & ARMcond=1 &
        mcrOperands
{
  build COND;
  coproc_moveto_ICC_CTLR(Rd);
}


:mcr^COND mcrOperands  is 
    $(AMODE) &  CRm=0b1100 & c0404=1 & opc2=0b101 & cpn=0b1111 & Rd & CRn=0b1100 & c2020=0 & opc1=0b000 & c2427=14 & COND & ARMcond=1 &
        mcrOperands
{
  build COND;
  coproc_moveto_ICC_SRE(Rd);
}


:mcr^COND mcrOperands  is 
    $(AMODE) &  CRm=0b1100 & c0404=1 & opc2=0b110 & cpn=0b1111 & Rd & CRn=0b1100 & c2020=0 & opc1=0b000 & c2427=14 & COND & ARMcond=1 &
        mcrOperands
{
  build COND;
  coproc_moveto_ICC_IGRPEN0(Rd);
}


:mcr^COND mcrOperands  is 
    $(AMODE) &  CRm=0b1100 & c0404=1 & opc2=0b111 & cpn=0b1111 & Rd & CRn=0b1100 & c2020=0 & opc1=0b000 & c2427=14 & COND & ARMcond=1 &
        mcrOperands
{
  build COND;
  coproc_moveto_ICC_IGRPEN1(Rd);
}


:mcr^COND mcrOperands  is 
    $(AMODE) &  CRm=0b0000 & c0404=1 & opc2=0b000 & cpn=0b1111 & Rd & CRn=0b1101 & c2020=0 & opc1=0b000 & c2427=14 & COND & ARMcond=1 &
        mcrOperands
{
  build COND;
  coproc_moveto_FCSEIDR(Rd);
}


:mcr^COND mcrOperands  is 
    $(AMODE) &  CRm=0b0000 & c0404=1 & opc2=0b001 & cpn=0b1111 & Rd & CRn=0b1101 & c2020=0 & opc1=0b000 & c2427=14 & COND & ARMcond=1 &
        mcrOperands
{
  build COND;
  coproc_moveto_CONTEXTIDR(Rd);
}


:mcr^COND mcrOperands  is 
    $(AMODE) &  CRm=0b0000 & c0404=1 & opc2=0b010 & cpn=0b1111 & Rd & CRn=0b1101 & c2020=0 & opc1=0b000 & c2427=14 & COND & ARMcond=1 &
        mcrOperands
{
  build COND;
  coproc_moveto_TPIDRURW(Rd);
}


:mcr^COND mcrOperands  is 
    $(AMODE) &  CRm=0b0000 & c0404=1 & opc2=0b011 & cpn=0b1111 & Rd & CRn=0b1101 & c2020=0 & opc1=0b000 & c2427=14 & COND & ARMcond=1 &
        mcrOperands
{
  build COND;
  coproc_moveto_TPIDRURO(Rd);
}


:mcr^COND mcrOperands  is 
    $(AMODE) &  CRm=0b0000 & c0404=1 & opc2=0b100 & cpn=0b1111 & Rd & CRn=0b1101 & c2020=0 & opc1=0b000 & c2427=14 & COND & ARMcond=1 &
        mcrOperands
{
  build COND;
  coproc_moveto_TPIDRPRW(Rd);
}


:mcr^COND mcrOperands  is 
    $(AMODE) &  CRm=0b0010 & c0404=1 & opc2=0b000 & cpn=0b1111 & Rd & CRn=0b1101 & c2020=0 & opc1=0b000 & c2427=14 & COND & ARMcond=1 &
        mcrOperands
{
  build COND;
  coproc_moveto_AMCR(Rd);
}


:mcr^COND mcrOperands  is 
    $(AMODE) &  CRm=0b0010 & c0404=1 & opc2=0b001 & cpn=0b1111 & Rd & CRn=0b1101 & c2020=0 & opc1=0b000 & c2427=14 & COND & ARMcond=1 &
        mcrOperands
{
  build COND;
  coproc_moveto_AMCFGR(Rd);
}


:mcr^COND mcrOperands  is 
    $(AMODE) &  CRm=0b0010 & c0404=1 & opc2=0b010 & cpn=0b1111 & Rd & CRn=0b1101 & c2020=0 & opc1=0b000 & c2427=14 & COND & ARMcond=1 &
        mcrOperands
{
  build COND;
  coproc_moveto_AMCGCR(Rd);
}


:mcr^COND mcrOperands  is 
    $(AMODE) &  CRm=0b0010 & c0404=1 & opc2=0b011 & cpn=0b1111 & Rd & CRn=0b1101 & c2020=0 & opc1=0b000 & c2427=14 & COND & ARMcond=1 &
        mcrOperands
{
  build COND;
  coproc_moveto_AMUSERENR(Rd);
}


:mcr^COND mcrOperands  is 
    $(AMODE) &  CRm=0b0010 & c0404=1 & opc2=0b100 & cpn=0b1111 & Rd & CRn=0b1101 & c2020=0 & opc1=0b000 & c2427=14 & COND & ARMcond=1 &
        mcrOperands
{
  build COND;
  coproc_moveto_AMCNTENCLR0(Rd);
}


:mcr^COND mcrOperands  is 
    $(AMODE) &  CRm=0b0010 & c0404=1 & opc2=0b101 & cpn=0b1111 & Rd & CRn=0b1101 & c2020=0 & opc1=0b000 & c2427=14 & COND & ARMcond=1 &
        mcrOperands
{
  build COND;
  coproc_moveto_AMCNTENSET0(Rd);
}


:mcr^COND mcrOperands  is 
    $(AMODE) &  CRm=0b0011 & c0404=1 & opc2=0b000 & cpn=0b1111 & Rd & CRn=0b1101 & c2020=0 & opc1=0b000 & c2427=14 & COND & ARMcond=1 &
        mcrOperands
{
  build COND;
  coproc_moveto_AMCNTENCLR1(Rd);
}


:mcr^COND mcrOperands  is 
    $(AMODE) &  CRm=0b0011 & c0404=1 & opc2=0b001 & cpn=0b1111 & Rd & CRn=0b1101 & c2020=0 & opc1=0b000 & c2427=14 & COND & ARMcond=1 &
        mcrOperands
{
  build COND;
  coproc_moveto_AMCNTENSET1(Rd);
}


:mcr^COND mcrOperands  is 
    $(AMODE) &  CRm=0b0110 & c0404=1 & opc2=0b000 & cpn=0b1111 & Rd & CRn=0b1101 & c2020=0 & opc1=0b000 & c2427=14 & COND & ARMcond=1 &
        mcrOperands
{
  build COND;
  coproc_moveto_AMEVTYPER00(Rd);
}


:mcr^COND mcrOperands  is 
    $(AMODE) &  CRm=0b0110 & c0404=1 & opc2=0b001 & cpn=0b1111 & Rd & CRn=0b1101 & c2020=0 & opc1=0b000 & c2427=14 & COND & ARMcond=1 &
        mcrOperands
{
  build COND;
  coproc_moveto_AMEVTYPER01(Rd);
}


:mcr^COND mcrOperands  is 
    $(AMODE) &  CRm=0b0110 & c0404=1 & opc2=0b010 & cpn=0b1111 & Rd & CRn=0b1101 & c2020=0 & opc1=0b000 & c2427=14 & COND & ARMcond=1 &
        mcrOperands
{
  build COND;
  coproc_moveto_AMEVTYPER02(Rd);
}


:mcr^COND mcrOperands  is 
    $(AMODE) &  CRm=0b0110 & c0404=1 & opc2=0b011 & cpn=0b1111 & Rd & CRn=0b1101 & c2020=0 & opc1=0b000 & c2427=14 & COND & ARMcond=1 &
        mcrOperands
{
  build COND;
  coproc_moveto_AMEVTYPER03(Rd);
}


:mcr^COND mcrOperands  is 
    $(AMODE) &  CRm=0b0110 & c0404=1 & opc2=0b100 & cpn=0b1111 & Rd & CRn=0b1101 & c2020=0 & opc1=0b000 & c2427=14 & COND & ARMcond=1 &
        mcrOperands
{
  build COND;
  coproc_moveto_AMEVTYPER04(Rd);
}


:mcr^COND mcrOperands  is 
    $(AMODE) &  CRm=0b0110 & c0404=1 & opc2=0b101 & cpn=0b1111 & Rd & CRn=0b1101 & c2020=0 & opc1=0b000 & c2427=14 & COND & ARMcond=1 &
        mcrOperands
{
  build COND;
  coproc_moveto_AMEVTYPER05(Rd);
}


:mcr^COND mcrOperands  is 
    $(AMODE) &  CRm=0b0110 & c0404=1 & opc2=0b110 & cpn=0b1111 & Rd & CRn=0b1101 & c2020=0 & opc1=0b000 & c2427=14 & COND & ARMcond=1 &
        mcrOperands
{
  build COND;
  coproc_moveto_AMEVTYPER06(Rd);
}


:mcr^COND mcrOperands  is 
    $(AMODE) &  CRm=0b0110 & c0404=1 & opc2=0b111 & cpn=0b1111 & Rd & CRn=0b1101 & c2020=0 & opc1=0b000 & c2427=14 & COND & ARMcond=1 &
        mcrOperands
{
  build COND;
  coproc_moveto_AMEVTYPER07(Rd);
}


:mcr^COND mcrOperands  is 
    $(AMODE) &  CRm=0b1110 & c0404=1 & opc2=0b000 & cpn=0b1111 & Rd & CRn=0b1101 & c2020=0 & opc1=0b000 & c2427=14 & COND & ARMcond=1 &
        mcrOperands
{
  build COND;
  coproc_moveto_AMEVTYPER10(Rd);
}


:mcr^COND mcrOperands  is 
    $(AMODE) &  CRm=0b1110 & c0404=1 & opc2=0b001 & cpn=0b1111 & Rd & CRn=0b1101 & c2020=0 & opc1=0b000 & c2427=14 & COND & ARMcond=1 &
        mcrOperands
{
  build COND;
  coproc_moveto_AMEVTYPER11(Rd);
}


:mcr^COND mcrOperands  is 
    $(AMODE) &  CRm=0b1110 & c0404=1 & opc2=0b010 & cpn=0b1111 & Rd & CRn=0b1101 & c2020=0 & opc1=0b000 & c2427=14 & COND & ARMcond=1 &
        mcrOperands
{
  build COND;
  coproc_moveto_AMEVTYPER12(Rd);
}


:mcr^COND mcrOperands  is 
    $(AMODE) &  CRm=0b1110 & c0404=1 & opc2=0b011 & cpn=0b1111 & Rd & CRn=0b1101 & c2020=0 & opc1=0b000 & c2427=14 & COND & ARMcond=1 &
        mcrOperands
{
  build COND;
  coproc_moveto_AMEVTYPER13(Rd);
}


:mcr^COND mcrOperands  is 
    $(AMODE) &  CRm=0b1110 & c0404=1 & opc2=0b100 & cpn=0b1111 & Rd & CRn=0b1101 & c2020=0 & opc1=0b000 & c2427=14 & COND & ARMcond=1 &
        mcrOperands
{
  build COND;
  coproc_moveto_AMEVTYPER14(Rd);
}


:mcr^COND mcrOperands  is 
    $(AMODE) &  CRm=0b1110 & c0404=1 & opc2=0b101 & cpn=0b1111 & Rd & CRn=0b1101 & c2020=0 & opc1=0b000 & c2427=14 & COND & ARMcond=1 &
        mcrOperands
{
  build COND;
  coproc_moveto_AMEVTYPER15(Rd);
}


:mcr^COND mcrOperands  is 
    $(AMODE) &  CRm=0b1110 & c0404=1 & opc2=0b110 & cpn=0b1111 & Rd & CRn=0b1101 & c2020=0 & opc1=0b000 & c2427=14 & COND & ARMcond=1 &
        mcrOperands
{
  build COND;
  coproc_moveto_AMEVTYPER16(Rd);
}


:mcr^COND mcrOperands  is 
    $(AMODE) &  CRm=0b1110 & c0404=1 & opc2=0b111 & cpn=0b1111 & Rd & CRn=0b1101 & c2020=0 & opc1=0b000 & c2427=14 & COND & ARMcond=1 &
        mcrOperands
{
  build COND;
  coproc_moveto_AMEVTYPER17(Rd);
}


:mcr^COND mcrOperands  is 
    $(AMODE) &  CRm=0b0000 & c0404=1 & opc2=0b000 & cpn=0b1111 & Rd & CRn=0b1110 & c2020=0 & opc1=0b000 & c2427=14 & COND & ARMcond=1 &
        mcrOperands
{
  build COND;
  coproc_moveto_CNTFRQ(Rd);
}


:mcr^COND mcrOperands  is 
    $(AMODE) &  CRm=0b0001 & c0404=1 & opc2=0b000 & cpn=0b1111 & Rd & CRn=0b1110 & c2020=0 & opc1=0b000 & c2427=14 & COND & ARMcond=1 &
        mcrOperands
{
  build COND;
  coproc_moveto_CNTKCTL(Rd);
}


:mcr^COND mcrOperands  is 
    $(AMODE) &  CRm=0b0010 & c0404=1 & opc2=0b000 & cpn=0b1111 & Rd & CRn=0b1110 & c2020=0 & opc1=0b000 & c2427=14 & COND & ARMcond=1 &
        mcrOperands
{
  build COND;
  coproc_moveto_CNTP_TVAL(Rd);
}


:mcr^COND mcrOperands  is 
    $(AMODE) &  CRm=0b0010 & c0404=1 & opc2=0b001 & cpn=0b1111 & Rd & CRn=0b1110 & c2020=0 & opc1=0b000 & c2427=14 & COND & ARMcond=1 &
        mcrOperands
{
  build COND;
  coproc_moveto_CNTP_CTL(Rd);
}


:mcr^COND mcrOperands  is 
    $(AMODE) &  CRm=0b0011 & c0404=1 & opc2=0b000 & cpn=0b1111 & Rd & CRn=0b1110 & c2020=0 & opc1=0b000 & c2427=14 & COND & ARMcond=1 &
        mcrOperands
{
  build COND;
  coproc_moveto_CNTV_TVAL(Rd);
}


:mcr^COND mcrOperands  is 
    $(AMODE) &  CRm=0b0011 & c0404=1 & opc2=0b001 & cpn=0b1111 & Rd & CRn=0b1110 & c2020=0 & opc1=0b000 & c2427=14 & COND & ARMcond=1 &
        mcrOperands
{
  build COND;
  coproc_moveto_CNTV_CTL(Rd);
}


:mcr^COND mcrOperands  is 
    $(AMODE) &  CRm=0b1000 & c0404=1 & opc2=0b000 & cpn=0b1111 & Rd & CRn=0b1110 & c2020=0 & opc1=0b000 & c2427=14 & COND & ARMcond=1 &
        mcrOperands
{
  build COND;
  coproc_moveto_PMEVCNTR0(Rd);
}


:mcr^COND mcrOperands  is 
    $(AMODE) &  CRm=0b1000 & c0404=1 & opc2=0b001 & cpn=0b1111 & Rd & CRn=0b1110 & c2020=0 & opc1=0b000 & c2427=14 & COND & ARMcond=1 &
        mcrOperands
{
  build COND;
  coproc_moveto_PMEVCNTR1(Rd);
}


:mcr^COND mcrOperands  is 
    $(AMODE) &  CRm=0b1000 & c0404=1 & opc2=0b010 & cpn=0b1111 & Rd & CRn=0b1110 & c2020=0 & opc1=0b000 & c2427=14 & COND & ARMcond=1 &
        mcrOperands
{
  build COND;
  coproc_moveto_PMEVCNTR2(Rd);
}


:mcr^COND mcrOperands  is 
    $(AMODE) &  CRm=0b1000 & c0404=1 & opc2=0b011 & cpn=0b1111 & Rd & CRn=0b1110 & c2020=0 & opc1=0b000 & c2427=14 & COND & ARMcond=1 &
        mcrOperands
{
  build COND;
  coproc_moveto_PMEVCNTR3(Rd);
}


:mcr^COND mcrOperands  is 
    $(AMODE) &  CRm=0b1000 & c0404=1 & opc2=0b100 & cpn=0b1111 & Rd & CRn=0b1110 & c2020=0 & opc1=0b000 & c2427=14 & COND & ARMcond=1 &
        mcrOperands
{
  build COND;
  coproc_moveto_PMEVCNTR4(Rd);
}


:mcr^COND mcrOperands  is 
    $(AMODE) &  CRm=0b1000 & c0404=1 & opc2=0b101 & cpn=0b1111 & Rd & CRn=0b1110 & c2020=0 & opc1=0b000 & c2427=14 & COND & ARMcond=1 &
        mcrOperands
{
  build COND;
  coproc_moveto_PMEVCNTR5(Rd);
}


:mcr^COND mcrOperands  is 
    $(AMODE) &  CRm=0b1000 & c0404=1 & opc2=0b110 & cpn=0b1111 & Rd & CRn=0b1110 & c2020=0 & opc1=0b000 & c2427=14 & COND & ARMcond=1 &
        mcrOperands
{
  build COND;
  coproc_moveto_PMEVCNTR6(Rd);
}


:mcr^COND mcrOperands  is 
    $(AMODE) &  CRm=0b1000 & c0404=1 & opc2=0b111 & cpn=0b1111 & Rd & CRn=0b1110 & c2020=0 & opc1=0b000 & c2427=14 & COND & ARMcond=1 &
        mcrOperands
{
  build COND;
  coproc_moveto_PMEVCNTR7(Rd);
}


:mcr^COND mcrOperands  is 
    $(AMODE) &  CRm=0b1001 & c0404=1 & opc2=0b000 & cpn=0b1111 & Rd & CRn=0b1110 & c2020=0 & opc1=0b000 & c2427=14 & COND & ARMcond=1 &
        mcrOperands
{
  build COND;
  coproc_moveto_PMEVCNTR8(Rd);
}


:mcr^COND mcrOperands  is 
    $(AMODE) &  CRm=0b1001 & c0404=1 & opc2=0b001 & cpn=0b1111 & Rd & CRn=0b1110 & c2020=0 & opc1=0b000 & c2427=14 & COND & ARMcond=1 &
        mcrOperands
{
  build COND;
  coproc_moveto_PMEVCNTR9(Rd);
}


:mcr^COND mcrOperands  is 
    $(AMODE) &  CRm=0b1001 & c0404=1 & opc2=0b010 & cpn=0b1111 & Rd & CRn=0b1110 & c2020=0 & opc1=0b000 & c2427=14 & COND & ARMcond=1 &
        mcrOperands
{
  build COND;
  coproc_moveto_PMEVCNTR10(Rd);
}


:mcr^COND mcrOperands  is 
    $(AMODE) &  CRm=0b1001 & c0404=1 & opc2=0b011 & cpn=0b1111 & Rd & CRn=0b1110 & c2020=0 & opc1=0b000 & c2427=14 & COND & ARMcond=1 &
        mcrOperands
{
  build COND;
  coproc_moveto_PMEVCNTR11(Rd);
}


:mcr^COND mcrOperands  is 
    $(AMODE) &  CRm=0b1001 & c0404=1 & opc2=0b100 & cpn=0b1111 & Rd & CRn=0b1110 & c2020=0 & opc1=0b000 & c2427=14 & COND & ARMcond=1 &
        mcrOperands
{
  build COND;
  coproc_moveto_PMEVCNTR12(Rd);
}


:mcr^COND mcrOperands  is 
    $(AMODE) &  CRm=0b1001 & c0404=1 & opc2=0b101 & cpn=0b1111 & Rd & CRn=0b1110 & c2020=0 & opc1=0b000 & c2427=14 & COND & ARMcond=1 &
        mcrOperands
{
  build COND;
  coproc_moveto_PMEVCNTR13(Rd);
}


:mcr^COND mcrOperands  is 
    $(AMODE) &  CRm=0b1001 & c0404=1 & opc2=0b110 & cpn=0b1111 & Rd & CRn=0b1110 & c2020=0 & opc1=0b000 & c2427=14 & COND & ARMcond=1 &
        mcrOperands
{
  build COND;
  coproc_moveto_PMEVCNTR14(Rd);
}


:mcr^COND mcrOperands  is 
    $(AMODE) &  CRm=0b1001 & c0404=1 & opc2=0b111 & cpn=0b1111 & Rd & CRn=0b1110 & c2020=0 & opc1=0b000 & c2427=14 & COND & ARMcond=1 &
        mcrOperands
{
  build COND;
  coproc_moveto_PMEVCNTR15(Rd);
}


:mcr^COND mcrOperands  is 
    $(AMODE) &  CRm=0b1111 & c0404=1 & opc2=0b111 & cpn=0b1111 & Rd & CRn=0b1110 & c2020=0 & opc1=0b000 & c2427=14 & COND & ARMcond=1 &
        mcrOperands
{
  build COND;
  coproc_moveto_PMCCFILTR(Rd);
}


:mcr^COND mcrOperands  is 
    $(AMODE) &  CRm=0b1100 & c0404=1 & opc2=0b000 & cpn=0b1111 & Rd & CRn=0b1110 & c2020=0 & opc1=0b000 & c2427=14 & COND & ARMcond=1 &
        mcrOperands
{
  build COND;
  coproc_moveto_PMEVTYPER0(Rd);
}


:mcr^COND mcrOperands  is 
    $(AMODE) &  CRm=0b1100 & c0404=1 & opc2=0b001 & cpn=0b1111 & Rd & CRn=0b1110 & c2020=0 & opc1=0b000 & c2427=14 & COND & ARMcond=1 &
        mcrOperands
{
  build COND;
  coproc_moveto_PMEVTYPER1(Rd);
}


:mcr^COND mcrOperands  is 
    $(AMODE) &  CRm=0b1100 & c0404=1 & opc2=0b010 & cpn=0b1111 & Rd & CRn=0b1110 & c2020=0 & opc1=0b000 & c2427=14 & COND & ARMcond=1 &
        mcrOperands
{
  build COND;
  coproc_moveto_PMEVTYPER2(Rd);
}


:mcr^COND mcrOperands  is 
    $(AMODE) &  CRm=0b1100 & c0404=1 & opc2=0b011 & cpn=0b1111 & Rd & CRn=0b1110 & c2020=0 & opc1=0b000 & c2427=14 & COND & ARMcond=1 &
        mcrOperands
{
  build COND;
  coproc_moveto_PMEVTYPER3(Rd);
}


:mcr^COND mcrOperands  is 
    $(AMODE) &  CRm=0b1100 & c0404=1 & opc2=0b100 & cpn=0b1111 & Rd & CRn=0b1110 & c2020=0 & opc1=0b000 & c2427=14 & COND & ARMcond=1 &
        mcrOperands
{
  build COND;
  coproc_moveto_PMEVTYPER4(Rd);
}


:mcr^COND mcrOperands  is 
    $(AMODE) &  CRm=0b1100 & c0404=1 & opc2=0b101 & cpn=0b1111 & Rd & CRn=0b1110 & c2020=0 & opc1=0b000 & c2427=14 & COND & ARMcond=1 &
        mcrOperands
{
  build COND;
  coproc_moveto_PMEVTYPER5(Rd);
}


:mcr^COND mcrOperands  is 
    $(AMODE) &  CRm=0b1100 & c0404=1 & opc2=0b110 & cpn=0b1111 & Rd & CRn=0b1110 & c2020=0 & opc1=0b000 & c2427=14 & COND & ARMcond=1 &
        mcrOperands
{
  build COND;
  coproc_moveto_PMEVTYPER6(Rd);
}


:mcr^COND mcrOperands  is 
    $(AMODE) &  CRm=0b1100 & c0404=1 & opc2=0b111 & cpn=0b1111 & Rd & CRn=0b1110 & c2020=0 & opc1=0b000 & c2427=14 & COND & ARMcond=1 &
        mcrOperands
{
  build COND;
  coproc_moveto_PMEVTYPER7(Rd);
}


:mcr^COND mcrOperands  is 
    $(AMODE) &  CRm=0b1101 & c0404=1 & opc2=0b000 & cpn=0b1111 & Rd & CRn=0b1110 & c2020=0 & opc1=0b000 & c2427=14 & COND & ARMcond=1 &
        mcrOperands
{
  build COND;
  coproc_moveto_PMEVTYPER8(Rd);
}


:mcr^COND mcrOperands  is 
    $(AMODE) &  CRm=0b1101 & c0404=1 & opc2=0b001 & cpn=0b1111 & Rd & CRn=0b1110 & c2020=0 & opc1=0b000 & c2427=14 & COND & ARMcond=1 &
        mcrOperands
{
  build COND;
  coproc_moveto_PMEVTYPER9(Rd);
}


:mcr^COND mcrOperands  is 
    $(AMODE) &  CRm=0b1101 & c0404=1 & opc2=0b010 & cpn=0b1111 & Rd & CRn=0b1110 & c2020=0 & opc1=0b000 & c2427=14 & COND & ARMcond=1 &
        mcrOperands
{
  build COND;
  coproc_moveto_PMEVTYPER10(Rd);
}


:mcr^COND mcrOperands  is 
    $(AMODE) &  CRm=0b1101 & c0404=1 & opc2=0b011 & cpn=0b1111 & Rd & CRn=0b1110 & c2020=0 & opc1=0b000 & c2427=14 & COND & ARMcond=1 &
        mcrOperands
{
  build COND;
  coproc_moveto_PMEVTYPER11(Rd);
}


:mcr^COND mcrOperands  is 
    $(AMODE) &  CRm=0b1101 & c0404=1 & opc2=0b100 & cpn=0b1111 & Rd & CRn=0b1110 & c2020=0 & opc1=0b000 & c2427=14 & COND & ARMcond=1 &
        mcrOperands
{
  build COND;
  coproc_moveto_PMEVTYPER12(Rd);
}


:mcr^COND mcrOperands  is 
    $(AMODE) &  CRm=0b1101 & c0404=1 & opc2=0b101 & cpn=0b1111 & Rd & CRn=0b1110 & c2020=0 & opc1=0b000 & c2427=14 & COND & ARMcond=1 &
        mcrOperands
{
  build COND;
  coproc_moveto_PMEVTYPER13(Rd);
}


:mcr^COND mcrOperands  is 
    $(AMODE) &  CRm=0b1101 & c0404=1 & opc2=0b110 & cpn=0b1111 & Rd & CRn=0b1110 & c2020=0 & opc1=0b000 & c2427=14 & COND & ARMcond=1 &
        mcrOperands
{
  build COND;
  coproc_moveto_PMEVTYPER14(Rd);
}


:mcr^COND mcrOperands  is 
    $(AMODE) &  CRm=0b1101 & c0404=1 & opc2=0b111 & cpn=0b1111 & Rd & CRn=0b1110 & c2020=0 & opc1=0b000 & c2427=14 & COND & ARMcond=1 &
        mcrOperands
{
  build COND;
  coproc_moveto_PMEVTYPER15(Rd);
}


:mcr^COND mcrOperands  is 
    $(AMODE) &  CRm=0b0000 & c0404=1 & opc2=0b000 & cpn=0b1111 & Rd & CRn=0b0000 & c2020=0 & opc1=0b001 & c2427=14 & COND & ARMcond=1 &
        mcrOperands
{
  build COND;
  coproc_moveto_CCSIDR(Rd);
}


:mcr^COND mcrOperands  is 
    $(AMODE) &  CRm=0b0000 & c0404=1 & opc2=0b001 & cpn=0b1111 & Rd & CRn=0b0000 & c2020=0 & opc1=0b001 & c2427=14 & COND & ARMcond=1 &
        mcrOperands
{
  build COND;
  coproc_moveto_CLIDR(Rd);
}


:mcr^COND mcrOperands  is 
    $(AMODE) &  CRm=0b0000 & c0404=1 & opc2=0b010 & cpn=0b1111 & Rd & CRn=0b0000 & c2020=0 & opc1=0b001 & c2427=14 & COND & ARMcond=1 &
        mcrOperands
{
  build COND;
  coproc_moveto_CCSIDR2(Rd);
}


:mcr^COND mcrOperands  is 
    $(AMODE) &  CRm=0b0000 & c0404=1 & opc2=0b111 & cpn=0b1111 & Rd & CRn=0b0000 & c2020=0 & opc1=0b001 & c2427=14 & COND & ARMcond=1 &
        mcrOperands
{
  build COND;
  coproc_moveto_AIDR(Rd);
}


:mcr^COND mcrOperands  is 
    $(AMODE) &  CRm=0b0000 & c0404=1 & opc2=0b000 & cpn=0b1111 & Rd & CRn=0b0000 & c2020=0 & opc1=0b010 & c2427=14 & COND & ARMcond=1 &
        mcrOperands
{
  build COND;
  coproc_moveto_CSSELR(Rd);
}


:mcr^COND mcrOperands  is 
    $(AMODE) &  CRm=0b0101 & c0404=1 & opc2=0b000 & cpn=0b1111 & Rd & CRn=0b0100 & c2020=0 & opc1=0b011 & c2427=14 & COND & ARMcond=1 &
        mcrOperands
{
  build COND;
  coproc_moveto_DSPSR(Rd);
}


:mcr^COND mcrOperands  is 
    $(AMODE) &  CRm=0b0101 & c0404=1 & opc2=0b001 & cpn=0b1111 & Rd & CRn=0b0100 & c2020=0 & opc1=0b011 & c2427=14 & COND & ARMcond=1 &
        mcrOperands
{
  build COND;
  coproc_moveto_DLR(Rd);
}


:mcr^COND mcrOperands  is 
    $(AMODE) &  CRm=0b0000 & c0404=1 & opc2=0b000 & cpn=0b1111 & Rd & CRn=0b0000 & c2020=0 & opc1=0b100 & c2427=14 & COND & ARMcond=1 &
        mcrOperands
{
  build COND;
  coproc_moveto_VPIDR(Rd);
}


:mcr^COND mcrOperands  is 
    $(AMODE) &  CRm=0b0000 & c0404=1 & opc2=0b101 & cpn=0b1111 & Rd & CRn=0b0000 & c2020=0 & opc1=0b100 & c2427=14 & COND & ARMcond=1 &
        mcrOperands
{
  build COND;
  coproc_moveto_VMPIDR(Rd);
}


:mcr^COND mcrOperands  is 
    $(AMODE) &  CRm=0b0000 & c0404=1 & opc2=0b000 & cpn=0b1111 & Rd & CRn=0b0001 & c2020=0 & opc1=0b100 & c2427=14 & COND & ARMcond=1 &
        mcrOperands
{
  build COND;
  coproc_moveto_HSCTLR(Rd);
}


:mcr^COND mcrOperands  is 
    $(AMODE) &  CRm=0b0000 & c0404=1 & opc2=0b001 & cpn=0b1111 & Rd & CRn=0b0001 & c2020=0 & opc1=0b100 & c2427=14 & COND & ARMcond=1 &
        mcrOperands
{
  build COND;
  coproc_moveto_HACTLR(Rd);
}


:mcr^COND mcrOperands  is 
    $(AMODE) &  CRm=0b0000 & c0404=1 & opc2=0b011 & cpn=0b1111 & Rd & CRn=0b0001 & c2020=0 & opc1=0b100 & c2427=14 & COND & ARMcond=1 &
        mcrOperands
{
  build COND;
  coproc_moveto_HACTLR2(Rd);
}


:mcr^COND mcrOperands  is 
    $(AMODE) &  CRm=0b0001 & c0404=1 & opc2=0b000 & cpn=0b1111 & Rd & CRn=0b0001 & c2020=0 & opc1=0b100 & c2427=14 & COND & ARMcond=1 &
        mcrOperands
{
  build COND;
  coproc_moveto_HCR(Rd);
}


:mcr^COND mcrOperands  is 
    $(AMODE) &  CRm=0b0001 & c0404=1 & opc2=0b001 & cpn=0b1111 & Rd & CRn=0b0001 & c2020=0 & opc1=0b100 & c2427=14 & COND & ARMcond=1 &
        mcrOperands
{
  build COND;
  coproc_moveto_HDCR(Rd);
}


:mcr^COND mcrOperands  is 
    $(AMODE) &  CRm=0b0001 & c0404=1 & opc2=0b010 & cpn=0b1111 & Rd & CRn=0b0001 & c2020=0 & opc1=0b100 & c2427=14 & COND & ARMcond=1 &
        mcrOperands
{
  build COND;
  coproc_moveto_HCPTR(Rd);
}


:mcr^COND mcrOperands  is 
    $(AMODE) &  CRm=0b0001 & c0404=1 & opc2=0b011 & cpn=0b1111 & Rd & CRn=0b0001 & c2020=0 & opc1=0b100 & c2427=14 & COND & ARMcond=1 &
        mcrOperands
{
  build COND;
  coproc_moveto_HSTR(Rd);
}


:mcr^COND mcrOperands  is 
    $(AMODE) &  CRm=0b0001 & c0404=1 & opc2=0b100 & cpn=0b1111 & Rd & CRn=0b0001 & c2020=0 & opc1=0b100 & c2427=14 & COND & ARMcond=1 &
        mcrOperands
{
  build COND;
  coproc_moveto_HCR2(Rd);
}


:mcr^COND mcrOperands  is 
    $(AMODE) &  CRm=0b0001 & c0404=1 & opc2=0b111 & cpn=0b1111 & Rd & CRn=0b0001 & c2020=0 & opc1=0b100 & c2427=14 & COND & ARMcond=1 &
        mcrOperands
{
  build COND;
  coproc_moveto_HACR(Rd);
}


:mcr^COND mcrOperands  is 
    $(AMODE) &  CRm=0b0010 & c0404=1 & opc2=0b001 & cpn=0b1111 & Rd & CRn=0b0001 & c2020=0 & opc1=0b100 & c2427=14 & COND & ARMcond=1 &
        mcrOperands
{
  build COND;
  coproc_moveto_HTRFCR(Rd);
}


:mcr^COND mcrOperands  is 
    $(AMODE) &  CRm=0b0000 & c0404=1 & opc2=0b010 & cpn=0b1111 & Rd & CRn=0b0010 & c2020=0 & opc1=0b100 & c2427=14 & COND & ARMcond=1 &
        mcrOperands
{
  build COND;
  coproc_moveto_HTCR(Rd);
}


:mcr^COND mcrOperands  is 
    $(AMODE) &  CRm=0b0001 & c0404=1 & opc2=0b010 & cpn=0b1111 & Rd & CRn=0b0010 & c2020=0 & opc1=0b100 & c2427=14 & COND & ARMcond=1 &
        mcrOperands
{
  build COND;
  coproc_moveto_VTCR(Rd);
}


:mcr^COND mcrOperands  is 
    $(AMODE) &  CRm=0b0001 & c0404=1 & opc2=0b000 & cpn=0b1111 & Rd & CRn=0b0101 & c2020=0 & opc1=0b100 & c2427=14 & COND & ARMcond=1 &
        mcrOperands
{
  build COND;
  coproc_moveto_HADFSR(Rd);
}


:mcr^COND mcrOperands  is 
    $(AMODE) &  CRm=0b0001 & c0404=1 & opc2=0b001 & cpn=0b1111 & Rd & CRn=0b0101 & c2020=0 & opc1=0b100 & c2427=14 & COND & ARMcond=1 &
        mcrOperands
{
  build COND;
  coproc_moveto_HAIFSR(Rd);
}


:mcr^COND mcrOperands  is 
    $(AMODE) &  CRm=0b0010 & c0404=1 & opc2=0b000 & cpn=0b1111 & Rd & CRn=0b0101 & c2020=0 & opc1=0b100 & c2427=14 & COND & ARMcond=1 &
        mcrOperands
{
  build COND;
  coproc_moveto_HSR(Rd);
}


:mcr^COND mcrOperands  is 
    $(AMODE) &  CRm=0b0010 & c0404=1 & opc2=0b011 & cpn=0b1111 & Rd & CRn=0b0101 & c2020=0 & opc1=0b100 & c2427=14 & COND & ARMcond=1 &
        mcrOperands
{
  build COND;
  coproc_moveto_VDFSR(Rd);
}


:mcr^COND mcrOperands  is 
    $(AMODE) &  CRm=0b0000 & c0404=1 & opc2=0b000 & cpn=0b1111 & Rd & CRn=0b0110 & c2020=0 & opc1=0b100 & c2427=14 & COND & ARMcond=1 &
        mcrOperands
{
  build COND;
  coproc_moveto_HDFAR(Rd);
}


:mcr^COND mcrOperands  is 
    $(AMODE) &  CRm=0b0000 & c0404=1 & opc2=0b010 & cpn=0b1111 & Rd & CRn=0b0110 & c2020=0 & opc1=0b100 & c2427=14 & COND & ARMcond=1 &
        mcrOperands
{
  build COND;
  coproc_moveto_HIFAR(Rd);
}


:mcr^COND mcrOperands  is 
    $(AMODE) &  CRm=0b0000 & c0404=1 & opc2=0b100 & cpn=0b1111 & Rd & CRn=0b0110 & c2020=0 & opc1=0b100 & c2427=14 & COND & ARMcond=1 &
        mcrOperands
{
  build COND;
  coproc_moveto_HPFAR(Rd);
}


:mcr^COND mcrOperands  is 
    $(AMODE) &  CRm=0b1000 & c0404=1 & opc2=0b000 & cpn=0b1111 & Rd & CRn=0b0111 & c2020=0 & opc1=0b100 & c2427=14 & COND & ARMcond=1 &
        mcrOperands
{
  build COND;
  coproc_moveto_ATS1HR(Rd);
}


:mcr^COND mcrOperands  is 
    $(AMODE) &  CRm=0b1000 & c0404=1 & opc2=0b001 & cpn=0b1111 & Rd & CRn=0b0111 & c2020=0 & opc1=0b100 & c2427=14 & COND & ARMcond=1 &
        mcrOperands
{
  build COND;
  coproc_moveto_ATS1HW(Rd);
}


:mcr^COND mcrOperands  is 
    $(AMODE) &  CRm=0b0000 & c0404=1 & opc2=0b001 & cpn=0b1111 & Rd & CRn=0b1000 & c2020=0 & opc1=0b100 & c2427=14 & COND & ARMcond=1 &
        mcrOperands
{
  build COND;
  coproc_moveto_TLBIIPAS2IS(Rd);
}


:mcr^COND mcrOperands  is 
    $(AMODE) &  CRm=0b0000 & c0404=1 & opc2=0b101 & cpn=0b1111 & Rd & CRn=0b1000 & c2020=0 & opc1=0b100 & c2427=14 & COND & ARMcond=1 &
        mcrOperands
{
  build COND;
  coproc_moveto_TLBIIPAS2LIS(Rd);
}


:mcr^COND mcrOperands  is 
    $(AMODE) &  CRm=0b0011 & c0404=1 & opc2=0b000 & cpn=0b1111 & Rd & CRn=0b1000 & c2020=0 & opc1=0b100 & c2427=14 & COND & ARMcond=1 &
        mcrOperands
{
  build COND;
  coproc_moveto_TLBIALLHIS(Rd);
}


:mcr^COND mcrOperands  is 
    $(AMODE) &  CRm=0b0011 & c0404=1 & opc2=0b001 & cpn=0b1111 & Rd & CRn=0b1000 & c2020=0 & opc1=0b100 & c2427=14 & COND & ARMcond=1 &
        mcrOperands
{
  build COND;
  coproc_moveto_TLBIMVAHIS(Rd);
}


:mcr^COND mcrOperands  is 
    $(AMODE) &  CRm=0b0011 & c0404=1 & opc2=0b100 & cpn=0b1111 & Rd & CRn=0b1000 & c2020=0 & opc1=0b100 & c2427=14 & COND & ARMcond=1 &
        mcrOperands
{
  build COND;
  coproc_moveto_TLBIALLNSNHIS(Rd);
}


:mcr^COND mcrOperands  is 
    $(AMODE) &  CRm=0b0011 & c0404=1 & opc2=0b101 & cpn=0b1111 & Rd & CRn=0b1000 & c2020=0 & opc1=0b100 & c2427=14 & COND & ARMcond=1 &
        mcrOperands
{
  build COND;
  coproc_moveto_TLBIMVALHIS(Rd);
}


:mcr^COND mcrOperands  is 
    $(AMODE) &  CRm=0b0100 & c0404=1 & opc2=0b001 & cpn=0b1111 & Rd & CRn=0b1000 & c2020=0 & opc1=0b100 & c2427=14 & COND & ARMcond=1 &
        mcrOperands
{
  build COND;
  coproc_moveto_TLBIIPAS2(Rd);
}


:mcr^COND mcrOperands  is 
    $(AMODE) &  CRm=0b0100 & c0404=1 & opc2=0b101 & cpn=0b1111 & Rd & CRn=0b1000 & c2020=0 & opc1=0b100 & c2427=14 & COND & ARMcond=1 &
        mcrOperands
{
  build COND;
  coproc_moveto_TLBIIPAS2L(Rd);
}


:mcr^COND mcrOperands  is 
    $(AMODE) &  CRm=0b0111 & c0404=1 & opc2=0b000 & cpn=0b1111 & Rd & CRn=0b1000 & c2020=0 & opc1=0b100 & c2427=14 & COND & ARMcond=1 &
        mcrOperands
{
  build COND;
  coproc_moveto_TLBIALLH(Rd);
}


:mcr^COND mcrOperands  is 
    $(AMODE) &  CRm=0b0111 & c0404=1 & opc2=0b001 & cpn=0b1111 & Rd & CRn=0b1000 & c2020=0 & opc1=0b100 & c2427=14 & COND & ARMcond=1 &
        mcrOperands
{
  build COND;
  coproc_moveto_TLBIMVAH(Rd);
}


:mcr^COND mcrOperands  is 
    $(AMODE) &  CRm=0b0111 & c0404=1 & opc2=0b100 & cpn=0b1111 & Rd & CRn=0b1000 & c2020=0 & opc1=0b100 & c2427=14 & COND & ARMcond=1 &
        mcrOperands
{
  build COND;
  coproc_moveto_TLBIALLNSNH(Rd);
}


:mcr^COND mcrOperands  is 
    $(AMODE) &  CRm=0b0111 & c0404=1 & opc2=0b101 & cpn=0b1111 & Rd & CRn=0b1000 & c2020=0 & opc1=0b100 & c2427=14 & COND & ARMcond=1 &
        mcrOperands
{
  build COND;
  coproc_moveto_TLBIMVALH(Rd);
}


:mcr^COND mcrOperands  is 
    $(AMODE) &  CRm=0b0010 & c0404=1 & opc2=0b000 & cpn=0b1111 & Rd & CRn=0b1010 & c2020=0 & opc1=0b100 & c2427=14 & COND & ARMcond=1 &
        mcrOperands
{
  build COND;
  coproc_moveto_HMAIR0(Rd);
}


:mcr^COND mcrOperands  is 
    $(AMODE) &  CRm=0b0010 & c0404=1 & opc2=0b001 & cpn=0b1111 & Rd & CRn=0b1010 & c2020=0 & opc1=0b100 & c2427=14 & COND & ARMcond=1 &
        mcrOperands
{
  build COND;
  coproc_moveto_HMAIR1(Rd);
}


:mcr^COND mcrOperands  is 
    $(AMODE) &  CRm=0b0011 & c0404=1 & opc2=0b000 & cpn=0b1111 & Rd & CRn=0b1010 & c2020=0 & opc1=0b100 & c2427=14 & COND & ARMcond=1 &
        mcrOperands
{
  build COND;
  coproc_moveto_HAMAIR0(Rd);
}


:mcr^COND mcrOperands  is 
    $(AMODE) &  CRm=0b0011 & c0404=1 & opc2=0b001 & cpn=0b1111 & Rd & CRn=0b1010 & c2020=0 & opc1=0b100 & c2427=14 & COND & ARMcond=1 &
        mcrOperands
{
  build COND;
  coproc_moveto_HAMAIR1(Rd);
}


:mcr^COND mcrOperands  is 
    $(AMODE) &  CRm=0b0000 & c0404=1 & opc2=0b000 & cpn=0b1111 & Rd & CRn=0b1100 & c2020=0 & opc1=0b100 & c2427=14 & COND & ARMcond=1 &
        mcrOperands
{
  build COND;
  coproc_moveto_HVBAR(Rd);
}


:mcr^COND mcrOperands  is 
    $(AMODE) &  CRm=0b0000 & c0404=1 & opc2=0b010 & cpn=0b1111 & Rd & CRn=0b1100 & c2020=0 & opc1=0b100 & c2427=14 & COND & ARMcond=1 &
        mcrOperands
{
  build COND;
  coproc_moveto_HRMR(Rd);
}


:mcr^COND mcrOperands  is 
    $(AMODE) &  CRm=0b0001 & c0404=1 & opc2=0b001 & cpn=0b1111 & Rd & CRn=0b1100 & c2020=0 & opc1=0b100 & c2427=14 & COND & ARMcond=1 &
        mcrOperands
{
  build COND;
  coproc_moveto_VDISR(Rd);
}


:mcr^COND mcrOperands  is 
    $(AMODE) &  CRm=0b1000 & c0404=1 & opc2=0b000 & cpn=0b1111 & Rd & CRn=0b1100 & c2020=0 & opc1=0b100 & c2427=14 & COND & ARMcond=1 &
        mcrOperands
{
  build COND;
  coproc_moveto_ICH_AP0R0(Rd);
}


:mcr^COND mcrOperands  is 
    $(AMODE) &  CRm=0b1000 & c0404=1 & opc2=0b001 & cpn=0b1111 & Rd & CRn=0b1100 & c2020=0 & opc1=0b100 & c2427=14 & COND & ARMcond=1 &
        mcrOperands
{
  build COND;
  coproc_moveto_ICH_AP0R1(Rd);
}


:mcr^COND mcrOperands  is 
    $(AMODE) &  CRm=0b1001 & c0404=1 & opc2=0b000 & cpn=0b1111 & Rd & CRn=0b1100 & c2020=0 & opc1=0b100 & c2427=14 & COND & ARMcond=1 &
        mcrOperands
{
  build COND;
  coproc_moveto_ICH_AP1R0(Rd);
}


:mcr^COND mcrOperands  is 
    $(AMODE) &  CRm=0b1001 & c0404=1 & opc2=0b001 & cpn=0b1111 & Rd & CRn=0b1100 & c2020=0 & opc1=0b100 & c2427=14 & COND & ARMcond=1 &
        mcrOperands
{
  build COND;
  coproc_moveto_ICH_AP1R1(Rd);
}


:mcr^COND mcrOperands  is 
    $(AMODE) &  CRm=0b1001 & c0404=1 & opc2=0b101 & cpn=0b1111 & Rd & CRn=0b1100 & c2020=0 & opc1=0b100 & c2427=14 & COND & ARMcond=1 &
        mcrOperands
{
  build COND;
  coproc_moveto_ICC_HSRE(Rd);
}


:mcr^COND mcrOperands  is 
    $(AMODE) &  CRm=0b1011 & c0404=1 & opc2=0b000 & cpn=0b1111 & Rd & CRn=0b1100 & c2020=0 & opc1=0b100 & c2427=14 & COND & ARMcond=1 &
        mcrOperands
{
  build COND;
  coproc_moveto_ICH_HCR(Rd);
}


:mcr^COND mcrOperands  is 
    $(AMODE) &  CRm=0b1011 & c0404=1 & opc2=0b001 & cpn=0b1111 & Rd & CRn=0b1100 & c2020=0 & opc1=0b100 & c2427=14 & COND & ARMcond=1 &
        mcrOperands
{
  build COND;
  coproc_moveto_ICH_VTR(Rd);
}


:mcr^COND mcrOperands  is 
    $(AMODE) &  CRm=0b1011 & c0404=1 & opc2=0b010 & cpn=0b1111 & Rd & CRn=0b1100 & c2020=0 & opc1=0b100 & c2427=14 & COND & ARMcond=1 &
        mcrOperands
{
  build COND;
  coproc_moveto_ICH_MISR(Rd);
}


:mcr^COND mcrOperands  is 
    $(AMODE) &  CRm=0b1011 & c0404=1 & opc2=0b011 & cpn=0b1111 & Rd & CRn=0b1100 & c2020=0 & opc1=0b100 & c2427=14 & COND & ARMcond=1 &
        mcrOperands
{
  build COND;
  coproc_moveto_ICH_EISR(Rd);
}


:mcr^COND mcrOperands  is 
    $(AMODE) &  CRm=0b1011 & c0404=1 & opc2=0b101 & cpn=0b1111 & Rd & CRn=0b1100 & c2020=0 & opc1=0b100 & c2427=14 & COND & ARMcond=1 &
        mcrOperands
{
  build COND;
  coproc_moveto_ICH_ELRSR(Rd);
}


:mcr^COND mcrOperands  is 
    $(AMODE) &  CRm=0b1011 & c0404=1 & opc2=0b111 & cpn=0b1111 & Rd & CRn=0b1100 & c2020=0 & opc1=0b100 & c2427=14 & COND & ARMcond=1 &
        mcrOperands
{
  build COND;
  coproc_moveto_ICH_VMCR(Rd);
}


:mcr^COND mcrOperands  is 
    $(AMODE) &  CRm=0b1100 & c0404=1 & opc2=0b000 & cpn=0b1111 & Rd & CRn=0b1100 & c2020=0 & opc1=0b100 & c2427=14 & COND & ARMcond=1 &
        mcrOperands
{
  build COND;
  coproc_moveto_ICH_LR0(Rd);
}


:mcr^COND mcrOperands  is 
    $(AMODE) &  CRm=0b1100 & c0404=1 & opc2=0b001 & cpn=0b1111 & Rd & CRn=0b1100 & c2020=0 & opc1=0b100 & c2427=14 & COND & ARMcond=1 &
        mcrOperands
{
  build COND;
  coproc_moveto_ICH_LR1(Rd);
}


:mcr^COND mcrOperands  is 
    $(AMODE) &  CRm=0b1100 & c0404=1 & opc2=0b010 & cpn=0b1111 & Rd & CRn=0b1100 & c2020=0 & opc1=0b100 & c2427=14 & COND & ARMcond=1 &
        mcrOperands
{
  build COND;
  coproc_moveto_ICH_LR2(Rd);
}


:mcr^COND mcrOperands  is 
    $(AMODE) &  CRm=0b1100 & c0404=1 & opc2=0b011 & cpn=0b1111 & Rd & CRn=0b1100 & c2020=0 & opc1=0b100 & c2427=14 & COND & ARMcond=1 &
        mcrOperands
{
  build COND;
  coproc_moveto_ICH_LR3(Rd);
}


:mcr^COND mcrOperands  is 
    $(AMODE) &  CRm=0b1100 & c0404=1 & opc2=0b100 & cpn=0b1111 & Rd & CRn=0b1100 & c2020=0 & opc1=0b100 & c2427=14 & COND & ARMcond=1 &
        mcrOperands
{
  build COND;
  coproc_moveto_ICH_LR4(Rd);
}


:mcr^COND mcrOperands  is 
    $(AMODE) &  CRm=0b1100 & c0404=1 & opc2=0b101 & cpn=0b1111 & Rd & CRn=0b1100 & c2020=0 & opc1=0b100 & c2427=14 & COND & ARMcond=1 &
        mcrOperands
{
  build COND;
  coproc_moveto_ICH_LR5(Rd);
}


:mcr^COND mcrOperands  is 
    $(AMODE) &  CRm=0b1100 & c0404=1 & opc2=0b110 & cpn=0b1111 & Rd & CRn=0b1100 & c2020=0 & opc1=0b100 & c2427=14 & COND & ARMcond=1 &
        mcrOperands
{
  build COND;
  coproc_moveto_ICH_LR6(Rd);
}


:mcr^COND mcrOperands  is 
    $(AMODE) &  CRm=0b1100 & c0404=1 & opc2=0b111 & cpn=0b1111 & Rd & CRn=0b1100 & c2020=0 & opc1=0b100 & c2427=14 & COND & ARMcond=1 &
        mcrOperands
{
  build COND;
  coproc_moveto_ICH_LR7(Rd);
}


:mcr^COND mcrOperands  is 
    $(AMODE) &  CRm=0b1110 & c0404=1 & opc2=0b000 & cpn=0b1111 & Rd & CRn=0b1100 & c2020=0 & opc1=0b100 & c2427=14 & COND & ARMcond=1 &
        mcrOperands
{
  build COND;
  coproc_moveto_ICH_LRC0(Rd);
}


:mcr^COND mcrOperands  is 
    $(AMODE) &  CRm=0b1110 & c0404=1 & opc2=0b001 & cpn=0b1111 & Rd & CRn=0b1100 & c2020=0 & opc1=0b100 & c2427=14 & COND & ARMcond=1 &
        mcrOperands
{
  build COND;
  coproc_moveto_ICH_LRC1(Rd);
}


:mcr^COND mcrOperands  is 
    $(AMODE) &  CRm=0b1110 & c0404=1 & opc2=0b010 & cpn=0b1111 & Rd & CRn=0b1100 & c2020=0 & opc1=0b100 & c2427=14 & COND & ARMcond=1 &
        mcrOperands
{
  build COND;
  coproc_moveto_ICH_LRC2(Rd);
}


:mcr^COND mcrOperands  is 
    $(AMODE) &  CRm=0b1110 & c0404=1 & opc2=0b011 & cpn=0b1111 & Rd & CRn=0b1100 & c2020=0 & opc1=0b100 & c2427=14 & COND & ARMcond=1 &
        mcrOperands
{
  build COND;
  coproc_moveto_ICH_LRC3(Rd);
}


:mcr^COND mcrOperands  is 
    $(AMODE) &  CRm=0b1110 & c0404=1 & opc2=0b100 & cpn=0b1111 & Rd & CRn=0b1100 & c2020=0 & opc1=0b100 & c2427=14 & COND & ARMcond=1 &
        mcrOperands
{
  build COND;
  coproc_moveto_ICH_LRC4(Rd);
}


:mcr^COND mcrOperands  is 
    $(AMODE) &  CRm=0b1110 & c0404=1 & opc2=0b101 & cpn=0b1111 & Rd & CRn=0b1100 & c2020=0 & opc1=0b100 & c2427=14 & COND & ARMcond=1 &
        mcrOperands
{
  build COND;
  coproc_moveto_ICH_LRC5(Rd);
}


:mcr^COND mcrOperands  is 
    $(AMODE) &  CRm=0b1110 & c0404=1 & opc2=0b110 & cpn=0b1111 & Rd & CRn=0b1100 & c2020=0 & opc1=0b100 & c2427=14 & COND & ARMcond=1 &
        mcrOperands
{
  build COND;
  coproc_moveto_ICH_LRC6(Rd);
}


:mcr^COND mcrOperands  is 
    $(AMODE) &  CRm=0b1110 & c0404=1 & opc2=0b111 & cpn=0b1111 & Rd & CRn=0b1100 & c2020=0 & opc1=0b100 & c2427=14 & COND & ARMcond=1 &
        mcrOperands
{
  build COND;
  coproc_moveto_ICH_LRC7(Rd);
}


:mcr^COND mcrOperands  is 
    $(AMODE) &  CRm=0b0000 & c0404=1 & opc2=0b010 & cpn=0b1111 & Rd & CRn=0b1101 & c2020=0 & opc1=0b100 & c2427=14 & COND & ARMcond=1 &
        mcrOperands
{
  build COND;
  coproc_moveto_HTPIDR(Rd);
}


:mcr^COND mcrOperands  is 
    $(AMODE) &  CRm=0b0001 & c0404=1 & opc2=0b000 & cpn=0b1111 & Rd & CRn=0b1110 & c2020=0 & opc1=0b100 & c2427=14 & COND & ARMcond=1 &
        mcrOperands
{
  build COND;
  coproc_moveto_CNTHCTL(Rd);
}


:mcr^COND mcrOperands  is 
    $(AMODE) &  CRm=0b0010 & c0404=1 & opc2=0b000 & cpn=0b1111 & Rd & CRn=0b1110 & c2020=0 & opc1=0b100 & c2427=14 & COND & ARMcond=1 &
        mcrOperands
{
  build COND;
  coproc_moveto_CNTHP_TVAL(Rd);
}


:mcr^COND mcrOperands  is 
    $(AMODE) &  CRm=0b0010 & c0404=1 & opc2=0b001 & cpn=0b1111 & Rd & CRn=0b1110 & c2020=0 & opc1=0b100 & c2427=14 & COND & ARMcond=1 &
        mcrOperands
{
  build COND;
  coproc_moveto_CNTHP_CTL(Rd);
}


:mcr^COND mcrOperands  is 
    $(AMODE) &  CRm=0b1100 & c0404=1 & opc2=0b100 & cpn=0b1111 & Rd & CRn=0b1100 & c2020=0 & opc1=0b110 & c2427=14 & COND & ARMcond=1 &
        mcrOperands
{
  build COND;
  coproc_moveto_ICC_MCTLR(Rd);
}


:mcr^COND mcrOperands  is 
    $(AMODE) &  CRm=0b1100 & c0404=1 & opc2=0b101 & cpn=0b1111 & Rd & CRn=0b1100 & c2020=0 & opc1=0b110 & c2427=14 & COND & ARMcond=1 &
        mcrOperands
{
  build COND;
  coproc_moveto_ICC_MSRE(Rd);
}


:mcr^COND mcrOperands  is 
    $(AMODE) &  CRm=0b1100 & c0404=1 & opc2=0b111 & cpn=0b1111 & Rd & CRn=0b1100 & c2020=0 & opc1=0b110 & c2427=14 & COND & ARMcond=1 &
        mcrOperands
{
  build COND;
  coproc_moveto_ICC_MGRPEN1(Rd);
}


:mcr^COND mcrOperands  is 
    $(AMODE) &  CRm=0b0000 & c0404=1 & opc2=0b000 & cpn=0b1111 & Rd & CRn=0b0010 & c2020=0 & opc1=0b000 & c2427=14 & COND & ARMcond=1 &
        mcrOperands
{
  build COND;
  coproc_moveto_TTBR0(Rd);
}


:mcr^COND mcrOperands  is 
    $(AMODE) &  CRm=0b0000 & c0404=1 & opc2=0b001 & cpn=0b1111 & Rd & CRn=0b0010 & c2020=0 & opc1=0b000 & c2427=14 & COND & ARMcond=1 &
        mcrOperands
{
  build COND;
  coproc_moveto_TTBR1(Rd);
}


:mcr^COND mcrOperands  is 
    $(AMODE) &  CRm=0b0000 & c0404=1 & opc2=0b010 & cpn=0b1111 & Rd & CRn=0b0010 & c2020=0 & opc1=0b000 & c2427=14 & COND & ARMcond=1 &
        mcrOperands
{
  build COND;
  coproc_moveto_TTBCR(Rd);
}


:mcr^COND mcrOperands  is 
    $(AMODE) &  CRm=0b0010 & c0404=1 & opc2=0b000 & cpn=0b1111 & Rd & CRn=0b0010 & c2020=0 & opc1=0b000 & c2427=14 & COND & ARMcond=1 &
        mcrOperands
{
  build COND;
  coproc_moveto_TTBR0H(Rd);
}


:mcr^COND mcrOperands  is 
    $(AMODE) &  CRm=0b0010 & c0404=1 & opc2=0b001 & cpn=0b1111 & Rd & CRn=0b0010 & c2020=0 & opc1=0b000 & c2427=14 & COND & ARMcond=1 &
        mcrOperands
{
  build COND;
  coproc_moveto_TTBR1H(Rd);
}


:mcr^COND mcrOperands  is 
    $(AMODE) &  CRm=0b0010 & c0404=1 & opc2=0b100 & cpn=0b1111 & Rd & CRn=0b0010 & c2020=0 & opc1=0b000 & c2427=14 & COND & ARMcond=1 &
        mcrOperands
{
  build COND;
  coproc_moveto_HTTBRH(Rd);
}


:mcr^COND mcrOperands  is 
    $(AMODE) &  CRm=0b0010 & c0404=1 & opc2=0b110 & cpn=0b1111 & Rd & CRn=0b0010 & c2020=0 & opc1=0b000 & c2427=14 & COND & ARMcond=1 &
        mcrOperands
{
  build COND;
  coproc_moveto_VTTBRH(Rd);
}


:mcr^COND mcrOperands  is 
    $(AMODE) &  CRm=0b0000 & c0404=1 & opc2=0b100 & cpn=0b1111 & Rd & CRn=0b0111 & c2020=0 & opc1=0b000 & c2427=14 & COND & ARMcond=1 &
        mcrOperands
{
  build COND;
  coproc_moveto_WFI(Rd);
}


:mcr^COND mcrOperands  is 
    $(AMODE) &  CRm=0b0101 & c0404=1 & opc2=0b000 & cpn=0b1111 & Rd & CRn=0b0111 & c2020=0 & opc1=0b000 & c2427=14 & COND & ARMcond=1 &
        mcrOperands
{
  build COND;
  coproc_moveto_ICIALL(Rd);
}


:mcr^COND mcrOperands  is 
    $(AMODE) &  CRm=0b0101 & c0404=1 & opc2=0b001 & cpn=0b1111 & Rd & CRn=0b0111 & c2020=0 & opc1=0b000 & c2427=14 & COND & ARMcond=1 &
        mcrOperands
{
  build COND;
  coproc_moveto_ICIMVA(Rd);
}


:mcr^COND mcrOperands  is 
    $(AMODE) &  CRm=0b0101 & c0404=1 & opc2=0b010 & cpn=0b1111 & Rd & CRn=0b0111 & c2020=0 & opc1=0b000 & c2427=14 & COND & ARMcond=1 &
        mcrOperands
{
  build COND;
  coproc_moveto_ICISW(Rd);
}


:mcr^COND mcrOperands  is 
    $(AMODE) &  CRm=0b0110 & c0404=1 & opc2=0b000 & cpn=0b1111 & Rd & CRn=0b0111 & c2020=0 & opc1=0b000 & c2427=14 & COND & ARMcond=1 &
        mcrOperands
{
  build COND;
  coproc_moveto_DCIALL(Rd);
}


:mcr^COND mcrOperands  is 
    $(AMODE) &  CRm=0b0110 & c0404=1 & opc2=0b001 & cpn=0b1111 & Rd & CRn=0b0111 & c2020=0 & opc1=0b000 & c2427=14 & COND & ARMcond=1 &
        mcrOperands
{
  build COND;
  coproc_moveto_DCIMVA(Rd);
}


:mcr^COND mcrOperands  is 
    $(AMODE) &  CRm=0b0111 & c0404=1 & opc2=0b000 & cpn=0b1111 & Rd & CRn=0b0111 & c2020=0 & opc1=0b000 & c2427=14 & COND & ARMcond=1 &
        mcrOperands
{
  build COND;
  coproc_moveto_CIALL(Rd);
}


:mcr^COND mcrOperands  is 
    $(AMODE) &  CRm=0b0111 & c0404=1 & opc2=0b001 & cpn=0b1111 & Rd & CRn=0b0111 & c2020=0 & opc1=0b000 & c2427=14 & COND & ARMcond=1 &
        mcrOperands
{
  build COND;
  coproc_moveto_CIMVA(Rd);
}


:mcr^COND mcrOperands  is 
    $(AMODE) &  CRm=0b0111 & c0404=1 & opc2=0b010 & cpn=0b1111 & Rd & CRn=0b0111 & c2020=0 & opc1=0b000 & c2427=14 & COND & ARMcond=1 &
        mcrOperands
{
  build COND;
  coproc_moveto_CISW(Rd);
}


:mcr^COND mcrOperands  is 
    $(AMODE) &  CRm=0b1010 & c0404=1 & opc2=0b000 & cpn=0b1111 & Rd & CRn=0b0111 & c2020=0 & opc1=0b000 & c2427=14 & COND & ARMcond=1 &
        mcrOperands
{
  build COND;
  coproc_moveto_DCCALL(Rd);
}


:mcr^COND mcrOperands  is 
    $(AMODE) &  CRm=0b1010 & c0404=1 & opc2=0b001 & cpn=0b1111 & Rd & CRn=0b0111 & c2020=0 & opc1=0b000 & c2427=14 & COND & ARMcond=1 &
        mcrOperands
{
  build COND;
  coproc_moveto_DCCMVA(Rd);
}


:mcr^COND mcrOperands  is 
    $(AMODE) &  CRm=0b1011 & c0404=1 & opc2=0b000 & cpn=0b1111 & Rd & CRn=0b0111 & c2020=0 & opc1=0b000 & c2427=14 & COND & ARMcond=1 &
        mcrOperands
{
  build COND;
  coproc_moveto_CCALL(Rd);
}


:mcr^COND mcrOperands  is 
    $(AMODE) &  CRm=0b1011 & c0404=1 & opc2=0b001 & cpn=0b1111 & Rd & CRn=0b0111 & c2020=0 & opc1=0b000 & c2427=14 & COND & ARMcond=1 &
        mcrOperands
{
  build COND;
  coproc_moveto_CCMVA(Rd);
}


:mcr^COND mcrOperands  is 
    $(AMODE) &  CRm=0b1011 & c0404=1 & opc2=0b010 & cpn=0b1111 & Rd & CRn=0b0111 & c2020=0 & opc1=0b000 & c2427=14 & COND & ARMcond=1 &
        mcrOperands
{
  build COND;
  coproc_moveto_CCSW(Rd);
}


:mcr^COND mcrOperands  is 
    $(AMODE) &  CRm=0b1101 & c0404=1 & opc2=0b001 & cpn=0b1111 & Rd & CRn=0b0111 & c2020=0 & opc1=0b000 & c2427=14 & COND & ARMcond=1 &
        mcrOperands
{
  build COND;
  coproc_moveto_PFIMVA(Rd);
}


:mcr^COND mcrOperands  is 
    $(AMODE) &  CRm=0b1110 & c0404=1 & opc2=0b000 & cpn=0b1111 & Rd & CRn=0b0111 & c2020=0 & opc1=0b000 & c2427=14 & COND & ARMcond=1 &
        mcrOperands
{
  build COND;
  coproc_moveto_DCCIALL(Rd);
}


:mcr^COND mcrOperands  is 
    $(AMODE) &  CRm=0b1110 & c0404=1 & opc2=0b001 & cpn=0b1111 & Rd & CRn=0b0111 & c2020=0 & opc1=0b000 & c2427=14 & COND & ARMcond=1 &
        mcrOperands
{
  build COND;
  coproc_moveto_DCCIMVA(Rd);
}


:mcr^COND mcrOperands  is 
    $(AMODE) &  CRm=0b1111 & c0404=1 & opc2=0b000 & cpn=0b1111 & Rd & CRn=0b0111 & c2020=0 & opc1=0b000 & c2427=14 & COND & ARMcond=1 &
        mcrOperands
{
  build COND;
  coproc_moveto_CCIALL(Rd);
}


:mcr^COND mcrOperands  is 
    $(AMODE) &  CRm=0b1111 & c0404=1 & opc2=0b001 & cpn=0b1111 & Rd & CRn=0b0111 & c2020=0 & opc1=0b000 & c2427=14 & COND & ARMcond=1 &
        mcrOperands
{
  build COND;
  coproc_moveto_CCIMVA(Rd);
}


:mcr^COND mcrOperands  is 
    $(AMODE) &  CRm=0b1111 & c0404=1 & opc2=0b010 & cpn=0b1111 & Rd & CRn=0b0111 & c2020=0 & opc1=0b000 & c2427=14 & COND & ARMcond=1 &
        mcrOperands
{
  build COND;
  coproc_moveto_CCISW(Rd);
}


:mcr^COND mcrOperands  is 
    $(AMODE) &  CRm=0b0010 & c0404=1 & opc2=0b000 & cpn=0b1111 & Rd & CRn=0b1010 & c2020=0 & opc1=0b000 & c2427=14 & COND & ARMcond=1 &
        mcrOperands
{
  build COND;
  coproc_moveto_MAIR0(Rd);
}


:mcr^COND mcrOperands  is 
    $(AMODE) &  CRm=0b0010 & c0404=1 & opc2=0b001 & cpn=0b1111 & Rd & CRn=0b1010 & c2020=0 & opc1=0b000 & c2427=14 & COND & ARMcond=1 &
        mcrOperands
{
  build COND;
  coproc_moveto_MAIR1(Rd);
}


:mcr^COND mcrOperands  is 
    $(AMODE) &  CRm=0b0000 & c0404=1 & opc2=0b001 & cpn=0b1111 & Rd & CRn=0b1100 & c2020=0 & opc1=0b000 & c2427=14 & COND & ARMcond=1 &
        mcrOperands
{
  build COND;
  coproc_moveto_MVBAR(Rd);
}

# ===== End mcr

# ===== Start mrrc

:mrrc^COND mcrrOperands is
    $(AMODE) & c2027=0xc5 & COND & ARMcond=1 & cpn=0b1110 & opcode3=0b0000 & Rd & Rn & CRm=0b0001 & mcrrOperands
{
  build COND;
  Rd = coproc_movefrom2_lower_DBGDRAR();
  Rn = coproc_movefrom2_upper_DBGDRAR();
}


:mrrc^COND mcrrOperands is
    $(AMODE) & c2027=0xc5 & COND & ARMcond=1 & cpn=0b1110 & opcode3=0b0000 & Rd & Rn & CRm=0b0010 & mcrrOperands
{
  build COND;
  Rd = coproc_movefrom2_lower_DBGDSAR();
  Rn = coproc_movefrom2_upper_DBGDSAR();
}


:mrrc^COND mcrrOperands is
    $(AMODE) & c2027=0xc5 & COND & ARMcond=1 & cpn=0b1111 & opcode3=0b0000 & Rd & Rn & CRm=0b0000 & mcrrOperands
{
  build COND;
  Rd = coproc_movefrom2_lower_AMEVCNTR00();
  Rn = coproc_movefrom2_upper_AMEVCNTR00();
}


:mrrc^COND mcrrOperands is
    $(AMODE) & c2027=0xc5 & COND & ARMcond=1 & cpn=0b1111 & opcode3=0b0001 & Rd & Rn & CRm=0b0000 & mcrrOperands
{
  build COND;
  Rd = coproc_movefrom2_lower_AMEVCNTR01();
  Rn = coproc_movefrom2_upper_AMEVCNTR01();
}


:mrrc^COND mcrrOperands is
    $(AMODE) & c2027=0xc5 & COND & ARMcond=1 & cpn=0b1111 & opcode3=0b0010 & Rd & Rn & CRm=0b0000 & mcrrOperands
{
  build COND;
  Rd = coproc_movefrom2_lower_AMEVCNTR02();
  Rn = coproc_movefrom2_upper_AMEVCNTR02();
}


:mrrc^COND mcrrOperands is
    $(AMODE) & c2027=0xc5 & COND & ARMcond=1 & cpn=0b1111 & opcode3=0b0011 & Rd & Rn & CRm=0b0000 & mcrrOperands
{
  build COND;
  Rd = coproc_movefrom2_lower_AMEVCNTR03();
  Rn = coproc_movefrom2_upper_AMEVCNTR03();
}


:mrrc^COND mcrrOperands is
    $(AMODE) & c2027=0xc5 & COND & ARMcond=1 & cpn=0b1111 & opcode3=0b0100 & Rd & Rn & CRm=0b0000 & mcrrOperands
{
  build COND;
  Rd = coproc_movefrom2_lower_AMEVCNTR04();
  Rn = coproc_movefrom2_upper_AMEVCNTR04();
}


:mrrc^COND mcrrOperands is
    $(AMODE) & c2027=0xc5 & COND & ARMcond=1 & cpn=0b1111 & opcode3=0b0101 & Rd & Rn & CRm=0b0000 & mcrrOperands
{
  build COND;
  Rd = coproc_movefrom2_lower_AMEVCNTR05();
  Rn = coproc_movefrom2_upper_AMEVCNTR05();
}


:mrrc^COND mcrrOperands is
    $(AMODE) & c2027=0xc5 & COND & ARMcond=1 & cpn=0b1111 & opcode3=0b0110 & Rd & Rn & CRm=0b0000 & mcrrOperands
{
  build COND;
  Rd = coproc_movefrom2_lower_AMEVCNTR06();
  Rn = coproc_movefrom2_upper_AMEVCNTR06();
}


:mrrc^COND mcrrOperands is
    $(AMODE) & c2027=0xc5 & COND & ARMcond=1 & cpn=0b1111 & opcode3=0b0111 & Rd & Rn & CRm=0b0000 & mcrrOperands
{
  build COND;
  Rd = coproc_movefrom2_lower_AMEVCNTR07();
  Rn = coproc_movefrom2_upper_AMEVCNTR07();
}


:mrrc^COND mcrrOperands is
    $(AMODE) & c2027=0xc5 & COND & ARMcond=1 & cpn=0b1111 & opcode3=0b0000 & Rd & Rn & CRm=0b0010 & mcrrOperands
{
  build COND;
  Rd = coproc_movefrom2_lower_TTBR0();
  Rn = coproc_movefrom2_upper_TTBR0();
}


:mrrc^COND mcrrOperands is
    $(AMODE) & c2027=0xc5 & COND & ARMcond=1 & cpn=0b1111 & opcode3=0b0001 & Rd & Rn & CRm=0b0010 & mcrrOperands
{
  build COND;
  Rd = coproc_movefrom2_lower_TTBR1();
  Rn = coproc_movefrom2_upper_TTBR1();
}


:mrrc^COND mcrrOperands is
    $(AMODE) & c2027=0xc5 & COND & ARMcond=1 & cpn=0b1111 & opcode3=0b0100 & Rd & Rn & CRm=0b0010 & mcrrOperands
{
  build COND;
  Rd = coproc_movefrom2_lower_HTTBR();
  Rn = coproc_movefrom2_upper_HTTBR();
}


:mrrc^COND mcrrOperands is
    $(AMODE) & c2027=0xc5 & COND & ARMcond=1 & cpn=0b1111 & opcode3=0b0110 & Rd & Rn & CRm=0b0010 & mcrrOperands
{
  build COND;
  Rd = coproc_movefrom2_lower_VTTBR();
  Rn = coproc_movefrom2_upper_VTTBR();
}


:mrrc^COND mcrrOperands is
    $(AMODE) & c2027=0xc5 & COND & ARMcond=1 & cpn=0b1111 & opcode3=0b0000 & Rd & Rn & CRm=0b0100 & mcrrOperands
{
  build COND;
  Rd = coproc_movefrom2_lower_AMEVCNTR10();
  Rn = coproc_movefrom2_upper_AMEVCNTR10();
}


:mrrc^COND mcrrOperands is
    $(AMODE) & c2027=0xc5 & COND & ARMcond=1 & cpn=0b1111 & opcode3=0b0001 & Rd & Rn & CRm=0b0100 & mcrrOperands
{
  build COND;
  Rd = coproc_movefrom2_lower_AMEVCNTR11();
  Rn = coproc_movefrom2_upper_AMEVCNTR11();
}


:mrrc^COND mcrrOperands is
    $(AMODE) & c2027=0xc5 & COND & ARMcond=1 & cpn=0b1111 & opcode3=0b0010 & Rd & Rn & CRm=0b0100 & mcrrOperands
{
  build COND;
  Rd = coproc_movefrom2_lower_AMEVCNTR12();
  Rn = coproc_movefrom2_upper_AMEVCNTR12();
}


:mrrc^COND mcrrOperands is
    $(AMODE) & c2027=0xc5 & COND & ARMcond=1 & cpn=0b1111 & opcode3=0b0011 & Rd & Rn & CRm=0b0100 & mcrrOperands
{
  build COND;
  Rd = coproc_movefrom2_lower_AMEVCNTR13();
  Rn = coproc_movefrom2_upper_AMEVCNTR13();
}


:mrrc^COND mcrrOperands is
    $(AMODE) & c2027=0xc5 & COND & ARMcond=1 & cpn=0b1111 & opcode3=0b0100 & Rd & Rn & CRm=0b0100 & mcrrOperands
{
  build COND;
  Rd = coproc_movefrom2_lower_AMEVCNTR14();
  Rn = coproc_movefrom2_upper_AMEVCNTR14();
}


:mrrc^COND mcrrOperands is
    $(AMODE) & c2027=0xc5 & COND & ARMcond=1 & cpn=0b1111 & opcode3=0b0101 & Rd & Rn & CRm=0b0100 & mcrrOperands
{
  build COND;
  Rd = coproc_movefrom2_lower_AMEVCNTR15();
  Rn = coproc_movefrom2_upper_AMEVCNTR15();
}


:mrrc^COND mcrrOperands is
    $(AMODE) & c2027=0xc5 & COND & ARMcond=1 & cpn=0b1111 & opcode3=0b0110 & Rd & Rn & CRm=0b0100 & mcrrOperands
{
  build COND;
  Rd = coproc_movefrom2_lower_AMEVCNTR16();
  Rn = coproc_movefrom2_upper_AMEVCNTR16();
}


:mrrc^COND mcrrOperands is
    $(AMODE) & c2027=0xc5 & COND & ARMcond=1 & cpn=0b1111 & opcode3=0b0111 & Rd & Rn & CRm=0b0100 & mcrrOperands
{
  build COND;
  Rd = coproc_movefrom2_lower_AMEVCNTR17();
  Rn = coproc_movefrom2_upper_AMEVCNTR17();
}


:mrrc^COND mcrrOperands is
    $(AMODE) & c2027=0xc5 & COND & ARMcond=1 & cpn=0b1111 & opcode3=0b0000 & Rd & Rn & CRm=0b0111 & mcrrOperands
{
  build COND;
  Rd = coproc_movefrom2_lower_PAR();
  Rn = coproc_movefrom2_upper_PAR();
}


:mrrc^COND mcrrOperands is
    $(AMODE) & c2027=0xc5 & COND & ARMcond=1 & cpn=0b1111 & opcode3=0b0000 & Rd & Rn & CRm=0b1001 & mcrrOperands
{
  build COND;
  Rd = coproc_movefrom2_lower_PMCCNTR();
  Rn = coproc_movefrom2_upper_PMCCNTR();
}


:mrrc^COND mcrrOperands is
    $(AMODE) & c2027=0xc5 & COND & ARMcond=1 & cpn=0b1111 & opcode3=0b0000 & Rd & Rn & CRm=0b1100 & mcrrOperands
{
  build COND;
  Rd = coproc_movefrom2_lower_ICC_SGI1R();
  Rn = coproc_movefrom2_upper_ICC_SGI1R();
}


:mrrc^COND mcrrOperands is
    $(AMODE) & c2027=0xc5 & COND & ARMcond=1 & cpn=0b1111 & opcode3=0b0001 & Rd & Rn & CRm=0b1100 & mcrrOperands
{
  build COND;
  Rd = coproc_movefrom2_lower_ICC_ASGI1R();
  Rn = coproc_movefrom2_upper_ICC_ASGI1R();
}


:mrrc^COND mcrrOperands is
    $(AMODE) & c2027=0xc5 & COND & ARMcond=1 & cpn=0b1111 & opcode3=0b0010 & Rd & Rn & CRm=0b1100 & mcrrOperands
{
  build COND;
  Rd = coproc_movefrom2_lower_ICC_SGI0R();
  Rn = coproc_movefrom2_upper_ICC_SGI0R();
}


:mrrc^COND mcrrOperands is
    $(AMODE) & c2027=0xc5 & COND & ARMcond=1 & cpn=0b1111 & opcode3=0b0000 & Rd & Rn & CRm=0b1110 & mcrrOperands
{
  build COND;
  Rd = coproc_movefrom2_lower_CNTPCT();
  Rn = coproc_movefrom2_upper_CNTPCT();
}


:mrrc^COND mcrrOperands is
    $(AMODE) & c2027=0xc5 & COND & ARMcond=1 & cpn=0b1111 & opcode3=0b0001 & Rd & Rn & CRm=0b1110 & mcrrOperands
{
  build COND;
  Rd = coproc_movefrom2_lower_CNTVCT();
  Rn = coproc_movefrom2_upper_CNTVCT();
}


:mrrc^COND mcrrOperands is
    $(AMODE) & c2027=0xc5 & COND & ARMcond=1 & cpn=0b1111 & opcode3=0b0010 & Rd & Rn & CRm=0b1110 & mcrrOperands
{
  build COND;
  Rd = coproc_movefrom2_lower_CNTP_CVAL();
  Rn = coproc_movefrom2_upper_CNTP_CVAL();
}


:mrrc^COND mcrrOperands is
    $(AMODE) & c2027=0xc5 & COND & ARMcond=1 & cpn=0b1111 & opcode3=0b0011 & Rd & Rn & CRm=0b1110 & mcrrOperands
{
  build COND;
  Rd = coproc_movefrom2_lower_CNTV_CVAL();
  Rn = coproc_movefrom2_upper_CNTV_CVAL();
}


:mrrc^COND mcrrOperands is
    $(AMODE) & c2027=0xc5 & COND & ARMcond=1 & cpn=0b1111 & opcode3=0b0100 & Rd & Rn & CRm=0b1110 & mcrrOperands
{
  build COND;
  Rd = coproc_movefrom2_lower_CNTVOFF();
  Rn = coproc_movefrom2_upper_CNTVOFF();
}


:mrrc^COND mcrrOperands is
    $(AMODE) & c2027=0xc5 & COND & ARMcond=1 & cpn=0b1111 & opcode3=0b0110 & Rd & Rn & CRm=0b1110 & mcrrOperands
{
  build COND;
  Rd = coproc_movefrom2_lower_CNTHP_CVAL();
  Rn = coproc_movefrom2_upper_CNTHP_CVAL();
}


:mrrc^COND mcrrOperands is
    $(AMODE) & c2027=0xc5 & COND & ARMcond=1 & cpn=0b1111 & opcode3=0b1000 & Rd & Rn & CRm=0b1110 & mcrrOperands
{
  build COND;
  Rd = coproc_movefrom2_lower_CNTPCTSS();
  Rn = coproc_movefrom2_upper_CNTPCTSS();
}


:mrrc^COND mcrrOperands is
    $(AMODE) & c2027=0xc5 & COND & ARMcond=1 & cpn=0b1111 & opcode3=0b1001 & Rd & Rn & CRm=0b1110 & mcrrOperands
{
  build COND;
  Rd = coproc_movefrom2_lower_CNTVCTSS();
  Rn = coproc_movefrom2_upper_CNTVCTSS();
}

# ===== End mrrc
# ===== Start mcrr

:mcrr^COND mcrrOperands is 
    $(AMODE) & c2027=0xc4 & COND & ARMcond=1 & cpn=0b1110 & opcode3=0b0000 & Rd & Rn & CRm=0b0001 & mcrrOperands
{
  build COND;
  t_val:8 = zext(Rd) | (zext(Rn)<<32);
  coproc_moveto2_DBGDRAR(t_val);
}


:mcrr^COND mcrrOperands is 
    $(AMODE) & c2027=0xc4 & COND & ARMcond=1 & cpn=0b1110 & opcode3=0b0000 & Rd & Rn & CRm=0b0010 & mcrrOperands
{
  build COND;
  t_val:8 = zext(Rd) | (zext(Rn)<<32);
  coproc_moveto2_DBGDSAR(t_val);
}


:mcrr^COND mcrrOperands is 
    $(AMODE) & c2027=0xc4 & COND & ARMcond=1 & cpn=0b1111 & opcode3=0b0000 & Rd & Rn & CRm=0b0000 & mcrrOperands
{
  build COND;
  t_val:8 = zext(Rd) | (zext(Rn)<<32);
  coproc_moveto2_AMEVCNTR00(t_val);
}


:mcrr^COND mcrrOperands is 
    $(AMODE) & c2027=0xc4 & COND & ARMcond=1 & cpn=0b1111 & opcode3=0b0001 & Rd & Rn & CRm=0b0000 & mcrrOperands
{
  build COND;
  t_val:8 = zext(Rd) | (zext(Rn)<<32);
  coproc_moveto2_AMEVCNTR01(t_val);
}


:mcrr^COND mcrrOperands is 
    $(AMODE) & c2027=0xc4 & COND & ARMcond=1 & cpn=0b1111 & opcode3=0b0010 & Rd & Rn & CRm=0b0000 & mcrrOperands
{
  build COND;
  t_val:8 = zext(Rd) | (zext(Rn)<<32);
  coproc_moveto2_AMEVCNTR02(t_val);
}


:mcrr^COND mcrrOperands is 
    $(AMODE) & c2027=0xc4 & COND & ARMcond=1 & cpn=0b1111 & opcode3=0b0011 & Rd & Rn & CRm=0b0000 & mcrrOperands
{
  build COND;
  t_val:8 = zext(Rd) | (zext(Rn)<<32);
  coproc_moveto2_AMEVCNTR03(t_val);
}


:mcrr^COND mcrrOperands is 
    $(AMODE) & c2027=0xc4 & COND & ARMcond=1 & cpn=0b1111 & opcode3=0b0100 & Rd & Rn & CRm=0b0000 & mcrrOperands
{
  build COND;
  t_val:8 = zext(Rd) | (zext(Rn)<<32);
  coproc_moveto2_AMEVCNTR04(t_val);
}


:mcrr^COND mcrrOperands is 
    $(AMODE) & c2027=0xc4 & COND & ARMcond=1 & cpn=0b1111 & opcode3=0b0101 & Rd & Rn & CRm=0b0000 & mcrrOperands
{
  build COND;
  t_val:8 = zext(Rd) | (zext(Rn)<<32);
  coproc_moveto2_AMEVCNTR05(t_val);
}


:mcrr^COND mcrrOperands is 
    $(AMODE) & c2027=0xc4 & COND & ARMcond=1 & cpn=0b1111 & opcode3=0b0110 & Rd & Rn & CRm=0b0000 & mcrrOperands
{
  build COND;
  t_val:8 = zext(Rd) | (zext(Rn)<<32);
  coproc_moveto2_AMEVCNTR06(t_val);
}


:mcrr^COND mcrrOperands is 
    $(AMODE) & c2027=0xc4 & COND & ARMcond=1 & cpn=0b1111 & opcode3=0b0111 & Rd & Rn & CRm=0b0000 & mcrrOperands
{
  build COND;
  t_val:8 = zext(Rd) | (zext(Rn)<<32);
  coproc_moveto2_AMEVCNTR07(t_val);
}


:mcrr^COND mcrrOperands is 
    $(AMODE) & c2027=0xc4 & COND & ARMcond=1 & cpn=0b1111 & opcode3=0b0000 & Rd & Rn & CRm=0b0010 & mcrrOperands
{
  build COND;
  t_val:8 = zext(Rd) | (zext(Rn)<<32);
  coproc_moveto2_TTBR0(t_val);
}


:mcrr^COND mcrrOperands is 
    $(AMODE) & c2027=0xc4 & COND & ARMcond=1 & cpn=0b1111 & opcode3=0b0001 & Rd & Rn & CRm=0b0010 & mcrrOperands
{
  build COND;
  t_val:8 = zext(Rd) | (zext(Rn)<<32);
  coproc_moveto2_TTBR1(t_val);
}


:mcrr^COND mcrrOperands is 
    $(AMODE) & c2027=0xc4 & COND & ARMcond=1 & cpn=0b1111 & opcode3=0b0100 & Rd & Rn & CRm=0b0010 & mcrrOperands
{
  build COND;
  t_val:8 = zext(Rd) | (zext(Rn)<<32);
  coproc_moveto2_HTTBR(t_val);
}


:mcrr^COND mcrrOperands is 
    $(AMODE) & c2027=0xc4 & COND & ARMcond=1 & cpn=0b1111 & opcode3=0b0110 & Rd & Rn & CRm=0b0010 & mcrrOperands
{
  build COND;
  t_val:8 = zext(Rd) | (zext(Rn)<<32);
  coproc_moveto2_VTTBR(t_val);
}


:mcrr^COND mcrrOperands is 
    $(AMODE) & c2027=0xc4 & COND & ARMcond=1 & cpn=0b1111 & opcode3=0b0000 & Rd & Rn & CRm=0b0100 & mcrrOperands
{
  build COND;
  t_val:8 = zext(Rd) | (zext(Rn)<<32);
  coproc_moveto2_AMEVCNTR10(t_val);
}


:mcrr^COND mcrrOperands is 
    $(AMODE) & c2027=0xc4 & COND & ARMcond=1 & cpn=0b1111 & opcode3=0b0001 & Rd & Rn & CRm=0b0100 & mcrrOperands
{
  build COND;
  t_val:8 = zext(Rd) | (zext(Rn)<<32);
  coproc_moveto2_AMEVCNTR11(t_val);
}


:mcrr^COND mcrrOperands is 
    $(AMODE) & c2027=0xc4 & COND & ARMcond=1 & cpn=0b1111 & opcode3=0b0010 & Rd & Rn & CRm=0b0100 & mcrrOperands
{
  build COND;
  t_val:8 = zext(Rd) | (zext(Rn)<<32);
  coproc_moveto2_AMEVCNTR12(t_val);
}


:mcrr^COND mcrrOperands is 
    $(AMODE) & c2027=0xc4 & COND & ARMcond=1 & cpn=0b1111 & opcode3=0b0011 & Rd & Rn & CRm=0b0100 & mcrrOperands
{
  build COND;
  t_val:8 = zext(Rd) | (zext(Rn)<<32);
  coproc_moveto2_AMEVCNTR13(t_val);
}


:mcrr^COND mcrrOperands is 
    $(AMODE) & c2027=0xc4 & COND & ARMcond=1 & cpn=0b1111 & opcode3=0b0100 & Rd & Rn & CRm=0b0100 & mcrrOperands
{
  build COND;
  t_val:8 = zext(Rd) | (zext(Rn)<<32);
  coproc_moveto2_AMEVCNTR14(t_val);
}


:mcrr^COND mcrrOperands is 
    $(AMODE) & c2027=0xc4 & COND & ARMcond=1 & cpn=0b1111 & opcode3=0b0101 & Rd & Rn & CRm=0b0100 & mcrrOperands
{
  build COND;
  t_val:8 = zext(Rd) | (zext(Rn)<<32);
  coproc_moveto2_AMEVCNTR15(t_val);
}


:mcrr^COND mcrrOperands is 
    $(AMODE) & c2027=0xc4 & COND & ARMcond=1 & cpn=0b1111 & opcode3=0b0110 & Rd & Rn & CRm=0b0100 & mcrrOperands
{
  build COND;
  t_val:8 = zext(Rd) | (zext(Rn)<<32);
  coproc_moveto2_AMEVCNTR16(t_val);
}


:mcrr^COND mcrrOperands is 
    $(AMODE) & c2027=0xc4 & COND & ARMcond=1 & cpn=0b1111 & opcode3=0b0111 & Rd & Rn & CRm=0b0100 & mcrrOperands
{
  build COND;
  t_val:8 = zext(Rd) | (zext(Rn)<<32);
  coproc_moveto2_AMEVCNTR17(t_val);
}


:mcrr^COND mcrrOperands is 
    $(AMODE) & c2027=0xc4 & COND & ARMcond=1 & cpn=0b1111 & opcode3=0b0000 & Rd & Rn & CRm=0b0111 & mcrrOperands
{
  build COND;
  t_val:8 = zext(Rd) | (zext(Rn)<<32);
  coproc_moveto2_PAR(t_val);
}


:mcrr^COND mcrrOperands is 
    $(AMODE) & c2027=0xc4 & COND & ARMcond=1 & cpn=0b1111 & opcode3=0b0000 & Rd & Rn & CRm=0b1001 & mcrrOperands
{
  build COND;
  t_val:8 = zext(Rd) | (zext(Rn)<<32);
  coproc_moveto2_PMCCNTR(t_val);
}


:mcrr^COND mcrrOperands is 
    $(AMODE) & c2027=0xc4 & COND & ARMcond=1 & cpn=0b1111 & opcode3=0b0000 & Rd & Rn & CRm=0b1100 & mcrrOperands
{
  build COND;
  t_val:8 = zext(Rd) | (zext(Rn)<<32);
  coproc_moveto2_ICC_SGI1R(t_val);
}


:mcrr^COND mcrrOperands is 
    $(AMODE) & c2027=0xc4 & COND & ARMcond=1 & cpn=0b1111 & opcode3=0b0001 & Rd & Rn & CRm=0b1100 & mcrrOperands
{
  build COND;
  t_val:8 = zext(Rd) | (zext(Rn)<<32);
  coproc_moveto2_ICC_ASGI1R(t_val);
}


:mcrr^COND mcrrOperands is 
    $(AMODE) & c2027=0xc4 & COND & ARMcond=1 & cpn=0b1111 & opcode3=0b0010 & Rd & Rn & CRm=0b1100 & mcrrOperands
{
  build COND;
  t_val:8 = zext(Rd) | (zext(Rn)<<32);
  coproc_moveto2_ICC_SGI0R(t_val);
}


:mcrr^COND mcrrOperands is 
    $(AMODE) & c2027=0xc4 & COND & ARMcond=1 & cpn=0b1111 & opcode3=0b0000 & Rd & Rn & CRm=0b1110 & mcrrOperands
{
  build COND;
  t_val:8 = zext(Rd) | (zext(Rn)<<32);
  coproc_moveto2_CNTPCT(t_val);
}


:mcrr^COND mcrrOperands is 
    $(AMODE) & c2027=0xc4 & COND & ARMcond=1 & cpn=0b1111 & opcode3=0b0001 & Rd & Rn & CRm=0b1110 & mcrrOperands
{
  build COND;
  t_val:8 = zext(Rd) | (zext(Rn)<<32);
  coproc_moveto2_CNTVCT(t_val);
}


:mcrr^COND mcrrOperands is 
    $(AMODE) & c2027=0xc4 & COND & ARMcond=1 & cpn=0b1111 & opcode3=0b0010 & Rd & Rn & CRm=0b1110 & mcrrOperands
{
  build COND;
  t_val:8 = zext(Rd) | (zext(Rn)<<32);
  coproc_moveto2_CNTP_CVAL(t_val);
}


:mcrr^COND mcrrOperands is 
    $(AMODE) & c2027=0xc4 & COND & ARMcond=1 & cpn=0b1111 & opcode3=0b0011 & Rd & Rn & CRm=0b1110 & mcrrOperands
{
  build COND;
  t_val:8 = zext(Rd) | (zext(Rn)<<32);
  coproc_moveto2_CNTV_CVAL(t_val);
}


:mcrr^COND mcrrOperands is 
    $(AMODE) & c2027=0xc4 & COND & ARMcond=1 & cpn=0b1111 & opcode3=0b0100 & Rd & Rn & CRm=0b1110 & mcrrOperands
{
  build COND;
  t_val:8 = zext(Rd) | (zext(Rn)<<32);
  coproc_moveto2_CNTVOFF(t_val);
}


:mcrr^COND mcrrOperands is 
    $(AMODE) & c2027=0xc4 & COND & ARMcond=1 & cpn=0b1111 & opcode3=0b0110 & Rd & Rn & CRm=0b1110 & mcrrOperands
{
  build COND;
  t_val:8 = zext(Rd) | (zext(Rn)<<32);
  coproc_moveto2_CNTHP_CVAL(t_val);
}


:mcrr^COND mcrrOperands is 
    $(AMODE) & c2027=0xc4 & COND & ARMcond=1 & cpn=0b1111 & opcode3=0b1000 & Rd & Rn & CRm=0b1110 & mcrrOperands
{
  build COND;
  t_val:8 = zext(Rd) | (zext(Rn)<<32);
  coproc_moveto2_CNTPCTSS(t_val);
}


:mcrr^COND mcrrOperands is 
    $(AMODE) & c2027=0xc4 & COND & ARMcond=1 & cpn=0b1111 & opcode3=0b1001 & Rd & Rn & CRm=0b1110 & mcrrOperands
{
  build COND;
  t_val:8 = zext(Rd) | (zext(Rn)<<32);
  coproc_moveto2_CNTVCTSS(t_val);
}

# ===== End mcrr


:mcr^COND cpn,opc1,Rd,CRn,CRm,opc2 is $(AMODE) & ARMcond=1 & COND & c2427=14 & opc1 & c2020=0 & CRn & Rd & cpn & opc2 & c0404=1 & CRm
{
  build COND;
  t_cpn:4 = cpn;
  t_op1:4 = opc1;
  t_op2:4 = opc2;
  coprocessor_moveto(t_cpn,t_op1,t_op2,Rd,CRn,CRm);
}

##### must come first cond=15
@if defined(VERSION_6)
:mcrr2 cpn,opcode3,Rd,Rn,CRm        is $(AMODE) & ARMcond=0 & cond=15 & c2027=0xc4 & cpn & opcode3 & Rd & Rn & CRm
{
  t_cpn:4 = cpn;
  t_op:4 = opcode3;
  coprocessor_moveto2(t_cpn,t_op,Rd,Rn,CRm);
}

:mrrc2  cpn,opcode3,Rd,Rn,CRm    is $(AMODE) & ARMcond=0 & cond=15 & c2027=0xc5 & cpn & opcode3 & Rd & Rn & CRm
{
  t_cpn:4 = cpn;
  t_op:4 = opcode3;
  Rd = coprocessor_movefromRt(t_cpn,t_op,CRm);
  Rn = coprocessor_movefromRt2(t_cpn,t_op,CRm);
}
@endif # VERSION_6
##### must come first cond=15


@if defined(VERSION_5E)

:mcrr^COND  cpn,opcode3,Rd,Rn,CRm    is $(AMODE) &  c2027=0xc4 & COND & ARMcond=1 & cpn & opcode3 & Rd & Rn & CRm
{
  build COND;
  t_cpn:4 = cpn;
  t_op:4 = opcode3;
  coprocessor_moveto2(t_cpn,t_op,Rd,Rn,CRm);
}

:mrrc^COND  cpn,opcode3,Rd,Rn,CRm    is $(AMODE) &  c2027=0xc5 & COND & ARMcond=1 & cpn & opcode3 & Rd & Rn & CRm
{
  build COND;
  t_cpn:4 = cpn;
  t_op:4 = opcode3;
  Rd = coprocessor_movefromRt(t_cpn,t_op,CRm);
  Rn = coprocessor_movefromRt2(t_cpn,t_op,CRm);
}

@endif # VERSION_5E

:mla^COND^SBIT_ZN Rn,Rm,Rs,Rd 	is $(AMODE) & ARMcond=1 & COND & c2527=0 & c2124=1 & SBIT_ZN & Rn & Rd & Rs & c0407=9 & Rm
{
  build COND;
  Rn = Rm*Rs + Rd;
  resultflags(Rn);
  build SBIT_ZN;
}

@if defined(VERSION_6T2)

:mls^COND Rn,Rm,Rs,Rd 	is $(AMODE) & ARMcond=1 & COND & c2027=0x06 & Rn & Rd & Rs & c0407=9 & Rm {
  build COND;
  Rn = Rd - Rm*Rs;
}

@endif # VERSION_6T2

:mov^COND^SBIT_CZNO Rd,shift1 	is $(AMODE) & ARMcond=1 & COND & c2124=13 & SBIT_CZNO & c1619=0 & Rd & c2627=0 & shift1
{
  build COND;
  build shift1;
  Rd = shift1;
  resultflags(Rd);
  logicflags();
  build SBIT_CZNO;
}

:mov^COND^SBIT_CZNO Rd,shift2 	is $(AMODE) & ARMcond=1 & COND & c2124=13 & SBIT_CZNO & c1619=0 & Rd & c2627=0 & shift2
{
  build COND;
  build shift2;
  Rd = shift2;
  resultflags(Rd);
  logicflags();
  build SBIT_CZNO;
}

:mov lr,pc						is $(AMODE) & ARMcond=1 & c0031=0xe1a0e00f & lr & pc
									[ LRset=1; globalset(inst_next,LRset); ]
{
	lr = inst_next + 4;
	resultflags(lr);
	logicflags();
}

:mov^COND^SBIT_CZNO Rd,shift3 	is $(AMODE) & ARMcond=1 & COND & c2124=13 & SBIT_CZNO & c1619=0 & Rd & c2627=0 & shift3
{
  build COND;
  build shift3;
  Rd = shift3;
  resultflags(Rd);
  logicflags();
  build SBIT_CZNO;
}

:mov^COND^SBIT_CZNO pc,shift1 	is $(AMODE) & pc & ARMcond=1 & COND & c2124=13 & SBIT_CZNO & c1619=0 & Rd=15 & c2627=0 & shift1
{
  build COND;
  build shift1;
  SetThumbMode((shift1&0x00000001)!=0);
  local tmp=shift1&0xfffffffe;
  resultflags(tmp);
  logicflags();
  build SBIT_CZNO;
  ALUWritePC(tmp);
  goto [pc];
}

:mov^COND^SBIT_CZNO pc,shift2 	is $(AMODE) & pc & ARMcond=1 & COND & c2124=13 & SBIT_CZNO & c1619=0 & Rd=15 & c2627=0 & shift2
{
  build COND;
  build shift2;
  SetThumbMode((shift2&0x00000001)!=0);
  local tmp=shift2&0xfffffffe;
  resultflags(tmp);
  logicflags();
  build SBIT_CZNO;
  ALUWritePC(tmp);
  goto [pc];
}
:mov^COND^SBIT_CZNO pc,shift2 	is $(AMODE) &  LRset=1 & pc & COND & ARMcond=1 & c2124=13 & SBIT_CZNO & c1619=0 & Rd=15 & c2627=0 & shift2
{
  build COND;
  build shift2;
  SetThumbMode((shift2&0x00000001)!=0);
  local tmp=shift2&0xfffffffe;
  resultflags(tmp);
  logicflags();
  build SBIT_CZNO;
  ALUWritePC(tmp);
  call [pc];
}

:mov^COND^SBIT_CZNO pc,shift3 	is $(AMODE) & pc & ARMcond=1 & COND & c2124=13 & SBIT_CZNO & c1619=0 & Rd=15 & c2627=0 & shift3
{
  build COND;
  build shift3;
  SetThumbMode((shift3&0x00000001)!=0);
  local tmp=shift3&0xfffffffe;
  resultflags(tmp);
  logicflags();
  build SBIT_CZNO;
  ALUWritePC(tmp);
  goto [pc];
}

:mov lr,rm 		is $(AMODE) & ARMcond=0 & cond=15 & c2527=0 & S20=0 & c2124=13 & c1619=0 & rm & Rm2=15 & sftimm=0 & c0406=0 & Rd=14 & lr
                    [ LRset=1; globalset(inst_next,LRset); ]
{
  lr = rm;
}

:mov^COND pc,lr 		is $(AMODE) & pc & ARMcond=1 & COND & c2527=0 & S20=0 & c2124=13 & c1619=0 & Rd=15 & sftimm=0 & c0406=0 & Rm=14 & lr
{
  build COND;
  dest:4 = lr;
  ALUWritePC(dest);
  return [pc];
}

@if defined(VERSION_6T2)

:movw^COND Rd,"#"^val		is $(AMODE) & ARMcond=1 & COND & c2027=0x30 & c1619 & Rd & c0011 [ val = (c1619 << 12) | c0011; ]		{
	build COND;
	Rd = val;
}

:movt^COND Rd,"#"^val		is $(AMODE) & ARMcond=1 & COND & c2027=0x34 & c1619 & Rd & c0011 [ val = (c1619 << 12) | c0011; ]		{
	build COND;
	Rd = (val << 16) | (Rd & 0xffff);
}

@endif # VERSION_6T2

###### must come before next instruction because cond=15
@if defined(VERSION_5)


:mrc2 cpn,opc1,Rd,CRn,CRm,opc2 is $(AMODE) & ARMcond=0 & cond=15 & c2427=14 & opc1 & c2020=1 & CRn & Rd & cpn & opc2 & c0404=1 & CRm
{
  t_cpn:4 = cpn;
  t_op1:4 = opc1;
  t_op2:4 = opc2;
  Rd = coprocessor_movefromRt(t_cpn,t_op1,t_op2,CRn,CRm);
}
@endif # VERSION_5


:mrc^COND cpn,opc1,Rd,CRn,CRm,opc2 is $(AMODE) & ARMcond=1 & COND & c2427=14 & opc1 & c2020=1 & CRn & Rd & cpn & opc2 & c0404=1 & CRm
{
  build COND;
  t_cpn:4 = cpn;
  t_op1:4 = opc1;
  t_opc2:4 = opc2;
  Rd = coprocessor_movefromRt(t_cpn,t_op1,t_opc2,CRn,CRm);
}


:mrs^COND Rd,cpsr 		is $(AMODE) & ARMcond=1 & COND & c2027=16 & c1619=15 & Rd & offset_12=0 & cpsr
{
# TODO: GE bits have not been included
  build COND;
  Rd = zext( (NG<<4) | (ZR<<3) | (CY<<2) | (OV<<1) | (Q) ) << 27;
}

:mrs^COND Rd,spsr 		is $(AMODE) & ARMcond=1 & COND & c2027=20 & c1619=15 & Rd & offset_12=0 & spsr
{
  build COND;
  Rd = spsr;
}

:msr^COND cpsrmask,shift1 	is $(AMODE) & ARMcond=1 & COND & c2027=50 & cpsrmask & c1215=15 & c2627=0 & shift1
{
  build COND;
  build cpsrmask;
  build shift1;
  cpsr = (cpsr& ~cpsrmask) | (shift1 & cpsrmask);
}

:msr^COND cpsrmask,rm 		is $(AMODE) & ARMcond=1 & COND & c2027=18 & cpsrmask & c1215=15 & c0811=0 & c0407=0 & rm
{
# TODO: GE bits have not been included
  build COND;
  build cpsrmask;
  cpsr = (cpsr& ~cpsrmask) | (rm & cpsrmask);
  local tmp = cpsr >> 27 & 0x1f;
  Q  = ((tmp     ) & 0x1) != 0;
  OV = ((tmp >> 1) & 0x1) != 0;
  CY = ((tmp >> 2) & 0x1) != 0;
  ZR = ((tmp >> 3) & 0x1) != 0;
  NG = ((tmp >> 4) & 0x1) != 0;
}

:msr^COND spsrmask,shift1 	is $(AMODE) & ARMcond=1 & COND & c2027=54 & spsrmask & c1215=15 & c2627=0 & shift1
{
  build COND;
  build spsrmask;
  build shift1;
  spsr = (spsr& ~spsrmask) | (shift1 & spsrmask);
}

:msr^COND spsrmask,rm 		is $(AMODE) & ARMcond=1 & COND & c2027=22 & spsrmask & c1215=15 & c0811=0 & c0407=0 & rm
{
  build COND;
  build spsrmask;
  spsr = (spsr& ~spsrmask) | (rm & spsrmask);
}

:mul^COND^SBIT_ZN rn,rm,rs 	is $(AMODE) & ARMcond=1 & COND & c2527=0 & c2124=0 & SBIT_ZN & rn & c1215=0 & rs & c0407=9 & rm
{
  build COND;
  build rm;
  build rs;
  rn = rm*rs;
  resultflags(rn);
  build SBIT_ZN;
}

:mvn^COND^SBIT_CZNO Rd,shift1 	is $(AMODE) & ARMcond=1 & COND & c2124=15 & SBIT_CZNO & c1619=0 & Rd & c2627=0 & shift1
{
  build COND;
  build shift1;
  Rd=~shift1;
  resultflags(Rd);
  logicflags();
  build SBIT_CZNO;
}

:mvn^COND^SBIT_CZNO Rd,shift2 	is $(AMODE) & ARMcond=1 & COND & c2124=15 & SBIT_CZNO & c1619=0 & Rd & c2627=0 & shift2
{
  build COND;
  build shift2;
  Rd=~shift2;
  resultflags(Rd);
  logicflags();
  build SBIT_CZNO;
}

:mvn^COND^SBIT_CZNO Rd,shift3 	is $(AMODE) & ARMcond=1 & COND & c2124=15 & SBIT_CZNO & c1619=0 & Rd & c2627=0 & shift3
{
  build COND;
  build shift3;
  Rd=~shift3;
  resultflags(Rd);
  logicflags();
  build SBIT_CZNO;
}

:mvn^COND^SBIT_ZN pc,shift1 	is $(AMODE) & pc & ARMcond=1 & COND & c2124=15 & SBIT_ZN & c1619=0 & Rd=15 & c2627=0 & shift1
{
  build COND;
  build shift1;
  dest:4 = ~shift1;
  resultflags(dest);
  build SBIT_ZN;
  ALUWritePC(dest);
  goto [pc];
}

:mvn^COND^SBIT_ZN pc,shift2 	is $(AMODE) & pc & ARMcond=1 & COND & c2124=15 & SBIT_ZN & c1619=0 & Rd=15 & c2627=0 & shift2
{
  build COND;
  build shift2;
  dest:4 = ~shift2;
  resultflags(dest);
  build SBIT_ZN;
  ALUWritePC(dest);
  goto [pc];
}

:mvn^COND^SBIT_ZN pc,shift3 	is $(AMODE) & pc & ARMcond=1 & COND & c2124=15 & SBIT_ZN & c1619=0 & Rd=15 & c2627=0 & shift3
{
  build COND;
  build shift3;
  dest:4 = ~shift3;
  resultflags(dest);
  build SBIT_ZN;
  ALUWritePC(dest);
  goto [pc];
}

@if defined(VERSION_6K) || defined(VERSION_6T2) || defined(VERSION_7)

:nop^COND		is $(AMODE) & ARMcond=1 & COND & c0027=0x320f000		{
}

@endif # VERSION_6K

:orr^COND^SBIT_CZNO Rd,rn,shift1	is $(AMODE) & ARMcond=1 & COND & c2124=12 & SBIT_CZNO & rn & Rd & c2627=0 & shift1
{
  build COND;
  build rn;
  build shift1;
  Rd = rn|shift1;
  logicflags();
  resultflags(Rd);
  build SBIT_CZNO;
}

:orr^COND^SBIT_CZNO Rd,rn,shift2	is $(AMODE) & ARMcond=1 & COND & c2124=12 & SBIT_CZNO & rn & Rd & c2627=0 & shift2
{
  build COND;
  build rn;
  build shift2;
  Rd = rn|shift2;
  logicflags();
  resultflags(Rd);
  build SBIT_CZNO;
}

:orr^COND^SBIT_CZNO Rd,rn,shift3	is $(AMODE) & ARMcond=1 & COND & c2124=12 & SBIT_CZNO & rn & Rd & c2627=0 & shift3
{
  build COND;
  build rn;
  build shift3;
  Rd = rn|shift3;
  logicflags();
  resultflags(Rd);
  build SBIT_CZNO;
}

:orr^COND^SBIT_CZNO pc,rn,shift1 	is $(AMODE) & pc & ARMcond=1 & COND & c2124=12 & SBIT_CZNO & rn & Rd=15 & c2627=0 & shift1
{
  build COND;
  build rn;
  build shift1;
  dest:4 = rn|shift1;
  logicflags();
  resultflags(dest);
  build SBIT_CZNO;
  ALUWritePC(dest);
  goto [pc];
}

:orr^COND^SBIT_CZNO pc,rn,shift2 	is $(AMODE) & pc & ARMcond=1 & COND & c2124=12 & SBIT_CZNO & rn & Rd=15 & c2627=0 & shift2
{
  build COND;
  build rn;
  build shift2;
  dest:4 = rn|shift2;
  logicflags();
  resultflags(dest);
  build SBIT_CZNO;
  ALUWritePC(dest);
  goto [pc];
}

:orr^COND^SBIT_CZNO pc,rn,shift3 	is $(AMODE) & pc & ARMcond=1 & COND & c2124=12 & SBIT_CZNO & rn & Rd=15 & c2627=0 & shift3
{
  build COND;
  build rn;
  build shift3;
  dest:4 = rn|shift3;
  logicflags();
  resultflags(dest);
  build SBIT_CZNO;
  ALUWritePC(dest);
  goto [pc];
}

@if defined(VERSION_6)

:pkhbt^COND Rd,rn,shift4    is $(AMODE) & ARMcond=1 & COND & c2027=0x68 & c0406=1 & Rd & rn & shift4
{
  build COND;
  build rn;
  build shift4;
  Rd = (rn & 0xffff) + (shift4 & 0xffff0000);
}

:pkhtb^COND Rd,rn,shift4    is $(AMODE) & ARMcond=1 & COND & c2027=0x68 & c0406=5 & Rd & rn & shift4
{
  build COND;
  build rn;
  build shift4;
  Rd = (shift4 & 0xffff) + (rn & 0xffff0000);
}

@endif # VERSION_6

@if defined(VERSION_5E)

:qadd^COND   Rd,Rm,Rn    is  $(AMODE) & ARMcond=1 & COND & c2027=0x10 & Rn & Rd & c0811=0 & c0407=5 & Rm
{
  build COND;
  local sum1 = Rm + Rn;
  sum1 = SignedSaturate(sum1,32:2);
  Q = SignedDoesSaturate(sum1,32:2);
  Rd = sum1;
}

@endif # VERSION_5E

@if defined(VERSION_6)

:qadd16^COND  Rd, Rn, Rm    is $(AMODE) & ARMcond=1 & COND & c2027=0x62 & c0811=15 & c0407=1 & Rn & Rd & Rm
{
  build COND;
  local lRn = Rn & 0xffff;
  local lRm = Rm & 0xffff;
  local uRn = (Rn >> 16) & 0xffff;
  local uRm = (Rm >> 16) & 0xffff;
  sum1:2 = lRn:2 + lRm:2;
  sum1 = SignedSaturate(sum1,16:2);
  sum2:2 = uRn:2 + uRm:2;
  sum2 = SignedSaturate(sum2,16:2);
  Rd = (zext(sum2) << 16) | zext(sum1);
}

:qadd8^COND  Rd, Rn, Rm    is $(AMODE) & ARMcond=1 & COND & c2027=0x62 & c0811=15 & c0407=9 & Rn & Rd & Rm
{
  build COND;
  local rn1 = Rn & 0xff;
  local rm1 = Rm & 0xff;
  local rn2 = (Rn >> 8) & 0xff;
  local rm2 = (Rm >> 8) & 0xff;
  local rn3 = (Rn >> 16) & 0xff;
  local rm3 = (Rm >> 16) & 0xff;
  local rn4 = (Rn >> 24) & 0xff;
  local rm4 = (Rm >> 24) & 0xff;
  sum1:1 = rn1:1 + rm1:1;
  sum1 = SignedSaturate(sum1,8:2);
  sum2:1 = rn2:1 + rm2:1;
  sum2 = SignedSaturate(sum2,8:2);
  sum3:1 = rn3:1 + rm3:1;
  sum3 = SignedSaturate(sum3,8:2);
  sum4:1 = rn4:1 + rm4:1;
  sum4 = SignedSaturate(sum4,8:2);
  Rd = (zext(sum4) << 24) | (zext(sum3) << 16) | (zext(sum2) << 8) | zext(sum1);
}

# qaddsubx
:qasx^COND  Rd, Rn, Rm    is $(AMODE) & ARMcond=1 & COND & c2027=0x62 & c0811=15 & c0407=3 & Rn & Rd & Rm
{
  build COND;
  local lRn = Rn & 0xffff;
  local lRm = Rm & 0xffff;
  local uRn = (Rn >> 16) & 0xffff;
  local uRm = (Rm >> 16) & 0xffff;
  sum1:2 = lRn:2 - lRm:2;
  sum1 = SignedSaturate(sum1,16:2);
  sum2:2 = uRn:2 + uRm:2;
  sum2 = SignedSaturate(sum2,16:2);
  Rd = (zext(sum2) << 16) | zext(sum1);
}

@endif # VERSION_6

@if defined(VERSION_5E)

:qdadd^COND  Rd,Rm,Rn    is $(AMODE) & ARMcond=1 & COND & c2027=0x14 & Rn & Rd & c0811=0 & c0407=5 & Rm
{
  build COND;
  tmp:4 = Rn * 2;
  tmp = SignedSaturate(tmp,32:2);
  Q = SignedDoesSaturate(tmp,32:2);
  tmp = tmp + Rm;
  tmp = SignedSaturate(tmp,32:2);
  Q = Q | SignedDoesSaturate(tmp,32:2);
  Rd = tmp;
}

:qdsub^COND Rd,Rm,Rn    is $(AMODE) & ARMcond=1 & COND & c2027=0x16 & Rn & Rd & c0811=0 & c0407=5 & Rm
{
  build COND;
  tmp:4 = Rn * 2;
  tmp = SignedSaturate(tmp);
  Q = SignedDoesSaturate(tmp,32:2);
  tmp = Rm - tmp;
  tmp = SignedSaturate(tmp,32:2);
  Q = Q | SignedDoesSaturate(tmp,32:2);
  Rd = tmp;
}

@endif # VERSION_5E

@if defined(VERSION_6)

# qsubaddx
:qsax^COND  Rd, Rn, Rm    is $(AMODE) & ARMcond=1 & COND & c2027=0x62 & c0811=15 & c0407=5 & Rn & Rd & Rm
{
  build COND;
  local lRn = Rn & 0xffff;
  local lRm = Rm & 0xffff;
  local uRn = (Rn >> 16) & 0xffff;
  local uRm = (Rm >> 16) & 0xffff;
  sum1:2 = lRn:2 + lRm:2;
  sum1 = SignedSaturate(sum1,16:2);
  sum2:2 = uRn:2 - uRm:2;
  sum2 = SignedSaturate(sum2,16:2);
  Rd = (zext(sum2) << 16) | zext(sum1);
}

@endif # VERSION_6

@if defined(VERSION_5E)

:qsub^COND   Rd,Rm,Rn    is  $(AMODE) & ARMcond=1 & COND & c2027=0x12 & Rn & Rd & c0811=0 & c0407=5 & Rm
{
  build COND;
  tmp:4 = Rm - Rn;
  tmp = SignedSaturate(tmp,32:2);
  Q = SignedDoesSaturate(tmp,32:2);
  Rd = tmp;
}

@endif # VERSION_5E

@if defined(VERSION_6)

:qsub16^COND  Rd, Rn, Rm    is $(AMODE) & ARMcond=1 & COND & c2027=0x62 & c0811=15 & c0407=7 & Rn & Rd & Rm
{
  build COND;
  local lRn = Rn & 0xffff;
  local lRm = Rm & 0xffff;
  local uRn = (Rn >> 16) & 0xffff;
  local uRm = (Rm >> 16) & 0xffff;
  sum1:2 = lRn:2 - lRm:2;
  sum1 = SignedSaturate(sum1,16:2);
  sum2:2 = uRn:2 - uRm:2;
  sum2 = SignedSaturate(sum2,16:2);
  Rd = (zext(sum2) << 16) | zext(sum1);
}

:qsub8^COND  Rd, Rn, Rm    is $(AMODE) & ARMcond=1 & COND & c2027=0x62 & c0811=15 & c0407=15 & Rn & Rd & Rm
{
  build COND;
  local rn1 = Rn & 0xff;
  local rm1 = Rm & 0xff;
  local rn2 = (Rn >> 8) & 0xff;
  local rm2 = (Rm >> 8) & 0xff;
  local rn3 = (Rn >> 16) & 0xff;
  local rm3 = (Rm >> 16) & 0xff;
  local rn4 = (Rn >> 24) & 0xff;
  local rm4 = (Rm >> 24) & 0xff;
  sum1:1 = rn1:1 - rm1:1;
  sum1 = SignedSaturate(sum1,8:2);
  sum2:1 = rn2:1 - rm2:1;
  sum2 = SignedSaturate(sum2,8:2);
  sum3:1 = rn3:1 - rm3:1;
  sum3 = SignedSaturate(sum3,8:2);
  sum4:1 = rn4:1 - rm4:1;
  sum4 = SignedSaturate(sum4,8:2);
  Rd = (zext(sum4) << 24) | (zext(sum3) << 16) | (zext(sum2) << 8) | zext(sum1);
}

@endif # VERSION_6

@if defined(VERSION_6T2)

macro BitReverse_arm(val) {
  tval:1 = val;
  result:1 = 0;
  result = (result << 1) | (tval & 1);
  tval = tval >> 1;
  result = (result << 1) | (tval & 1);
  tval = tval >> 1;
  result = (result << 1) | (tval & 1);
  tval = tval >> 1;
  result = (result << 1) | (tval & 1);
  tval = tval >> 1;
  result = (result << 1) | (tval & 1);
  tval = tval >> 1;
  result = (result << 1) | (tval & 1);
  tval = tval >> 1;
  result = (result << 1) | (tval & 1);
  tval = tval >> 1;
  result = (result << 1) | (tval & 1);
  tval = tval >> 1;
  val = result;
}


:rbit^COND Rd, rm	is $(AMODE) & ARMcond=1 & COND & c2327=13 & c2022=7 & c0407=3 & c1619=15 & c0811=15 & Rd & rm
{
	build COND;
  	build rm;
	local t:4 = rm & 0xff;
    local b1:1 = t:1;
    t = (rm >> 8) & 0xff;
    local b2:1 = t:1;
    t =  (rm >> 16) & 0xff;
    local b3:1 = t:1;
    t = (rm >> 24) & 0xff;
    local b4:1 = t:1;
    BitReverse_arm(b1);
    BitReverse_arm(b2);
    BitReverse_arm(b3);
    BitReverse_arm(b4);
    Rd = (zext(b1) << 24) | (zext(b2) << 16) | (zext(b3) << 8) | zext(b4);
}

@endif # VERSION_6T2

@if defined(VERSION_6)

:rev^COND   Rd, rm      is $(AMODE) & ARMcond=1 & COND & c2327=13 & c2022=3 & c0407=3 & c1619=15 & c0811=15 & Rd & rm
{
  build COND;
  build rm;
  local tmp1 = rm & 0xff;
  local tmp2 = (rm >> 8) & 0xff;
  local tmp3 = (rm >> 16) & 0xff;
  local tmp4 = (rm >> 24) & 0xff;
  Rd = (tmp1 << 24) | (tmp2 << 16) | (tmp3 << 8) | tmp4;
}

:rev16^COND   Rd, rm      is $(AMODE) & ARMcond=1 & COND & c2327=13 & c2022=3 & c0407=11 & Rd & rm
{
  build COND;
  build rm;
  local tmp1 = rm & 0xff;
  local tmp2 = (rm >> 8) & 0xff;
  local tmp3 = (rm >> 16) & 0xff;
  local tmp4 = (rm >> 24) & 0xff;
  Rd = (tmp3 << 24) | (tmp4 << 16) | (tmp1 << 8) | tmp2;
}

:revsh^COND   Rd, rm      is $(AMODE) & ARMcond=1 & COND & c2327=13 & c2022=7 & c0407=11 & Rd & rm
{
  build COND;
  build rm;
  local tmp1 = rm & 0xff;
  local tmp2 = (rm >> 8) & 0xff;
  tmp3:2 = zext(tmp1:1) << 8 | zext(tmp2:1);
  Rd = sext(tmp3);
}

@endif # VERSION_6

:rsb^COND^SBIT_CZNO Rd,rn,shift1	is $(AMODE) & ARMcond=1 & COND & c2124=3 & SBIT_CZNO & rn & Rd & c2627=0 & shift1
{
  build COND;
  build rn;
  build shift1;
  subflags(shift1,rn);
  Rd = shift1-rn;
  resultflags(Rd);
  build SBIT_CZNO;
}

:rsb^COND^SBIT_CZNO Rd,rn,shift2	is $(AMODE) & ARMcond=1 & COND & c2124=3 & SBIT_CZNO & rn & Rd & c2627=0 & shift2
{
  build COND;
  build rn;
  build shift2;
  subflags(shift2,rn);
  Rd = shift2-rn;
  resultflags(Rd);
  build SBIT_CZNO;
}

:rsb^COND^SBIT_CZNO Rd,rn,shift3	is $(AMODE) & ARMcond=1 & COND & c2124=3 & SBIT_CZNO & rn & Rd & c2627=0 & shift3
{
  build COND;
  build rn;
  build shift3;
  subflags(shift3,rn);
  Rd = shift3-rn;
  resultflags(Rd);
  build SBIT_CZNO;
}

:rsb^COND^SBIT_CZNO pc,rn,shift1 	is $(AMODE) & pc & ARMcond=1 & COND & c2124=3 & SBIT_CZNO & rn & Rd=15 & c2627=0 & shift1
{
  build COND;
  build rn;
  build shift1;
  subflags(shift1,rn);
  dest:4 = shift1-rn;
  resultflags(dest);
  build SBIT_CZNO;
  ALUWritePC(dest);
  goto [pc];
}

:rsb^COND^SBIT_CZNO pc,rn,shift2 	is $(AMODE) & pc & ARMcond=1 & COND & c2124=3 & SBIT_CZNO & rn & Rd=15 & c2627=0 & shift2
{
  build COND;
  build rn;
  build shift2;
  subflags(shift2,rn);
  dest:4 = shift2-rn;
  resultflags(dest);
  build SBIT_CZNO;
  ALUWritePC(dest);
  goto [pc];
}

:rsb^COND^SBIT_CZNO pc,rn,shift3 	is $(AMODE) & pc & ARMcond=1 & COND & c2124=3 & SBIT_CZNO & rn & Rd=15 & c2627=0 & shift3
{
  build COND;
  build rn;
  build shift3;
  subflags(shift3,rn);
  dest:4 = shift3-rn;
  resultflags(dest);
  build SBIT_CZNO;
  ALUWritePC(dest);
  goto [pc];
}

:rsc^COND^SBIT_CZNO Rd,rn,shift1	is $(AMODE) & ARMcond=1 & COND & c2124=7 & SBIT_CZNO & rn & Rd & c2627=0 & shift1
{
  build COND;
  build rn;
  build shift1;
  sub_with_carry_flags(shift1,rn);
  Rd=shift1-(rn+zext(!CY));
  resultflags(Rd);
  build SBIT_CZNO;
}

:rsc^COND^SBIT_CZNO Rd,rn,shift2	is $(AMODE) & ARMcond=1 & COND & c2124=7 & SBIT_CZNO & rn & Rd & c2627=0 & shift2
{
  build COND;
  build rn;
  build shift2;
  sub_with_carry_flags(shift2,rn);
  Rd=shift2-(rn+zext(!CY));
  resultflags(Rd);
  build SBIT_CZNO;
}

:rsc^COND^SBIT_CZNO Rd,rn,shift3	is $(AMODE) & ARMcond=1 & COND & c2124=7 & SBIT_CZNO & rn & Rd & c2627=0 & shift3
{
  build COND;
  build rn;
  build shift3;
  sub_with_carry_flags(shift3,rn);
  Rd=shift3-(rn+zext(!CY));
  resultflags(Rd);
  build SBIT_CZNO;
}

:rsc^COND^SBIT_CZNO pc,rn,shift1 	is $(AMODE) & pc & ARMcond=1 & COND & c2124=7 & SBIT_CZNO & rn & Rd=15 & c2627=0 & shift1
{
  build COND;
  build rn;
  build shift1;
  sub_with_carry_flags(shift1,rn);
  local dest:4=shift1-(rn+zext(!CY));
  resultflags(dest);
  build SBIT_CZNO;
  ALUWritePC(dest);
  goto [pc];
}

:rsc^COND^SBIT_CZNO pc,rn,shift2 	is $(AMODE) & pc & ARMcond=1 & COND & c2124=7 & SBIT_CZNO & rn & Rd=15 & c2627=0 & shift2
{
  build COND;
  build rn;
  build shift2;
  sub_with_carry_flags(shift2,rn);
  local dest:4=shift2-(rn + zext(!CY));
  resultflags(dest);
  build SBIT_CZNO;
  ALUWritePC(dest);
  goto [pc];
}

:rsc^COND^SBIT_CZNO pc,rn,shift3 	is $(AMODE) & pc & ARMcond=1 & COND & c2124=7 & SBIT_CZNO & rn & Rd=15 & c2627=0 & shift3
{
  build COND;
  build rn;
  build shift3;
  sub_with_carry_flags(shift3,rn);
  local dest:4=shift3-(rn + zext(!CY));
  resultflags(dest);
  build SBIT_CZNO;
  ALUWritePC(dest);
  goto [pc];
}

@if defined(VERSION_6)

:sadd16^COND  Rd, Rn, Rm    is $(AMODE) & ARMcond=1 & COND & c2027=0x61 & c0811=15 & c0407=1 & Rn & Rd & Rm
{
  build COND;
  local tmpRn = Rn & 0xffff;
  local tmpRm = Rm & 0xffff;
  local sum1 = sext(tmpRn:2) + sext(tmpRm:2);
  GE1 = sum1 s>= 0;
  GE2 = sum1 s>= 0;
  tmpRn = (Rn >> 16) & 0xffff;
  tmpRm = (Rm >> 16) & 0xffff;
  local sum2 = sext(tmpRn:2) + sext(tmpRm:2);
  GE3 = sum2 s>= 0;
  GE4 = sum2 s>= 0;
  Rd = ((sum2 & 0xffff) << 16) | (sum1 & 0xffff);
}

:sadd8^COND  Rd, Rn, Rm    is $(AMODE) & ARMcond=1 & COND & c2027=0x61 & c0811=15 & c0407=9 & Rn & Rd & Rm
{
  build COND;
  local tmpRn = Rn & 0xff;
  local tmpRm = Rm & 0xff;
  local sum1 = sext(tmpRn:1) + sext(tmpRm:1);
  GE1 = sum1 s>= 0;
  tmpRn = (Rn >> 8) & 0xff;
  tmpRm = (Rm >> 8) & 0xff;
  local sum2 = sext(tmpRn:1) + sext(tmpRm:1);
  GE2 = sum2 s>= 0;
  tmpRn = (Rn >> 16) & 0xff;
  tmpRm = (Rm >> 16) & 0xff;
  local sum3 = sext(tmpRn:1) + sext(tmpRm:1);
  GE3 = sum3 s>= 0;
  tmpRn = (Rn >> 24) & 0xff;
  tmpRm = (Rm >> 24) & 0xff;
  local sum4 = sext(tmpRn:1) + sext(tmpRm:1);
  GE4 = sum4 s>= 0;
  Rd = ((sum4 & 0xff) << 24) | ((sum3 & 0xff) << 16) | ((sum2 & 0xff) << 8) | (sum1 & 0xff);
}

# saddsubx
:sasx^COND  Rd, Rn, Rm    is $(AMODE) & ARMcond=1 & COND & c2027=0x61 & c0811=15 & c0407=3 & Rn & Rd & Rm
{
  build COND;
  local lRn = Rn & 0xffff;
  local lRm = Rm & 0xffff;
  local uRn = (Rn >> 16) & 0xffff;
  local uRm = (Rm >> 16) & 0xffff;
  local sum1 = sext(uRn:2) + sext(lRm:2);
  GE3 = sum1 s>= 0;
  GE4 = sum1 s>= 0;
  local diff = sext(lRn:2) - sext(uRm:2);
  GE1 = diff s>= 0;
  GE2 = diff s>= 0;

  Rd = ((sum1 & 0xffff) << 16) | (diff & 0xffff);
}

@endif # VERSION_6

:sbc^SBIT_CZNO^COND Rd,rn,shift1	is $(AMODE) & ARMcond=1 & COND & c2124=6 & SBIT_CZNO & rn & Rd & c2627=0 & shift1
{
  build COND;
  build rn;
  build shift1;
  sub_with_carry_flags(rn,shift1);
  Rd = rn-(shift1+zext(!CY));
  resultflags(Rd);
  build SBIT_CZNO;
}

:sbc^SBIT_CZNO^COND Rd,rn,shift2	is $(AMODE) & ARMcond=1 & COND & c2124=6 & SBIT_CZNO & rn & Rd & c2627=0 & shift2
{
  build COND;
  build rn;
  build shift2;
  sub_with_carry_flags(rn,shift2);
  Rd = rn-(shift2 + zext(!CY));
  resultflags(Rd);
  build SBIT_CZNO;
}

:sbc^SBIT_CZNO^COND Rd,rn,shift3	is $(AMODE) & ARMcond=1 & COND & c2124=6 & SBIT_CZNO & rn & Rd & c2627=0 & shift3
{
  build COND;
  build rn;
  build shift3;
  sub_with_carry_flags(rn,shift3);
  Rd = rn-(shift3+zext(!CY));
  resultflags(Rd);
  build SBIT_CZNO;
}

:sbc^SBIT_CZNO^COND pc,rn,shift1 	is $(AMODE) & pc & ARMcond=1 & COND & c2124=6 & SBIT_CZNO & rn & Rd=15 & c2627=0 & shift1
{
  build COND;
  build rn;
  build shift1;
  sub_with_carry_flags(rn,shift1);
  local dest:4 = rn-(shift1 + zext(!CY));
  resultflags(dest);
  build SBIT_CZNO;
  ALUWritePC(dest);
  goto [pc];
}

:sbc^SBIT_CZNO^COND pc,rn,shift2 	is $(AMODE) & pc & ARMcond=1 & COND & c2124=6 & SBIT_CZNO & rn & Rd=15 & c2627=0 & shift2
{
  build COND;
  build rn;
  build shift2;
  sub_with_carry_flags(rn,shift2);
  local dest:4 = rn-(shift2+zext(!CY));
  resultflags(dest);
  build SBIT_CZNO;
  ALUWritePC(dest);
  goto [pc];
}

:sbc^SBIT_CZNO^COND pc,rn,shift3 	is $(AMODE) & pc & ARMcond=1 & COND & c2124=6 & SBIT_CZNO & rn & Rd=15 & c2627=0 & shift3
{
  build COND;
  build rn;
  build shift3;
  sub_with_carry_flags(rn,shift3);
  local dest:4 = rn-(shift3 + zext(!CY));
  resultflags(dest);
  build SBIT_CZNO;
  ALUWritePC(dest);
  goto [pc];
}

@if defined(VERSION_6)

@if defined(VERSION_6T2)

:sbfx^COND Rd,Rm,lsbImm,widthMinus1	is $(AMODE) & COND & ARMcond=1 & c2127=0x3d & widthMinus1 & Rd & lsbImm & c0406=5 & Rm
{
	build COND;
	build lsbImm;
	build widthMinus1;
	shift:4 = 31 - (lsbImm + widthMinus1);
	Rd = Rm << shift;
	shift = 31 - widthMinus1;
	Rd = Rd s>> shift;
}

@endif # VERSION_6T2

@if defined(VERSION_7)

# Warning: note the non-standard use of Rd, Rm, Rn
:sdiv^COND   RdHi,RnLo,RmHi    is $(AMODE) & ARMcond=1 & COND & c2027=0x71 & RdHi & c1215=0xf & RmHi & c0407=0x1 & RnLo
{
    build COND;
    local result = RnLo s/ RmHi;
    RdHi = result;
}

@endif # VERSION_7

:sel^COND Rd, Rn, Rm    is $(AMODE) & ARMcond=1 & COND & c2027=0x68 & Rn & Rd & c0811=15 & c0407=11 & Rm
{
	build COND;
	local rD1 = ((zext(GE1) * Rn) + (zext(!GE1) * Rm)) & 0x0ff;
	local rD2 = ((zext(GE2) * Rn) + (zext(!GE2) * Rm)) & 0x0ff00;
	local rD3 = ((zext(GE3) * Rn) + (zext(!GE3) * Rm)) & 0x0ff0000;
	local rD4 = ((zext(GE4) * Rn) + (zext(!GE4) * Rm)) & 0x0ff000000;
	Rd = rD1 | rD2 | rD3 | rD4;
}  

@if defined(VERSION_6K)

:sev^COND	is $(AMODE) & ARMcond=1 & COND & c0027=0x320f004
{
	build COND;
	SendEvent();
}

@endif # VERSION_6K

# Hopefully we never encounter this instruction since we can not change the effective endianness of the language
armEndianNess: "LE" is c0031=0xf1010000 { export 0:1; }
armEndianNess: "BE" is c0031=0xf1010200 { export 1:1; }

:setend armEndianNess  is $(AMODE) &  (c0031=0xf1010000 | c0031=0xf1010200) & armEndianNess { setEndianState(armEndianNess); }


:shadd16^COND Rd, Rn, Rm  is $(AMODE) & ARMcond=1 & COND & c2027=0x63 & Rn & Rd & c0811=15 & c0407=1 & Rm 
{
  build COND;
  local tmpRn = Rn;
  local tmpRm = Rm;
  sum1:4 = (sext(tmpRn:2) + sext(tmpRm:2)) >> 1;
  sum2:4 = ((tmpRn s>> 16) + (tmpRm s>> 16)) >> 1;
  Rd = (sum2 << 16) + (sum1 & 0xffff);
}

:shadd8^COND Rd, Rn, Rm  is $(AMODE) & ARMcond=1 & COND & c2027=0x63 & Rn & Rd & c0811=15 & c0407=9 & Rm 
{
  build COND;
  local tmpRn = Rn;
  local tmpRm = Rm;
  sum1:4 = (sext(tmpRn:1) + sext(tmpRm:1)) >> 1;
  local tmpn = tmpRn >> 8;
  local tmpm = tmpRm >> 8;
  sum2:4 = (sext(tmpn:1) + sext(tmpm:1)) >> 1;
  tmpn = tmpRn >> 16;
  tmpm = tmpRm >> 16;
  sum3:4 = (sext(tmpn:1) + sext(tmpm:1)) >> 1;
  tmpn = tmpRn >> 24;
  tmpm = tmpRm >> 24;
  sum4:4 = (sext(tmpn:1) + sext(tmpm:1)) >> 1;
  Rd = (sum4 << 24) + ((sum3 & 0xff) << 16) + ((sum2 & 0xff) << 8) + (sum1 & 0xff);
}

# shaddsubx
:shasx^COND Rd, Rn, Rm  is $(AMODE) & ARMcond=1 & COND & c2027=0x63 & Rn & Rd & c0811=15 & c0407=3 & Rm 
{
  build COND;
  local tmpRn = Rn;
  local tmpRm = Rm;
  local diff:4 = sext(tmpRn[ 0,16]) - sext(tmpRm[16,16]);
  local sum:4  = sext(tmpRn[16,16]) + sext(tmpRm[ 0,16]);
  Rd[0,16] = diff[1,16];
  Rd[16,16] =  sum[1,16];
}

# shsubbaddx
:shsax^COND Rd, Rn, Rm  is $(AMODE) & ARMcond=1 & COND & c2027=0x63 & Rn & Rd & c0811=15 & c0407=5 & Rm 
{
  build COND;
  local tmpRn = Rn;
  local tmpRm = Rm;
  local sum:4  = sext(tmpRn[ 0,16]) + sext(tmpRm[16,16]);
  local diff:4 = sext(tmpRn[16,16]) - sext(tmpRm[ 0,16]);
  Rd[ 0,16] =  sum[1,16];
  Rd[16,16] = diff[1,16];
}

:shsub16^COND Rd, Rn, Rm  is $(AMODE) & ARMcond=1 & COND & c2027=0x63 & Rn & Rd & c0811=15 & c0407=7 & Rm 
{
  build COND;
  local tmpRn = Rn;
  local tmpRm = Rm;
  sum1:4 = (sext(tmpRn:2) - sext(tmpRm:2)) >> 1;
  sum2:4 = ((tmpRn s>> 16) - (tmpRm s>> 16)) >> 1;
  Rd = (sum2 << 16) + (sum1 & 0xffff);
}

:shsub8^COND Rd, Rn, Rm  is $(AMODE) & ARMcond=1 & COND & c2027=0x63 & Rn & Rd & c0811=15 & c0407=15 & Rm 
{
  build COND;
  local tmpRn = Rn;
  local tmpRm = Rm;
  sum1:4 = (sext(tmpRn:1) - sext(tmpRm:1)) >> 1;
  local tmpn = tmpRn >> 8;
  local tmpm = tmpRm >> 8;
  sum2:4 = (sext(tmpn:1) - sext(tmpm:1)) >> 1;
  tmpn = tmpRn >> 16;
  tmpm = tmpRm >> 16;
  sum3:4 = (sext(tmpn:1) - sext(tmpm:1)) >> 1;
  tmpn = tmpRn >> 24;
  tmpm = tmpRm >> 24;
  sum4:4 = (sext(tmpn:1) - sext(tmpm:1)) >> 1;
  Rd = (sum4 << 24) + ((sum3 & 0xff) << 16) + ((sum2 & 0xff) << 8) + (sum1 & 0xff);
}

@endif # VERSION_6

@if defined(VERSION_5E)

:smla^XBIT^YBIT^COND   smRd,smRn,smRm,smRa  is $(AMODE) & ARMcond=1 & COND & c2027=0x10 & smRd & smRn & smRm & c0707=1 & XBIT & YBIT & c0404=0 & smRa
{
	build COND;
	local tmp:4 = sext(XBIT) * sext(YBIT);
	Q = scarry(tmp,smRa) || Q; #Q flag is sticky
	smRd = tmp+smRa;
}

@endif

@if defined(VERSION_6)

:smlad^COND smRd,smRn,smRm,smRa   is $(AMODE) & ARMcond=1 & COND & c2027=0x70 & c0407=1 & smRd & smRa & smRm & smRn
{
  build COND;
  local tmpRn = smRn;
  local tmpRm = smRm;
  local tmpLRn = tmpRn:2;
  local tmpURn = tmpRn >> 16;
  local tmpLRm = tmpRm:2;
  local tmpURm = tmpRm >> 16;
  local product1 = sext(tmpLRn) * sext(tmpLRm);
  local product2 = sext(tmpURn:2) * sext(tmpURm:2);
  local tmpprod = product1 + product2;
  Q = scarry(smRa, tmpprod) || Q; #Q is sticky 
  smRd = smRa + tmpprod;
}

:smladx^COND smRd, smRn, smRm, smRa  is $(AMODE) & ARMcond=1 & COND & c2027=0x70 & c0407=3 & smRd & smRn & smRm & smRa  
{
  build COND;
  local tmpRn = smRn;
  local tmpRm = smRm;
  local tmpLRn = tmpRn:2;
  local tmpURn = tmpRn >> 16;
  local tmpLRm = tmpRm:2;
  local tmpURm = tmpRm >> 16;
  local product1 = sext(tmpLRn) * sext(tmpURm:2);
  local product2 = sext(tmpURn:2) * sext(tmpLRm);
  local tmpprod = product1 + product2;
  Q = scarry(smRa, tmpprod) || Q; #Q is sticky
  smRd = smRa + tmpprod;
}

@endif # VERSION_6

:smlal^COND^SBIT_ZN  RdLo,RdHi,smRn,smRm 	is $(AMODE) & ARMcond=1 & COND & c2527=0 & c2124=7 & SBIT_ZN & RdLo & RdHi & smRn & c0407=9 & smRm
{
  build COND;
  tmp:8 = (zext(RdHi) << 32) | zext(RdLo);
  rs64:8 = sext(smRm);
  rm64:8 = sext(smRn);
  tmp = rs64 * rm64 + tmp;
  resultflags(tmp);
  RdLo = tmp(0);
  RdHi = tmp(4);
  build SBIT_ZN;
}

@if defined(VERSION_5E)

:smlal^XBIT^YBIT^COND   RdLo,RdHi,smRn,smRm  is $(AMODE) & ARMcond=1 & COND & c2027=0x14 & RdLo & RdHi & smRm & c0707=1 & XBIT & YBIT & c0404=0 & smRn
{
	build COND;
	local prod:8 = sext(XBIT) * sext(YBIT);
	local result:8 = (zext(RdHi) << 32) | zext(RdLo);
	result = result + prod;
	RdLo = result(0);
	RdHi = result(4);
}

@endif # VERSION_5E

@if defined(VERSION_6)

:smlald^COND   RdLo,RdHi,smRn,smRm  is $(AMODE) & ARMcond=1 & COND & c2027=0x74 & RdLo & RdHi & c0607=0 & c0405=1 & smRn & smRm
{
	build COND;
	local tmpRn = smRn;
	local tmpRm = smRm;
	prod1:8 = sext(tmpRn:2) * sext(tmpRm:2);
	rmHi:2 = tmpRm(2);
	rnHi:2 = tmpRn(2);
	prod2:8 = sext(rmHi) * sext(rnHi);
	result:8 = zext(RdLo) + (zext(RdHi) << 32) + prod1 + prod2;
	RdLo = result:4;
	RdHi = result(4);
}

:smlaldx^COND   RdLo,RdHi,smRn,smRm  is $(AMODE) & ARMcond=1 & COND & c2027=0x74 & RdLo & RdHi & c0607=0 & c0405=3 & smRn & smRm
{
	build COND;
	local tmpRn = smRn;
	local tmpRm = smRm;
	rmHi:2 = tmpRm(2);
	rnHi:2 = tmpRn(2);
	prod1:8 = sext(tmpRn:2) * sext(rmHi);
	prod2:8 = sext(rnHi) * sext(tmpRm:2);
	result:8 = zext(RdLo) + (zext(RdHi) << 32) + prod1 + prod2;
	RdLo = result:4;
	RdHi = result(4);
}

@endif # VERSION_6

@if defined(VERSION_5E)

:smlaw^YBIT^COND   smRd,smRn,smRm,smRa  is $(AMODE) & ARMcond=1 & COND & c2027=0x12 & smRd & smRn & smRm & c0707=1 & YBIT & x=0 & c0404=0 & smRa
{
	build COND;
	local tmp64:6 = sext(smRn) * sext(YBIT);
	local tmp32:4 = tmp64(2);
	Q = scarry(tmp32, smRa) || Q; #Q flag is sticky
	smRd = tmp32 + smRa;
}

@endif # VERSION_5E

@if defined(VERSION_6)

:smlsd^COND smRd,smRn,smRm,smRa  is $(AMODE) & ARMcond=1 & COND & c2027=0x70 & smRd & smRn & c0607=1 & x=0 & c0404=1 & smRm & smRa
{
	build COND;
	local tmpRn = smRn;
	local tmpRm = smRm;
	prod1:4 = sext(tmpRn:2) * sext(tmpRm:2);
	rnHi:2 = tmpRn(2);
	rmHi:2 = tmpRm(2);
	prod2:4 = sext(rnHi) * sext(rmHi);
	diff:4 = prod1 - prod2;
	Q = scarry(diff, smRa) || Q; #Q is sticky
	smRd = smRa + diff;	
}

:smlsdx^COND smRd,smRn,smRm,smRa  is $(AMODE) & ARMcond=1 & COND & c2027=0x70 & smRd & smRn & c0607=1 & x=1 & c0404=1 & smRm & smRa
{
	build COND;
	local tmpRn = smRn;
	local tmpRm = smRm;
	rnHi:2 = tmpRn(2);
	rmHi:2 = tmpRm(2);
	prod1:4 = sext(tmpRn:2) * sext(rmHi);
	prod2:4 = sext(rnHi) * sext(tmpRm:2);
	diff:4 = prod1 - prod2;
	Q = scarry(diff, smRa) || Q; #Q is sticky
	smRd = smRa + diff;	
}

:smlsld^COND RdLo,RdHi,smRn,smRm  is $(AMODE) & ARMcond=1 & COND & c2027=0x74 & RdHi & RdLo & smRm & c0607=1 & x=0 & c0404=1 & smRn
{
	build COND;
	local tmpRn = smRn;
	local tmpRm = smRm;
	prod1:8 = sext(tmpRn:2) * sext(tmpRm:2);
	rnHi:2 = tmpRn(2);
	rmHi:2 = tmpRm(2);
	prod2:8 = sext(rnHi) * sext(rmHi);
	result:8 = zext(RdLo) + (zext(RdHi) << 32) + (prod1 - prod2);
	RdLo = result:4;
	RdHi = result(4);
}

:smlsldx^COND RdLo,RdHi,smRn,smRm  is $(AMODE) & ARMcond=1 & COND & c2027=0x74 & RdHi & RdLo & smRm & c0607=1 & x=1 & c0404=1 & smRn
{
	build COND;
	local tmpRn = smRn;
	local tmpRm = smRm;
	rnHi:2 = tmpRn(2);
	rmHi:2 = tmpRm(2);
	prod1:8 = sext(tmpRn:2) * sext(rmHi);
	prod2:8 = sext(rnHi) * sext(tmpRm:2);
	result:8 = zext(RdLo) + (zext(RdHi) << 32) + (prod1 - prod2);
	RdLo = result:4;
	RdHi = result(4);
}

:smmla^COND smRd,smRn,smRm,smRa  is $(AMODE) & ARMcond=1 & COND & c2027=0x75 & smRd & smRn & smRm & c0607=0 & r=0 & c0404=1 & smRa
{
	build COND;
	val:8 = sext(smRn) * sext(smRm);
	val = (zext(smRa) << 32) + val;
	smRd = val(4);
}

:smmlar^COND smRd,smRn,smRm,smRa  is $(AMODE) & ARMcond=1 & COND & c2027=0x75 & smRd & smRn & smRm & c0607=0 & r=1 & c0404=1 & smRa
{
	build COND;
	val:8 = sext(smRn) * sext(smRm);
	val = (zext(smRa) << 32) + val + 0x80000000;
	smRd = val(4);
}

:smmls^COND smRd,smRn,smRm,smRa  is $(AMODE) & ARMcond=1 & COND & c2027=0x75 & smRd & smRn & smRm & c0607=3 & r=0 & c0404=1 & smRa
{
	build COND;
	val:8 = sext(smRn) * sext(smRm);
	val = (zext(smRa) << 32) - val;
	smRd = val(4);
}

:smmlsr^COND smRd,smRn,smRm,smRa  is $(AMODE) & ARMcond=1 & COND & c2027=0x75 & smRd & smRn & smRm & c0607=3 & r=1 & c0404=1 & smRa
{
	build COND;
	val:8 = sext(smRn) * sext(smRm);
	val = (zext(smRa) << 32) - val + 0x80000000;
	smRd = val(4);
}

:smmul^COND smRd,smRn,smRm  is $(AMODE) & ARMcond=1 & COND & c2027=0x75 & smRd & c1215=15 & smRn & c0607=0 & r=0 & c0404=1 & smRm
{
	build COND;
	val:8 = sext(smRn) * sext(smRm);
	smRd = val(4);
}

:smmulr^COND smRd,smRn,smRm  is $(AMODE) & ARMcond=1 & COND & c2027=0x75 & smRd & c1215=15 & smRn & c0607=0 & r=1 & c0404=1 & smRm
{
	build COND;
	val:8 = (sext(smRn) * sext(smRm)) + 0x080000000;
	smRd = val(4);
}

:smuad^COND smRd, smRn, smRm  is $(AMODE) & ARMcond=1 & COND & c2027=0x70 & c0407=1 & smRd & c1619=15 & smRn & smRm
{
  build COND;
  local tmpRm = smRm;
  local tmpRn = smRn;
  local tmpLRm = tmpRm:2;
  local tmpURm = tmpRm >> 16;
  local tmpLRn = tmpRn:2;
  local tmpURn = tmpRn >> 16;
  local product1 = sext(tmpLRm) * sext(tmpLRn);
  local product2 = sext(tmpURm:2) * sext(tmpURn:2);
  local tmpprod = product1 + product2;
  Q = scarry(product1, product2);
  smRd = tmpprod;
}

:smuadx^COND smRd, smRn, smRm  is $(AMODE) & ARMcond=1 & COND & c2027=0x70 & c0407=3 & smRd & c1619=15 & smRn & smRm
{
  build COND;
  local tmpRm = smRm;
  local tmpRn = smRn;
  local tmpLRm = tmpRm:2;
  local tmpURm = tmpRm >> 16;
  local tmpLRn = tmpRn:2;
  local tmpURn = tmpRn >> 16;
  local product1 = sext(tmpLRm) * sext(tmpURn:2);
  local product2 = sext(tmpURm:2) * sext(tmpLRn);
  local tmpprod = product1 + product2;
  Q = scarry(product1, product2);
  smRd = tmpprod;
}

@endif # VERSION_6

@if defined(VERSION_5E)

:smul^XBIT^YBIT^COND   smRd,smRn,smRm  is $(AMODE) & ARMcond=1 & COND & c2027=0x16 & smRd & c1215=0 & smRm & c0707=1 & XBIT & YBIT & c0404=0 & smRn
{
	build COND;
	tmp:8 = sext(XBIT) * sext(YBIT);
	smRd = tmp:4;
}

@endif # VERSION_5E

:smull^COND^SBIT_ZN RdLo,RdHi,smRn,smRm 	is $(AMODE) & ARMcond=1 & COND & c2527=0 & c2124=6 & SBIT_ZN & RdHi & RdLo & smRn & c0407=9 & smRm
{
  build COND;
  rn64:8 = sext(smRn);
  rm64:8 = sext(smRm);
  local tmp = rn64 * rm64;
  resultflags(tmp);
  RdLo = tmp(0);
  RdHi = tmp(4);
  build SBIT_ZN;
}

@if defined(VERSION_5E)

:smulw^YBIT^COND   smRd,smRn,smRm  is $(AMODE) & ARMcond=1 & COND & c2027=0x12 & smRd & c1215=0 & smRn & c0707=1 & YBIT & x=1 & c0404=0 & smRm
{
	build COND;
	tmp:6 = sext(smRn) * sext(YBIT);
	tmp = tmp >> 16;
	smRd = tmp:4;
}

@endif # VERSION_5E

@if defined(VERSION_6)

:smusd^COND smRd,smRn,smRm  is $(AMODE) & ARMcond=1 & COND & c2027=0x70 & smRd & c1215=15 & smRm & c0607=1 & x=0 & c0404=1 & smRn
{
	build COND;
	local tmpRn = smRn;
    local tmpRm = smRm;
	rmHi:2 = tmpRm(2);
	prod1:4 = sext(tmpRn:2) * sext(tmpRm:2);
	rnHi:2 = tmpRn(2);
	prod2:4 = sext(rnHi) * sext(rmHi);
	smRd = prod1 - prod2;
}

:smusdx^COND smRd,smRn,smRm  is $(AMODE) & ARMcond=1 & COND & c2027=0x70 & smRd & c1215=15 & smRm & c0607=1 & x=1 & c0404=1 & smRn
{
	build COND;
	local tmpRn = smRn;
    local tmpRm = smRm;
	rmHi:2 = tmpRm(2);
	rnHi:2 = tmpRn(2);
	prod1:4 = sext(tmpRn:2) * sext(rmHi);
	prod2:4 = sext(rnHi) * sext(tmpRm:2);
	smRd = prod1 - prod2;
}


:ssat^COND Rd, sSatImm5, shift4  is $(AMODE) & ARMcond=1 & COND & c2127=0x35 & c0405=1 & sSatImm5 & Rd & shift4 
{
  build COND;  
  build shift4;
  tmp:4 = SignedSaturate(shift4, sSatImm5);
  Q = SignedDoesSaturate(shift4, sSatImm5);
  Rd = tmp;
}

:ssat16^COND   Rd, sSatImm4, Rm    is $(AMODE) & ARMcond=1 & COND & c2027=0x6a & c0811=15 & c0407=0x3 & sSatImm4 & Rd & Rm
{
  build COND;
  build sSatImm4;
  local tmpl = Rm & 0xffff;
  tmpl = SignedSaturate(tmpl, sSatImm4);
  local tmpu = Rm >> 16;
  tmpu = SignedSaturate(tmpu, sSatImm4);
  Q = SignedDoesSaturate(tmpl,sSatImm4) | SignedDoesSaturate(tmpu,sSatImm4);
  Rd = ((tmpu & 0xffff) << 16) | (tmpl & 0xffff);
}

# ssubaddx
:ssax^COND  Rd, Rn, Rm    is $(AMODE) & ARMcond=1 & COND & c2027=0x61 & c0811=15 & c0407=5 & Rn & Rd & Rm
{
  build COND;
  local lRn = Rn & 0xffff;
  local lRm = Rm & 0xffff;
  local uRn = (Rn >> 16) & 0xffff;
  local uRm = (Rm >> 16) & 0xffff;
  local diff = sext(uRn:2) - sext(lRm:2);
  GE3 = diff s>= 0;
  GE4 = diff s>= 0;
  local sum = sext(lRn:2) + sext(uRm:2);
  GE1 = sum s>= 0;
  GE2 = sum s>= 0;
  Rd = ((diff & 0xffff) << 16) | (sum & 0xffff);
}

:ssub16^COND  Rd, Rn, Rm    is $(AMODE) & ARMcond=1 & COND & c2027=0x61 & c0811=15 & c0407=7 & Rn & Rd & Rm
{
  build COND;
  local lRn = Rn & 0xffff;
  local lRm = Rm & 0xffff;
  local uRn = (Rn >> 16) & 0xffff;
  local uRm = (Rm >> 16) & 0xffff;
  local diffl = sext(lRn:2) - sext(lRm:2);
  GE1 = diffl s>= 0;
  GE2 = diffl s>= 0;
  local diffu = sext(uRn:2) - sext(uRm:2); 
  GE3 = diffu s>= 0;
  GE4 = diffu s>= 0;
  Rd = ((diffu & 0xffff) << 16) | (diffl & 0xffff);
}

:ssub8^COND  Rd, Rn, Rm    is $(AMODE) & ARMcond=1 & COND & c2027=0x61 & c0811=15 & c0407=15 & Rn & Rd & Rm
{
  build COND;
  local tmpRn = Rn & 0xff;
  local tmpRm = Rm & 0xff;
  local diff1 = sext(tmpRn:1) - sext(tmpRm:1);
  GE1 = diff1 s>= 0;
  tmpRn = (Rn >> 8) & 0xff;
  tmpRm = (Rm >> 8) & 0xff;
  local diff2 = sext(tmpRn:1) - sext(tmpRm:1);
  GE2 = diff2 s>= 0;
  tmpRn = (Rn >> 16) & 0xff;
  tmpRm = (Rm >> 16) & 0xff;
  local diff3 = sext(tmpRn:1) - sext(tmpRm:1);
  GE3 = diff3 s>= 0;
  tmpRn = (Rn >> 24) & 0xff;
  tmpRm = (Rm >> 24) & 0xff;
  local diff4 = sext(tmpRn:1) - sext(tmpRm:1);
  GE4 = diff4 s>= 0;
  Rd = ((diff4 & 0xff) << 24) | ((diff3 & 0xff) << 16) | ((diff2 & 0xff) << 8) | (diff1 & 0xff);
}

@endif # VERSION_6

:stc^COND cpn,CRd,addrmode5 	is $(AMODE) & ARMcond=1 & COND & c2527=6 & addrmode5 & cpn & CRd & N22=0 & L20=0
{
  build COND;
  build addrmode5;
  t_cpn:4 = cpn;
  coprocessor_store(t_cpn,CRd,addrmode5);
}

:stcl^COND cpn,CRd,addrmode5 is $(AMODE) & ARMcond=1 & COND & c2527=6 & addrmode5 & cpn & CRd & N22=1 & L20=0
{
  build COND;
  build addrmode5;
  t_cpn:4 = cpn;
  coprocessor_storelong(t_cpn,CRd,addrmode5);
}

:stm^mdir^COND reglist 		is $(AMODE) & ARMcond=1 & COND & c2527=4 & mdir & L20=0 & reglist
{
  build COND;
  build reglist;
}

#:str^COND Rd,addrmode2 	is $(AMODE) & ARMcond=1 & COND & c2627=1 & B22=0 & L20=0 & Rd & (I25=0 | (I25=1 & c0404=0)) & addrmode2
#{
#  build COND;
#  build addrmode2;
#  tmp=addrmode2&0xfffffffc;
#  *tmp = Rd;
#}

# The following form of str assumes alignment checking is on
:str^COND Rd,addrmode2 		is $(AMODE) & ARMcond=1 & COND & c2627=1 & B22=0 & L20=0 & Rd & (I25=0 | (I25=1 & c0404=0)) & addrmode2
{
  build COND;
  build addrmode2;
  *addrmode2 = Rd;
}

:strb^COND Rd,addrmode2 	is $(AMODE) & ARMcond=1 & COND & c2627=1 & B22=1 & L20=0 & Rd & (I25=0 | (I25=1 & c0404=0)) & addrmode2
{
  build COND;
  build addrmode2;
  local tmpRd = Rd;
  *addrmode2 = tmpRd:1;
}

:strbt^COND Rd,addrmode2 	is $(AMODE) & ARMcond=1 & COND & c2627=1 & P24=0 & B22=1 & W21=1 & L20=0 & Rd & (I25=0 | (I25=1 & c0404=0)) & addrmode2
{
  build COND;
  build addrmode2;
  local tmpRd = Rd;
  *addrmode2 = tmpRd:1;
}

:strh^COND Rd,addrmode3 	is $(AMODE) & ARMcond=1 & COND & c2527=0 & L20=0 & c0407=11 & Rd & addrmode3
{
  build COND;
  build addrmode3;
  local tmpRd = Rd;
  *addrmode3 = tmpRd:2;
}

@if defined(VERSION_5E)

:strd^COND Rd,Rd2,addrmode3   is $(AMODE) & ARMcond=1 & COND & c2527=0 & c0407=0xf & L20=0 & Rd & Rd2 & addrmode3
{
  build COND;
  build addrmode3;
  local addr = addrmode3;
  *(addr) = Rd;
  addr = addr + 4;
  *(addr) = Rd2;
}

@endif # VERSION_5E

@if defined(VERSION_6)

:strex^COND  Rd,Rm,[Rn]    is $(AMODE) & ARMcond=1 & COND & c2027=0x18 & c0411=0xf9 & Rn & Rd & Rm
{
	build COND;
	local tmp = Rn;
	local tmpRm = Rm;
	access:1 = hasExclusiveAccess(tmp);
	Rd = 1;
	if (!access) goto inst_next;
	Rd = 0;
	*tmp = tmpRm;
}

@endif # VERSION_6

@if defined(VERSION_6K)

:strexb^COND  Rd,Rm,[Rn]    is $(AMODE) & ARMcond=1 & COND & c2027=0x1c & c0411=0xf9 & Rn & Rd & Rm
{
	build COND;
	local tmp = Rn;
	local tmpRm = Rm;
	access:1 = hasExclusiveAccess(tmp);
	Rd = 1;
	if (!access) goto inst_next;
	Rd = 0;
	*tmp = tmpRm:1;
}

:strexd^COND Rd,Rm,Rm2,[Rn]  is $(AMODE) & ARMcond=1 & COND & c2027=0x1a & Rn & Rd & c0411=0xf9 & c0003 & Rm & Rm2
{
	build COND;
	local addr = Rn;
	local tmpRm = Rm;
	local tmpRm2 = Rm2;
  	access:1 = hasExclusiveAccess(addr);
  	Rd = 1;
  	if (!access) goto inst_next;
  	Rd = 0;
	*(addr) = tmpRm;
	addr = addr + 4;
	*(addr) = tmpRm2;
}

:strexh^COND  Rd,Rm,[Rn]    is $(AMODE) & ARMcond=1 & COND & c2027=0x1e & c0411=0xf9 & Rn & Rd & Rm
{
	build COND;
	local tmp = Rn;
	local tmpRm = Rm;
  	access:1 = hasExclusiveAccess(tmp);
  	Rd = 1;
  	if (!access) goto inst_next;
  	Rd = 0;
	*tmp = tmpRm:2;
}

:strht^COND Rd,addrmode3		is $(AMODE) & ARMcond=1 & COND & c2527=0 & P24=0 & W21=1 & L20=0 & c0407=11 & Rd & addrmode3	{
  build COND;
  *:2 addrmode3 = Rd;
}

@endif # VERSION_6K

#:strt^COND Rd,addrmode2 	is $(AMODE) & ARMcond=1 & COND & c2627=1 & B22=0 & L20=0 & P24=0 & W21=1 & Rd & addrmode2
#{
#  build COND;
#  build addrmode2;
#  tmp=addrmode2&0xfffffffc;
#  *tmp = Rd;
#}

# The following form of str assumes alignment checking is on
:strt^COND Rd,addrmode2 	is $(AMODE) & ARMcond=1 & COND & c2627=1 & B22=0 & L20=0 & P24=0 & W21=1 & Rd & (I25=0 | (I25=1 & c0404=0)) & addrmode2
{
  build COND;
  build addrmode2;
  *addrmode2 = Rd;
}

:sub^COND^SBIT_CZNO Rd,rn,shift1	is $(AMODE) & ARMcond=1 & COND & c2124=2 & SBIT_CZNO & rn & Rd & c2627=0 & shift1
{
  build COND;
  build rn;
  build shift1;
  subflags(rn,shift1);
  Rd = rn-shift1;
  resultflags(Rd);
  build SBIT_CZNO;
}

:sub^COND^SBIT_CZNO Rd,rn,shift2	is $(AMODE) & ARMcond=1 & COND & c2124=2 & SBIT_CZNO & rn & Rd & c2627=0 & shift2
{
  build COND;
  build rn;
  build shift2;
  subflags(rn,shift2);
  Rd = rn-shift2;
  resultflags(Rd);
  build SBIT_CZNO;
}

:sub^COND^SBIT_CZNO Rd,rn,shift3	is $(AMODE) & ARMcond=1 & COND & c2124=2 & SBIT_CZNO & rn & Rd & c2627=0 & shift3
{
  build COND;
  build rn;
  build shift3;
  subflags(rn,shift3);
  Rd = rn-shift3;
  resultflags(Rd);
  build SBIT_CZNO;
}

:sub^COND^SBIT_CZNO pc,rn,shift1 	is $(AMODE) & pc & ARMcond=1 & COND & c2124=2 & SBIT_CZNO & rn & Rd=15 & c2627=0 & shift1
{
  build COND;
  build rn;
  build shift1;
  subflags(rn,shift1);
  dest:4 = rn-shift1;
  resultflags(dest);
  build SBIT_CZNO;
  cpsr = spsr;
  SetThumbMode( ((cpsr >> 5) & 1) != 0 );
  pc = dest;
  goto [pc];
}

:sub^COND^SBIT_CZNO pc,rn,shift1 	is $(AMODE) & pc & ARMcond=1 & COND & c2124=2 & SBIT_CZNO & rn & Rd=15 & Rn=14 & I25=1 & immed=0 & rotate=0 & c2627=0 & shift1
{
  build COND;
  build rn;
  build shift1;
  subflags(rn,shift1);
  dest:4 = rn-shift1;
  resultflags(dest);
  build SBIT_CZNO;
  cpsr = spsr;
  ALUWritePC(dest);
  return [pc];
}

:sub^COND^SBIT_CZNO pc,rn,shift2 	is $(AMODE) & pc & ARMcond=1 & COND & c2124=2 & SBIT_CZNO & rn & Rd=15 & c2627=0 & shift2
{
  build COND;
  build rn;
  build shift2;
  subflags(rn,shift2);
  dest:4 = rn-shift2;
  resultflags(dest);
  build SBIT_CZNO;
  cpsr = spsr;
  SetThumbMode( ((cpsr >> 5) & 1) != 0 );
  pc = dest;
  goto [pc];
}

:sub^COND^SBIT_CZNO pc,rn,shift3 	is $(AMODE) & pc & ARMcond=1 & COND & c2124=2 & SBIT_CZNO & rn & Rd=15 & c2627=0 & shift3
{
  build COND;
  build rn;
  build shift3;
  subflags(rn,shift3);
  dest:4 = rn-shift3;
  resultflags(dest);
  build SBIT_CZNO;
  cpsr = spsr;
  SetThumbMode( ((cpsr >> 5) & 1) != 0 );
  pc = dest;
  goto [pc];
}

:swi^COND immed24 		is $(AMODE) & ARMcond=1 & COND & c2427=15 & immed24
{
  build COND;
  tmp:4 = immed24;
  software_interrupt(tmp);
}

#:swp^COND Rd,Rm,Rn 		is $(AMODE) & ARMcond=1 & COND & c2027=16 & Rn & Rd & c0811=0 & c0407=9 & Rm
#{
#  build COND;
#  tmp = Rn & 0xfffffffc;
#  tmp2 = (Rn&3)<<3;
#  val:4 = *tmp;
#  val=(val>>tmp2) | (val << (32-tmp2));
#  *tmp = Rm;
#  Rd = val;
#}

# Assuming alignment checking is enabled
:swp^COND Rd,Rm,Rn 		is $(AMODE) & ARMcond=1 & COND & c2027=16 & Rn & Rd & c0811=0 & c0407=9 & Rm
{
  build COND;
  val:4 = *Rn;
  *Rn = Rm;
  Rd = val;
}

:swpb^COND Rd,Rm,Rn 		is $(AMODE) & ARMcond=1 & COND & c2027=20 & Rn & Rd & c0811=0 & c0407=9 & Rm
{
  build COND;
  local tmp = *:1 Rn;
  local tmpRm = Rm;
  *Rn = tmpRm:1;
  Rd = zext(tmp);
}

@if defined(VERSION_6)

:sxtab^COND   Rd,Rn,ror1  is $(AMODE) & ARMcond=1 & COND & c2327=13 & c2022=2 & c0407=7 & Rd & Rn & ror1
{
  build COND;
  build ror1;
  Rd = Rn + sext(ror1:1);
}

:sxtab16^COND Rd,Rn,ror1  is $(AMODE) & ARMcond=1 & COND & c2027=0x68 & c0407=7 & Rn & Rd & ror1
{
  build COND;
  build ror1;
  b:1 = ror1:1;
  lo:2 = Rn:2 + sext(b);
  b = ror1(2);
  hi:2 = Rn(2) + sext(b);
  Rd = (zext(hi) << 16) + zext(lo);
}

:sxtah^COND   Rd,Rn,ror1  is $(AMODE) & ARMcond=1 & COND & c2327=13 & c2022=3 & c0407=7 & Rd & Rn & ror1
{
  build COND;
  build ror1;
  Rd = Rn + sext(ror1:2);
}

:sxtb^COND    Rd,ror1     is $(AMODE) & ARMcond=1 & COND & c2327=13 & c2022=2 & c0407=7 & Rd & c1619=15 & ror1
{
  build COND;
  build ror1;
  Rd = sext(ror1:1);
}

:sxtb16^COND   Rd,ror1  is $(AMODE) & ARMcond=1 & COND & c2327=13 & c2022=0 & c0407=7 & Rd & c1619=15 & ror1
{
  build COND;
  build ror1;
  local tmp1:1 = ror1:1;
  local low:2 = sext(tmp1);
  local tmp2:1 = ror1(2);
  local high:2 = sext(tmp2);
  Rd = (zext(high) << 16) | zext(low);
}

:sxth^COND   Rd,ror1  is $(AMODE) & ARMcond=1 & COND & c2327=13 & c2022=3 & c0407=7 & Rd & c1619=15 & ror1
{
  build COND;
  build ror1;
  Rd = sext(ror1:2);
}

@endif # VERSION_6

:teq^COND rn,shift1 		is $(AMODE) & ARMcond=1 & COND & c2024=19 & rn & c1215=0 & c2627=0 & shift1
{
  build COND;
  build rn;
  build shift1;
  local tmp = rn^shift1;
  logicflags();
  resultflags(tmp);
  affectflags();
}

:teq^COND rn,shift2 		is $(AMODE) & ARMcond=1 & COND & c2024=19 & rn & c1215=0 & c2627=0 & shift2
{
  build COND;
  build rn;
  build shift2;
  local tmp = rn^shift2;
  logicflags();
  resultflags(tmp);
  affectflags();
}

:teq^COND rn,shift3 		is $(AMODE) & ARMcond=1 & COND & c2024=19 & rn & c1215=0 & c2627=0 & shift3
{
  build COND;
  build rn;
  build shift3;
  local tmp = rn^shift3;
  logicflags();
  resultflags(tmp);
  affectflags();
}

:teq^COND^"p" rn,shift1 		is $(AMODE) & ARMcond=1 & COND & c2024=19 & rn & c1215=15 & c2627=0 & shift1
{
  build COND;
  build rn;
  build shift1;
  local tmp = rn^shift1;
  logicflags();
  resultflags(tmp);
  affectflags();
}

:teq^COND^"p" rn,shift2 		is $(AMODE) & ARMcond=1 & COND & c2024=19 & rn & c1215=15 & c2627=0 & shift2
{
  build COND;
  build rn;
  build shift2;
  local tmp = rn^shift2;
  logicflags();
  resultflags(tmp);
  affectflags();
}

:teq^COND^"p" rn,shift3 		is $(AMODE) & ARMcond=1 & COND & c2024=19 & rn & c1215=15 & c2627=0 & shift3
{
  build COND;
  build rn;
  build shift3;
  local tmp = rn^shift3;
  logicflags();
  resultflags(tmp);
  affectflags();
}


:tst^COND rn,shift1 		is $(AMODE) & ARMcond=1 & COND & c2024=17 & rn & c1215=0 & c2627=0 & shift1
{
  build COND;
  build rn;
  build shift1;
  local tmp = rn & shift1;
  logicflags();
  resultflags(tmp);
  affectflags();
}

:tst^COND rn,shift2 		is $(AMODE) & ARMcond=1 & COND & c2024=17 & rn & c1215=0 & c2627=0 & shift2
{
  build COND;
  build rn;
  build shift2;
  local tmp = rn & shift2;
  logicflags();
  resultflags(tmp);
  affectflags();
}

:tst^COND rn,shift3 		is $(AMODE) & ARMcond=1 & COND & c2024=17 & rn & c1215=0 & c2627=0 & shift3
{
  build COND;
  build rn;
  build shift3;
  local tmp = rn & shift3;
  logicflags();
  resultflags(tmp);
  affectflags();
}

@if defined(VERSION_6)

:uadd16^COND   Rd,rn,rm   is   $(AMODE) & ARMcond=1 & COND & c2327=12 & c2022=5 & c0811=15 & c0407=1 & Rd & rn & rm
{
  build COND;
  build rn;
  build rm;
  local tmpRn = rn;
  local tmpRm = rm;
  tmp1:2 = tmpRn:2;
  tmp2:2 = tmpRm:2;
  local tcarry = carry(tmp1,tmp2);
  GE1 = tcarry;
  GE2 = tcarry;
  local tmpLow = tmp1 + tmp2;
  tmp1 = rn(2);
  tmp2 = rm(2);
  tcarry = carry(tmp1,tmp2);
  GE3 = tcarry;
  GE4 = tcarry;
  local tmpHigh = tmp1 + tmp2;
  Rd = zext(tmpHigh) << 16 | zext(tmpLow);
}

:uadd8^COND   Rd,rn,rm   is   $(AMODE) & ARMcond=1 & COND & c2327=12 & c2022=5 & c0811=15 & c0407=9 & Rd & rn & rm
{
  build COND;
  build rn;
  build rm;
  local tmpRn = rn;
  local tmpRm = rm;
  tmp1:1 = tmpRn:1;
  tmp2:1 = tmpRm:1;
  GE1 = carry(tmp1,tmp2);
  b1:1 = tmp1 + tmp2;
  tmp1 = rn(1);
  tmp2 = rm(1);
  GE2 = carry(tmp1,tmp2);
  b2:1 = tmp1 + tmp2;
  tmp1 = rn(2);
  tmp2 = rm(2);
  GE3 = carry(tmp1,tmp2);
  b3:1 = tmp1 + tmp2;
  tmp1 = rn(3);
  tmp2 = rm(3);
  GE4 = carry(tmp1,tmp2);
  b4:1 = tmp1 + tmp2;
  Rd = (zext(b4) << 24) | (zext(b3) << 16) | (zext(b2) << 8) | zext(b1);
}

# uaddsubx
:uasx^COND Rd,rn,rm   is   $(AMODE) & ARMcond=1 & COND & c2327=12 & c2022=5 & c0811=15 & c0407=3 & Rd & rn & rm
{
  build COND;
  build rn;
  build rm;
  local tmpRn = rn;
  local tmpRm = rm;
  tmp1:2 = tmpRn:2;
  tmp2:2 = tmpRm(2);
  local tmpLow:4 = zext(tmp1) - zext(tmp2);
  GE1 = tmpLow s>= 0;
  GE2 = tmpLow s>= 0;
  tmp1 = tmpRn(2);
  tmp2 = tmpRm:2;
  tcarry:1 = carry(tmp1,tmp2);
  GE3 = tcarry;
  GE4 = tcarry;
  local tmpHigh = tmp1 + tmp2;
  Rd[0,16] = tmpLow[0,16];
  Rd[16,16] = tmpHigh;
  }

@endif # VERSION_6

@if defined(VERSION_6T2)

:ubfx^COND Rd,Rm,lsbImm,widthMinus1	is $(AMODE) & ARMcond=1 & COND & c2127=0x3f & widthMinus1 & Rd & lsbImm & c0406=5 & Rm
{
	build COND;
	build lsbImm;
	build widthMinus1;
	shift:4 = 31 - (lsbImm + widthMinus1);
	Rd = Rm << shift;
	shift = 31 - widthMinus1;
	Rd = Rd >> shift;
}

@endif # VERSION_6T2

@if defined(VERSION_7)

:udiv^COND   RdHi,RnLo,RmHi    is $(AMODE) & ARMcond=1 & COND & c2027=0x73 & RdHi & c1215=0xf & RmHi & c0407=0x1 & RnLo
{
    build COND;
    result:8 = zext(RnLo) / zext(RmHi);
    RdHi = result(0);
}

@endif # VERSION_7

@if defined(VERSION_6)

:uhadd16^COND   Rd,rn,rm   is   $(AMODE) & ARMcond=1 & COND & c2327=12 & c2022=7 & c0811=15 & c0407=1 & Rd & rn & rm
{
  build COND;
  build rn;
  build rm;
  local tmpRn = rn;
  local tmpRm = rm;
  tmp1:4 = tmpRn & 0xffff;
  tmp2:4 = tmpRm & 0xffff;
  local tmpLow = tmp1 + tmp2;
  local tmpHigh = (tmpRn >> 16) + (tmpRm >> 16);
  Rd[0,16] = tmpLow[1,16];
  Rd[16,16] = tmpHigh[1,16];
}

:uhadd8^COND   Rd,rn,rm   is   $(AMODE) & ARMcond=1 & COND & c2327=12 & c2022=7 & c0811=15 & c0407=9 & Rd & rn & rm
{
  build COND;
  build rn;
  build rm;
  local tmpRn = rn;
  local tmpRm = rm;
  tmp1:1 = tmpRn:1;
  tmp2:1 = tmpRm:1;
  b1:2 = (zext(tmp1) + zext(tmp2)) >> 1;
  tmp1 = tmpRn(1);
  tmp2 = tmpRm(1);
  b2:2 = (zext(tmp1) + zext(tmp2)) >> 1;
  tmp1 = tmpRn(2);
  tmp2 = tmpRm(2);
  b3:2 = (zext(tmp1) + zext(tmp2)) >> 1;
  tmp1 = tmpRn(3);
  tmp2 = tmpRm(3);
  b4:2 = (zext(tmp1) + zext(tmp2)) >> 1;
  Rd = (zext(b4) << 24) | (zext(b3) << 16) | (zext(b2) << 8) | zext(b1);
}

# uhaddsubx
:uhasx^COND   Rd,rn,rm   is   $(AMODE) & ARMcond=1 & COND & c2327=12 & c2022=7 & c0811=15 & c0407=3 & Rd & rn & rm
{
  build COND;
  build rn;
  build rm;
  local tmpRn = rn;
  local tmpRm = rm;
  tmp1:2 = tmpRn:2;
  tmp2:2 = tmpRm(2);
  tmpLow:4 = ((zext(tmp1) - zext(tmp2)) >> 1) & 0x0ffff;
  tmp1 = tmpRn(2);
  tmp2 = tmpRm:2;
  tmpHigh:4 = (zext(tmp1) + zext(tmp2)) >> 1;
  Rd = (tmpHigh << 16) | tmpLow;
}

# uhsubaddx
:uhsax^COND   Rd,rn,rm   is   $(AMODE) & ARMcond=1 & COND & c2327=12 & c2022=7 & c0811=15 & c0407=5 & Rd & rn & rm
{
  build COND;
  build rn;
  build rm;
  local tmpRn = rn;
  local tmpRm = rm;
  tmp1:2 = tmpRn:2;
  tmp2:2 = tmpRm(2);
  tmpLow:4 = (zext(tmp1) + zext(tmp2)) >> 1;
  tmp1 = tmpRn(2);
  tmp2 = tmpRm:2;
  tmpHigh:4 = ((zext(tmp1) - zext(tmp2)) >> 1) & 0x0ffff;
  Rd = (tmpHigh << 16) | tmpLow;
}

:uhsub16^COND   Rd,rn,rm   is   $(AMODE) & ARMcond=1 & COND & c2327=12 & c2022=7 & c0811=15 & c0407=7 & Rd & rn & rm
{
  build COND;
  build rn;
  build rm;
  local tmpRn = rn;
  local tmpRm = rm;
  tmp1:2 = tmpRn:2;
  tmp2:2 = tmpRm:2;
  tmpLow:4 = ((zext(tmp1) - zext(tmp2)) >> 1) & 0x0ffff;
  tmp1 = rn(2);
  tmp2 = rm(2);
  tmpHigh:4 = ((zext(tmp1) - zext(tmp2)) >> 1) & 0x0ffff;
  Rd = (tmpHigh << 16) | tmpLow;
}

:uhsub8^COND   Rd,rn,rm   is   $(AMODE) & ARMcond=1 & COND & c2327=12 & c2022=7 & c0811=15 & c0407=15 & Rd & rn & rm
{
  build COND;
  build rn;
  build rm;
  local tmpRn = rn;
  local tmpRm = rm;
  tmp1:1 = tmpRn:1;
  tmp2:1 = tmpRm:1;
  b1:4 = ((zext(tmp1) - zext(tmp2)) >> 1) & 0x0ff;
  tmp1 = tmpRn(1);
  tmp2 = tmpRm(1);
  b2:4 = ((zext(tmp1) - zext(tmp2)) >> 1) & 0x0ff;
  tmp1 = tmpRn(2);
  tmp2 = tmpRm(2);
  b3:4 = ((zext(tmp1) - zext(tmp2)) >> 1) & 0x0ff;
  tmp1 = tmpRn(3);
  tmp2 = tmpRm(3);
  b4:4 = ((zext(tmp1) - zext(tmp2)) >> 1) & 0x0ff;
  Rd = (b4 << 24) | (b3 << 16) | (b2 << 8) | b1;
}

:umaal^COND  RdLo,RdHi,Rm,Rs  is $(AMODE) & ARMcond=1 & COND & c2027=0x04 & RdHi & RdLo & Rs & c0407=9 & Rm
{
  build COND;
  result:8 = (zext(Rm) * zext(Rs)) + zext(RdLo) + zext(RdHi);
  RdLo = result:4;
  RdHi = result(4);
}

@endif # VERSION_6

:umlal^COND^SBIT_ZN  Rd,Rn,rm,rs 	is $(AMODE) & ARMcond=1 & COND & c2527=0 & c2124=5 & SBIT_ZN & Rn & Rd & rs & c0407=9 & rm
{
  build COND;
  build rm;
  build rs;
  tmp:8 = (zext(Rn) << 32) | zext(Rd);
  rs64:8 = zext(rs);
  rm64:8 = zext(rm);
  tmp = rs64 * rm64 + tmp;
  resultflags(tmp);
  Rd = tmp(0);
  Rn = tmp(4);
  build SBIT_ZN;
}

:umull^COND^SBIT_ZN Rd,Rn,rm,rs 	is $(AMODE) & ARMcond=1 & COND & c2527=0 & c2124=4 & SBIT_ZN & Rn & Rd & rs & c0407=9 & rm
{
  build COND;
  build rm;
  build rs;
  rs64:8 = zext(rs);
  rm64:8 = zext(rm);
  local tmp = rs64 * rm64;
  resultflags(tmp);
  Rd = tmp(0);
  Rn = tmp(4);
  build SBIT_ZN;
}

@if defined(VERSION_6)

:uqadd16^COND  Rd, Rn, Rm    is $(AMODE) & ARMcond=1 & COND & c2027=0x66 & c0811=15 & c0407=1 & Rn & Rd & Rm
{
  build COND;
  local tmpRn = Rn;
  local tmpRm = Rm;
  tmp2Rn:2 = tmpRn:2;
  tmp2Rm:2 = tmpRm:2;
  sum1:2 = UnsignedSaturate(tmp2Rn + tmp2Rm, 16:2);
  tmp2Rn = tmpRn(2);
  tmp2Rm = tmpRm(2);
  sum2:2 = UnsignedSaturate(tmp2Rn + tmp2Rm, 16:2);
  Rd = (zext(sum2) << 16) | zext(sum1);
}

:uqadd8^COND  Rd, Rn, Rm    is $(AMODE) & ARMcond=1 & COND & c2027=0x66 & c0811=15 & c0407=9 & Rn & Rd & Rm
{
  build COND;
  local tmpRn = Rn;
  local tmpRm = Rm;
  tmp1Rn:1 = tmpRn:1;
  tmp1Rm:1 = tmpRm:1;
  sum1:1 = UnsignedSaturate(tmp1Rn + tmp1Rm, 16:2);
  tmp1Rn = tmpRn(1);
  tmp1Rm = tmpRm(1);
  sum2:2 = UnsignedSaturate(tmp1Rn + tmp1Rm, 16:2);
  tmp1Rn = tmpRn(2);
  tmp1Rm = tmpRm(2);
  sum3:2 = UnsignedSaturate(tmp1Rn + tmp1Rm, 16:2);
  tmp1Rn = tmpRn(3);
  tmp1Rm = tmpRm(3);
  sum4:2 = UnsignedSaturate(tmp1Rn + tmp1Rm, 16:2);
  Rd = (zext(sum4) << 24) | (zext(sum3) << 16) | (zext(sum2) << 8) | zext(sum1);
}

# uqaddsubx
:uqasx^COND  Rd, Rn, Rm    is $(AMODE) & ARMcond=1 & COND & c2027=0x66 & c0811=15 & c0407=3 & Rn & Rd & Rm
{
  build COND;
  local tmpRn = Rn;
  local tmpRm = Rm;
  tmp2Rn:2 = tmpRn:2;
  tmp2Rm:2 = tmpRm(2);
  sum1:2 = UnsignedSaturate(tmp2Rn - tmp2Rm, 16:2);
  tmp2Rn = tmpRn(2);
  tmp2Rm = tmpRm:2;
  sum2:2 = UnsignedSaturate(tmp2Rn + tmp2Rm, 16:2);
  Rd = (zext(sum2) << 16) | zext(sum1);
}

# uqsubaddx
:uqsax^COND  Rd, Rn, Rm    is $(AMODE) & ARMcond=1 & COND & c2027=0x66 & c0811=15 & c0407=5 & Rn & Rd & Rm
{
  build COND;
  local tmpRn = Rn;
  local tmpRm = Rm;
  tmp2Rn:2 = tmpRn:2;
  tmp2Rm:2 = tmpRm(2);
  sum1:2 = UnsignedSaturate(tmp2Rn + tmp2Rm, 16:2);
  tmp2Rn = tmpRn(2);
  tmp2Rm = tmpRm:2;
  sum2:2 = UnsignedSaturate(tmp2Rn - tmp2Rm, 16:2);
  Rd = (zext(sum2) << 16) | zext(sum1);
}

:uqsub16^COND  Rd, Rn, Rm    is $(AMODE) & ARMcond=1 & COND & c2027=0x66 & c0811=15 & c0407=7 & Rn & Rd & Rm
{
  build COND;
  local tmpRn = Rn;
  local tmpRm = Rm;
  tmp2Rn:2 = tmpRn:2;
  tmp2Rm:2 = tmpRm:2;
  sum1:2 = UnsignedSaturate(tmp2Rn - tmp2Rm, 16:2);
  tmp2Rn = tmpRn(2);
  tmp2Rm = tmpRm(2);
  sum2:2 = UnsignedSaturate(tmp2Rn - tmp2Rm, 16:2);
  Rd = (zext(sum2) << 16) | zext(sum1);
}

:uqsub8^COND  Rd, Rn, Rm    is $(AMODE) & ARMcond=1 & COND & c2027=0x66 & c0811=15 & c0407=15 & Rn & Rd & Rm
{
  build COND;
  local tmpRn = Rn;
  local tmpRm = Rm;
  tmp1Rn:1 = tmpRn:1;
  tmp1Rm:1 = tmpRm:1;
  sum1:1 = UnsignedSaturate(tmp1Rn - tmp1Rm, 16:2);
  tmp1Rn = tmpRn(1);
  tmp1Rm = tmpRm(1);
  sum2:2 = UnsignedSaturate(tmp1Rn - tmp1Rm, 16:2);
  tmp1Rn = tmpRn(2);
  tmp1Rm = tmpRm(2);
  sum3:2 = UnsignedSaturate(tmp1Rn - tmp1Rm, 16:2);
  tmp1Rn = tmpRn(3);
  tmp1Rm = tmpRm(3);
  sum4:2 = UnsignedSaturate(tmp1Rn - tmp1Rm, 16:2);
  Rd = (zext(sum4) << 24) | (zext(sum3) << 16) | (zext(sum2) << 8) | zext(sum1);
}

:usad8^COND Rd, Rm, Rs  is $(AMODE) & ARMcond=1 & COND & c2027=0x78 & c1215=15 & c0407=1 & Rd & Rm & Rs
{
  build COND;
  local tmpRs = Rs;
  local tmpRm = Rm;
  tmp1Rs:1 = tmpRs:1;
  tmp1Rm:1 = tmpRm:1;
  sum1:1 = Absolute(tmp1Rs - tmp1Rm);
  tmp1Rs = tmpRs(1);
  tmp1Rm = tmpRm(1);
  sum2:1 = Absolute(tmp1Rs - tmp1Rm);
  tmp1Rs = tmpRs(2);
  tmp1Rm = tmpRm(2);
  sum3:1 = Absolute(tmp1Rs - tmp1Rm);
  tmp1Rs = tmpRs(3);
  tmp1Rm = tmpRm(3);
  sum4:1 = Absolute(tmp1Rs - tmp1Rm);
  Rd = (zext(sum4) << 24) | (zext(sum3) << 16) | (zext(sum2) << 8) | zext(sum1);
}

:usada8^COND Rd, Rm, Rs, Rn  is $(AMODE) & ARMcond=1 & COND & c2027=0x78 & c0407=1 & Rd & Rn& Rm & Rs
{
  build COND;
  local tmpRs = Rs;
  local tmpRm = Rm;
  tmp1Rs:1 = tmpRs:1;
  tmp1Rm:1 = tmpRm:1;
  sum1:1 = Absolute(tmp1Rs - tmp1Rm);
  tmp1Rs = tmpRs(1);
  tmp1Rm = tmpRm(1);
  sum2:1 = Absolute(tmp1Rs - tmp1Rm);
  tmp1Rs = tmpRs(2);
  tmp1Rm = tmpRm(2);
  sum3:1 = Absolute(tmp1Rs - tmp1Rm);
  tmp1Rs = tmpRs(3);
  tmp1Rm = tmpRm(3);
  sum4:1 = Absolute(tmp1Rs - tmp1Rm);
  Rd = Rn + ((zext(sum4) << 24) | (zext(sum3) << 16) | (zext(sum2) << 8) | zext(sum1));
}

:usat^COND   Rd, uSatImm5, shift4    is $(AMODE) & ARMcond=1 & COND & c2127=0x37 & c0405=0x1 & uSatImm5 & Rd & shift4
{
  build COND;
  build uSatImm5;
  build shift4;
  tmp:4 = UnsignedSaturate(shift4, uSatImm5);
  Q = UnsignedDoesSaturate(shift4, uSatImm5);
  Rd = tmp;
}

:usat16^COND   Rd, uSatImm4, Rm    is $(AMODE) & ARMcond=1 & COND & c2027=0x6e & c0811=15 & c0407=0x3 & uSatImm4 & Rd & Rm
{
  build COND;
  build uSatImm4;
  local tmpl = Rm & 0xffff;
  tmpl = UnsignedSaturate(tmpl, uSatImm4);
  local tmpu = Rm >> 16;
  tmpu = UnsignedSaturate(tmpu, uSatImm4);
  Q = UnsignedDoesSaturate(tmpl,uSatImm4) | UnsignedDoesSaturate(tmpu,uSatImm4);
  Rd = ((tmpu & 0xffff) << 16) | (tmpl & 0xffff);
}

# usubaddx
:usax^COND   Rd,rn,rm   is   $(AMODE) & ARMcond=1 & COND & c2327=12 & c2022=5 & c0811=15 & c0407=5 & Rd & rn & rm
{
  build COND;
  build rn;
  build rm;
  local tmpRn = rn;
  local tmpRm = rm;
  tmp1:2 = tmpRn:2;
  tmp2:2 = tmpRm(2);
  local tcarry = carry(tmp2,tmp1);
  GE1 = tcarry;
  GE2 = tcarry;
  local tmpLow = tmp1 + tmp2;
  tmp1 = tmpRn(2);
  tmp2 = tmpRm:2;
  tcarry = tmp2 <= tmp1;
  GE3 = tcarry;
  GE4 = tcarry;
  local tmpHigh = tmp1 - tmp2;
  Rd = zext(tmpHigh) << 16 | zext(tmpLow);
}

:usub16^COND   Rd,rn,rm   is   $(AMODE) & ARMcond=1 & COND & c2327=12 & c2022=5 & c0811=15 & c0407=7 & Rd & rn & rm
{
  build COND;
  build rn;
  build rm;
  local tmpRn = rn;
  local tmpRm = rm;
  tmp1:2 = tmpRn:2;
  tmp2:2 = tmpRm:2;
  local tcarry = tmp2 <= tmp1;
  GE1 = tcarry;
  GE2 = tcarry;
  local tmpLow = tmp1 - tmp2;
  tmp1 = tmpRn(2);
  tmp2 = tmpRm(2);
  tcarry = tmp2 <= tmp1;
  GE3 = tcarry;
  GE4 = tcarry;
  local tmpHigh = tmp1 - tmp2;
  Rd = zext(tmpHigh) << 16 | zext(tmpLow);
}

:usub8^COND   Rd,rn,rm   is   $(AMODE) & ARMcond=1 & COND & c2327=12 & c2022=5 & c0811=15 & c0407=15 & Rd & rn & rm
{
  build COND;
  build rn;
  build rm;
  local tmpRn = rn;
  local tmpRm = rm;
  tmp1:1 = tmpRn:1;
  tmp2:1 = tmpRm:1;
  GE1 = tmp2 <= tmp1;
  b1:1 = tmp1 - tmp2;
  tmp1 = tmpRn(1);
  tmp2 = tmpRm(1);
  GE2 = tmp2 <= tmp1;
  b2:1 = tmp1 - tmp2;
  tmp1 = tmpRn(2);
  tmp2 = tmpRm(2);
  GE3 = tmp2 <= tmp1;
  b3:1 = tmp1 - tmp2;
  tmp1 = tmpRn(3);
  tmp2 = tmpRm(3);
  GE4 = tmp2 <= tmp1;
  b4:1 = tmp1 - tmp2;
  Rd = (zext(b4) << 24) | (zext(b3) << 16) | (zext(b2) << 8) | zext(b1);
}

:uxtab^COND   Rd,Rn,ror1  is $(AMODE) & ARMcond=1 & COND & c2327=13 & c2022=6 & c0407=7 & Rd & Rn & ror1
{
  build COND;
  build ror1;
  Rd = Rn + zext(ror1:1);
}

:uxtab16^COND   Rd,Rn,ror1  is $(AMODE) & ARMcond=1 & COND & c2327=13 & c2022=4 & c0407=7 & Rd & Rn & ror1
{
  build COND;
  build ror1;
  local tmp1 = ror1 & 0xff;
  local tmp2 = (ror1 >> 16) & 0xff;
  local tmp1n = (Rn + tmp1) & 0xffff;
  local tmp2n = (Rn >> 16) + tmp2;
  Rd = (tmp2n << 16) | tmp1n;
}

:uxtah^COND   Rd,Rn,ror1  is $(AMODE) & ARMcond=1 & COND & c2327=13 & c2022=7 & c0407=7 & Rd & Rn & ror1
{
  build COND;
  build ror1;
  Rd = Rn + zext(ror1:2);
}

:uxtb^COND    Rd,ror1     is $(AMODE) & ARMcond=1 & COND & c2327=13 & c2022=6 & c0407=7 & Rd & c1619=15 & ror1
{
  build COND;
  build ror1;
  Rd = ror1 & 0x0ff;
}

:uxtb16^COND    Rd,ror1     is $(AMODE) & ARMcond=1 & COND & c2327=13 & c2022=4 & c0407=7 & Rd & c1619=15 & ror1
{
  build COND;
  build ror1;
  Rd = ror1 & 0x0ff00ff;
}

:uxth^COND   Rd,ror1  is $(AMODE) & ARMcond=1 & COND & c2327=13 & c2022=7 & c0407=7 & Rd & c1619=15 & ror1
{
  build COND;
  build ror1;
  Rd = ror1 & 0x0ffff;
}

@endif # VERSION_6

# :v* Advanced SIMD and VFP instructions - see ARMneon.sinc

@if defined(VERSION_6K)

:wfe^COND	is $(AMODE) & ARMcond=1 & COND & c0027=0x320f002
{
	build COND;
	WaitForEvent();
}

:wfi^COND	is $(AMODE) & ARMcond=1 & COND & c0027=0x320f003
{
	build COND;
	WaitForInterrupt();
}

:yield^COND	is $(AMODE) & ARMcond=1 & COND & c0027=0x320f001
{
	build COND;
	HintYield();
}

@endif # VERSION_6K

## Some special pseudo ops for better distinguishing
## indirect calls, and returns

#:callx rm		is $(AMODE) &  pref=0xe1a0e00f; cond=14 & c2027=18 & c1619=15 & c1215=15 & c0811=15 & c0407=1 & rm
#{
#  lr = inst_next + 8;
#  TB=(rm&0x00000001)!=0;
#  tmp=rm&0xfffffffe;
#  call [tmp];
#  TB=0;
#} # Optional change to THUMB
  
#:call^COND^SBIT_CZNO shift1 	is $(AMODE) &  pref=0xe1a0e00f; COND & c2124=13 & SBIT_CZNO & c1619=0 & Rd=15 & c2627=0 & shift1
#{
#  lr = inst_next + 8;
#  build COND;
#  build shift1;
#  pc = shift1;
#  resultflags(pc);
#  logicflags();
#  build SBIT_CZNO;
#  call [pc];
#}

#:call^COND^SBIT_CZNO shift2 	is $(AMODE) &  pref=0xe1a0e00f; COND & c2124=13 & SBIT_CZNO & c1619=0 & Rd=15 & c2627=0 & shift2
#{
#  lr = inst_next + 8;
#  build COND;
#  build shift2;
#  pc = shift2;
#  resultflags(pc);
#  logicflags();
#  build SBIT_CZNO;
#  call [pc];
#}

#:call^COND^SBIT_CZNO shift3 	is $(AMODE) &  pref=0xe1a0e00f; COND & c2124=13 & SBIT_CZNO & c1619=0 & Rd=15 & c2627=0 & shift3
#{
#  lr = inst_next + 8;
#  build COND;
#  build shift3;
#  pc = shift3;
#  resultflags(pc);
#  logicflags();
#  build SBIT_CZNO;
#  call [pc];
#}


} # End with : ARMcondCk=1
<|MERGE_RESOLUTION|>--- conflicted
+++ resolved
@@ -4342,9 +4342,6 @@
   Rd = coproc_movefrom_CTR();
 }
 
-<<<<<<< HEAD
-@if defined(VERSION_6T2)
-=======
 
 :mrc^COND mcrOperands  is 
     $(AMODE) &  CRm=0b0000 & c0404=1 & opc2=0b010 & cpn=0b1111 & Rd & CRn=0b0000 & c2020=1 & opc1=0b000 & c2427=14 & COND & ARMcond=1 &
@@ -4354,7 +4351,6 @@
   Rd = coproc_movefrom_TCMTR();
 }
 
->>>>>>> f3f0487d
 
 :mrc^COND mcrOperands  is 
     $(AMODE) &  CRm=0b0000 & c0404=1 & opc2=0b011 & cpn=0b1111 & Rd & CRn=0b0000 & c2020=1 & opc1=0b000 & c2427=14 & COND & ARMcond=1 &
@@ -11545,14 +11541,6 @@
                     [ LRset=1; globalset(inst_next,LRset); ]
 {
   lr = rm;
-}
-
-:mov^COND pc,lr 		is $(AMODE) & pc & ARMcond=1 & COND & c2527=0 & S20=0 & c2124=13 & c1619=0 & Rd=15 & sftimm=0 & c0406=0 & Rm=14 & lr
-{
-  build COND;
-  dest:4 = lr;
-  ALUWritePC(dest);
-  return [pc];
 }
 
 @if defined(VERSION_6T2)

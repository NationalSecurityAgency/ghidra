--- conflicted
+++ resolved
@@ -15,55 +15,6 @@
 apply plugin: 'cpp'
 apply plugin: 'c'
 
-<<<<<<< HEAD
-=======
-// Unclear if we can rely on the VisualCpp plugin to identify the correct Visual Studio paths
-
-project.ext.VISUAL_STUDIO_BASE_DIR = "C:\\Program Files (x86)\\Microsoft Visual Studio"
-project.ext.WINDOWS_KITS_DIR = "C:\\Program Files (x86)\\Windows Kits\\10"
-
-project.ext.VISUAL_STUDIO_INSTALL_DIR = "/"
-project.ext.VISUAL_STUDIO_VCVARS_CMD = "UNKNOWN"
-project.ext.MSVC_SDK_VERSION = "UNKNOWN"
-project.ext.MSVC_TOOLS_VERSION = "UNKNOWN"
-project.ext.VISUAL_STUDIO_FOUND = false
-
-/*******************************************************************************************
- * Well known SKU of Visual Studio.
- ******************************************************************************************/
-def editions = ["Enterprise", "Professional", "Community", "Preview"]
-
-/*******************************************************************************************
- * Supported version of VS by Ghidra
- ******************************************************************************************/
-def suportedVsVersionCodes = ["2017", "2019"]
-
-/*******************************************************************************************
- * Attempt to find location of specific version for VS. Lookup for specific version
- * This function set VISUAL_STUDIO_FOUND property to true once found the VS location
- * After that, subsequent calls do nothing.
- ******************************************************************************************/
-def findVsLocation(vsVersionCode, knownVersionEditions) {
-	if (project.ext.VISUAL_STUDIO_FOUND) {
-		return
-	}
-
-	String base_path = project.ext.VISUAL_STUDIO_BASE_DIR + "\\$vsVersionCode\\"
-	knownVersionEditions.each { edition ->
-		if (project.ext.VISUAL_STUDIO_FOUND) {
-			return
-		}
-
-		String path = base_path + edition
-		if (file(path).exists()) {
-			project.ext.VISUAL_STUDIO_FOUND = true
-			project.ext.VISUAL_STUDIO_INSTALL_DIR = path
-			return
-		}
-	}
-}
-
->>>>>>> 78aca091
 /****************************************************************************
  * Defines the platforms we have to support in Ghidra.  This model is used 
  * for all native builds and should be extended by each module as-needed.
@@ -98,33 +49,6 @@
 	// Native C/Cpp plugins will trigger failure if no tool chain found
 	doFirst {
 		if (org.gradle.internal.os.OperatingSystem.current().isWindows()) {
-<<<<<<< HEAD
-=======
-		
-			suportedVsVersionCodes.each { vsVersionCode ->
-		    findVsLocation(vsVersionCode, editions)
-	    }
-
-			if (project.ext.VISUAL_STUDIO_FOUND) {
-		
-				println "Visual Studio Path: ${VISUAL_STUDIO_INSTALL_DIR}"
-		
-				project.ext.VISUAL_STUDIO_VCVARS_CMD = "\"${VISUAL_STUDIO_INSTALL_DIR}\\VC\\Auxiliary\\Build\\vcvarsall.bat\" x86_amd64"
-			
-				// NOTE: Windows 7 targeting requires the use of the Windows 8.1 SDK and setting the
-				// WINVER property a value of "0x0601" which may be specified to the compiler/linker.
-				// If using a VS Solution this must be specified within the project file(s).
-				project.ext.WINVER = "0x0601"
-			
-				// Rely on vcvars script to supply SDK versions
-				def COMMAND = "cmd /v:ON /c ${VISUAL_STUDIO_VCVARS_CMD} > nul && cmd /c echo"
-				project.ext.MSVC_SDK_VERSION = "${COMMAND} !WINDOWSSDKVERSION!".execute().text.trim().replace('\\', '')
-				println "Visual Studio SDK Version: ${MSVC_SDK_VERSION}"
-				project.ext.MSVC_TOOLS_VERSION = "${COMMAND} !VCTOOLSVERSION!".execute().text.trim().replace('\\', '')
-				println "Visual Studio VCTools Version: ${MSVC_TOOLS_VERSION}"
-			}
-		
->>>>>>> 78aca091
 			// ensure that required MS Visual Studio is installed where expected
 			String msg = "Microsoft Visual Studio install not found: ${VISUAL_STUDIO_BASE_DIR}\n" + 
 				"Adjust path in Ghidra/GPL/nativeBuildProperties.gradle if needed."
